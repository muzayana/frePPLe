--- conflicted
+++ resolved
@@ -1359,22 +1359,12 @@
       return strName;
     }
 
-<<<<<<< HEAD
     /** Returns the quoted name of the tag: "TAG": */
     const string& getQuoted() const
     {
       return strQuoted;
     }
 
-    /** Returns a pointer to an array of XML characters. This format is used
-      * by Xerces for the internal representation of character strings. */
-    const XMLCh* getXMLCharacters() const
-    {
-      return xmlname;
-    }
-
-=======
->>>>>>> 7d41f260
     /** Returns a string to start an XML element with this tag: \<TAG */
     const string& stringStartElement() const
     {

--- conflicted
+++ resolved
@@ -3111,13 +3111,8 @@
       if (PyObject::ob_refcnt > 1)
         logger << "Warning: Deleting "
           << (PyObject::ob_type->tp_name && PyObject::ob_type ? PyObject::ob_type->tp_name : "NULL")
-<<<<<<< HEAD
-          << " object that is still referenced "
-          << (PyObject::ob_refcnt-1) << " times" << endl;
-=======
             << " object that is still referenced "
             << (PyObject::ob_refcnt-1) << " times" << endl;
->>>>>>> ddf8d6ed
     }
 
     /** A function to force an object to be destroyed by the Python garbage

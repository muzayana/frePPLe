--- conflicted
+++ resolved
@@ -113,11 +113,7 @@
 #include <config.h>
 #else
 // Define the version for (windows) compilers that don't use autoconf
-<<<<<<< HEAD
-#define PACKAGE_VERSION "2.3.2"
-=======
 #define PACKAGE_VERSION "2.4"
->>>>>>> 941dd1c2
 #endif
 
 // Header for multithreading

--- conflicted
+++ resolved
@@ -633,12 +633,6 @@
     /** Default constructor and constructor with Duration passed. */
     Duration(const long l = 0) : lval(l) {}
 
-<<<<<<< HEAD
-    /** Store different preprocessed variations of the name of the tag.
-      * These are all stored in memory for improved performance. */
-    string strName, strStartElement, strEndElement, strElement,
-      strAttribute, strQuoted;
-=======
     /** Constructor from a character string.<br>
       * See the parse() method for details on the format of the argument.
       */
@@ -646,7 +640,6 @@
     {
       parse(s);
     }
->>>>>>> 5e29adef
 
     /** Comparison between periods of time. */
     bool operator < (const long& b) const
@@ -696,20 +689,11 @@
       return lval >= b.lval;
     }
 
-<<<<<<< HEAD
-    /** Returns the quoted name of the tag: "TAG": */
-    const string& getQuoted() const {return strQuoted;}
-
-    /** Returns a pointer to an array of XML characters. This format is used
-      * by Xerces for the internal representation of character strings. */
-    const XMLCh* getXMLCharacters() const {return xmlname;}
-=======
     /** Equality operator. */
     bool operator == (const Duration& b) const
     {
       return lval == b.lval;
     }
->>>>>>> 5e29adef
 
     /** Inequality operator. */
     bool operator != (const Duration& b) const
@@ -1258,18 +1242,9 @@
       * symmetrical, ie when a.intersect(b) returns true b.intersect(a) is
       * not nessarily true.
       */
-<<<<<<< HEAD
-    static DECLARE_EXPORT void persistAll(Serializer*);
-
-    /** Persist all objects of a certain metacategory. */
-    void persist(Serializer* o) const
-    {
-       if (writeFunction) writeFunction(this, o);
-=======
     bool intersect(const DateRange& dr) const
     {
       return dr.start<=end && dr.end>start;
->>>>>>> 5e29adef
     }
 
     /** Returns the number of seconds the two dateranges overlap. */
@@ -1350,7 +1325,8 @@
 
     /** Store different preprocessed variations of the name of the tag.
       * These are all stored in memory for improved performance. */
-    string strName, strStartElement, strEndElement, strElement, strAttribute;
+    string strName, strStartElement, strEndElement, strElement,
+      strAttribute, strQuoted;
 
     /** Name of the string transcoded to its Xerces-internal representation. */
     XMLCh* xmlname;
@@ -1387,6 +1363,9 @@
     {
       return strName;
     }
+
+    /** Returns the quoted name of the tag: "TAG": */
+    const string& getQuoted() const {return strQuoted;}
 
     /** Returns a pointer to an array of XML characters. This format is used
       * by Xerces for the internal representation of character strings. */
@@ -2268,7 +2247,13 @@
       * through all registered categories (in the order of their registration)
       * and calls the persistance handler.
       */
-    static DECLARE_EXPORT void persist(Serializer*);
+    static DECLARE_EXPORT void persistAll(Serializer*);
+
+    /** Persist all objects of a certain metacategory. */
+    void persist(Serializer* o) const
+    {
+       if (writeFunction) writeFunction(this, o);
+    }
 
     /** A control function for reading objects of a category.
       * The controller function manages the creation and destruction of
@@ -4985,366 +4970,6 @@
 };
 
 
-<<<<<<< HEAD
-/** @brief This class will read in an XML-file and call the appropriate
-  * handler functions of the Object classes and objects.
-  *
-  * This class is implemented based on the Xerces SAX XML parser.
-  * For debugging purposes a flag is defined at the start of the file
-  * "xmlparser.cpp". Uncomment the line and recompile to use it.
-  *
-  * FrePPLe creates a new parser and loads the XML schema every time
-  * XML data need to be parsed. When this happens only a few times during a
-  * run this is good enough.<br>
-  * However, when the libary has to parse plenty of small XML messages this
-  * will create a significant overhead. The code would need to be enhanced
-  * to maintain a pool of parsers and cache their grammars.
-  */
-class XMLInput : public DataInput, public NonCopyable,  private xercesc::DefaultHandler
-{
-  public:
-    typedef pair<Attribute,XMLElement> datapair;
-
-  private:
-    /** A transcoder to encoding to UTF-8. */
-    static xercesc::XMLTranscoder* utf8_encoder;
-
-    /** A pointer to an XML parser for processing the input. */
-    xercesc::SAX2XMLReader* parser;
-
-    /** This type defines the different states the parser can have. */
-    enum state
-    {
-      /** The parser is sending input to an object handler. */
-      READOBJECT,
-      /** The parser has been instructed to ignore a tag. */
-      IGNOREINPUT,
-      /** The parser is shutting down, and will ignore all further data. */
-      SHUTDOWN,
-      /** This state is only used when the parser starts processing its first
-        * tag. */
-      INIT
-    };
-
-    /** This variable defines the maximum depth of the object creation stack.
-      * This maximum is intended to protect us from malicious malformed
-      * xml-documents, and also for allocating efficient data structures for
-      * the parser.
-      */
-    const unsigned short maxdepth;
-
-    /** Stack of states. */
-    stack <state> states;
-
-    /** Previous object in stack. */
-    Object* prev;
-
-    /** Stack of pairs. The pairs contain:
-      *  - A pointer to an event handler object. The beginElement and
-      *    endElement methods of this object will be called.
-      *  - A user definable pointer. The purpose of this pointer is to store
-      *    status information between calls to the handler.
-      */
-    vector< pair<Object*,void*> > m_EHStack;
-
-    /** Stack of elements.<br>
-      * The expression m_EStack[numElements+1] returns the current element.<br>
-      * The expression m_EStack[numElements] returns the parent element.
-      * @see numElements
-      */
-    vector<datapair> m_EStack;
-
-    /** A variable to keep track of the size of the element stack. It is used
-      * together with the variable m_EStack.
-      * @see m_EStack
-      */
-    short numElements;
-
-    /** This field counts how deep we are in a nested series of ignored input.
-      * It is represented as a counter since the ignored element could contain
-      * itself.
-      */
-    unsigned short ignore;
-
-    /** Hash value of the current element. */
-    stack<hashtype> endingHashes;
-
-    /** This variable is normally false. It is switched to true only a) in
-      * the method endElement() of Object objects and b) when an object
-      * is processing its closing tag.
-      */
-    bool objectEnded;
-
-    /** This field controls whether we continue processing after data errors
-      * or whether we abort processing the remaining XML data.<br>
-      * Selecting the right mode is important:
-      *  - Setting the flag to false is appropriate for processing large
-      *    amounts of a bulk-load operation. In this mode a single, potentially
-      *    minor, data problem won't abort the complete process.
-      *  - Setting the flag to true is most appropriate to process small and
-      *    frequent messages from client applications. In this mode client
-      *    applications are notified about data problems.
-      *  - The default setting is true, in order to provide a maximum level of
-      *    security for the application.
-      */
-    bool abortOnDataException;
-
-    /** This is a pointer to the attributes.
-      * See the xerces API documentation for further information on the usage
-      * of the attribute list.
-      */
-    XMLAttributeList attributes;
-
-    /** A buffer used for transcoding XML data. */
-    char encodingbuffer[4*1024];
-
-    /** Handler called when a new element tag is encountered.
-      * It pushes a new element on the stack and calls the current handler.
-      */
-    DECLARE_EXPORT void startElement (const XMLCh* const, const XMLCh* const,
-        const XMLCh* const, const xercesc::Attributes&);
-
-    /** Handler called when closing element tag is encountered.
-      * If this is the closing tag for the current event handler, pop it
-      * off the handler stack. If this empties the stack, shut down parser.
-      * Otherwise, just feed the element with the already completed
-      * data section to the current handler, then pop it off the element
-      * stack.
-      */
-    DECLARE_EXPORT void endElement
-    (const XMLCh* const, const XMLCh* const, const XMLCh* const);
-
-    /** Handler called when character data are read in.
-      * The data string is add it to the current element data.
-      */
-#if XERCES_VERSION_MAJOR==2
-    DECLARE_EXPORT void characters(const XMLCh *const, const unsigned int);
-#else
-    DECLARE_EXPORT void characters(const XMLCh *const, const XMLSize_t);
-#endif
-
-    /** Handler called by Xerces in fatal error conditions. It throws an
-      * exception to abort the parsing procedure. */
-    DECLARE_EXPORT void fatalError (const xercesc::SAXParseException&);
-
-    /** Handler called by Xercess when reading a processing instruction. The
-      * handler looks up the target in the repository and will call the
-      * registered XMLinstruction.
-      * @see XMLinstruction
-      */
-    DECLARE_EXPORT void processingInstruction (const XMLCh *const, const XMLCh *const);
-
-    /** Handler called by Xerces in error conditions. It throws an exception
-      * to abort the parsing procedure. */
-    DECLARE_EXPORT void error (const xercesc::SAXParseException&);
-
-    /** Handler called by Xerces for warnings. */
-    DECLARE_EXPORT void warning (const xercesc::SAXParseException&);
-
-    /** This method cleans up the parser state to get it ready for processing
-      * a new document. */
-    DECLARE_EXPORT void reset();
-
-    /** Return a pointer to the current object being read in.  */
-    inline Object* getCurrentObject() const {return m_EHStack[m_EHStack.size()-1].first;}
-
-  public:
-    /** Constructor.
-      * @param maxNestedElmnts Defines the maximum depth of elements an XML
-      * document is allowed to have. The default is 20.
-      */
-    DECLARE_EXPORT XMLInput(unsigned short maxNestedElmnts = 20);
-
-    /** Destructor. */
-    virtual ~XMLInput() {reset();}
-
-    /** Return a pointer to an array of character pointer which point
-      * to the attributes. See the xerces documentation if this description
-      * doesn't satisfy you...
-      */
-    const AttributeList& getAttributes() const {return attributes;}
-
-    /** Redirect event stream into a new Object.<br>
-      * It is also possible to pass a NULL pointer to the function. In
-      * that situation, we simple ignore the content of that element.<br>
-      * Important: The user is reponsible of making sure the argument
-      * object has a proper write-lock. The release of that lock is handled
-      * by the parser.
-      */
-    DECLARE_EXPORT void readto(Object*);
-
-    /** Abort the parsing.
-      * The actual shutdown cannot be called inside a SAX handler function,
-      * so actual shutdown is deferred until the next iteration of the feed
-      * loop.
-      */
-    void shutdown();
-
-    /** Ignore an element. */
-    void IgnoreElement() {readto(NULL);}
-
-    /** Returns true if the current object is finishing with the current
-      * tag. This method should only be used in the endElement() method. */
-    bool isObjectEnd() {return objectEnded;}
-
-    /** Invalidates the current object.<br>
-      * This method is useful when, for instance, the object being parsed
-      * is being deleted.
-      */
-    void invalidateCurrentObject()
-    {
-      if (!m_EHStack.empty())
-        m_EHStack[m_EHStack.size()-1].first = NULL;
-    }
-
-    /** Return a pointer to the previous object being read in.<br>
-      * In a typical use the returned pointer will require a dynamic_cast
-      * to a subclass type.<br>
-      * The typical usage is as follows:
-      * <pre>
-      *   Operation *o = dynamic_cast<Operation*>(pIn.getPreviousObject());
-      *   if (o) doSomeThing(o);
-      *   else throw LogicException("Incorrect object type");
-      * </pre>
-      */
-    Object* getPreviousObject() const {return prev;}
-
-    /** Clears the previously read object. */
-    Object* getParentObject() const
-    {
-      size_t x = m_EHStack.size();
-      return x>1 ? m_EHStack[x-2].first : NULL;
-    }
-
-    /** Returns a reference to the parent element. */
-    const Attribute& getParentElement() const
-    {return m_EStack[numElements>0 ? numElements : 0].first;}
-
-    /** This is the core parsing function, which triggers the XML parser to
-      * start processing the input. It is normally called from the method
-      * parse(Object*) once a proper stream has been created.
-      * @see parse(Object*)
-      */
-    void parse(xercesc::InputSource&, Object*, bool=false);
-
-    /** Updates the user definable pointer. This pointer is used to store
-      * status information between handler calls. */
-    void setUserArea(void* v)
-    {if (!m_EHStack.empty()) m_EHStack[m_EHStack.size()-1].second = v;}
-
-    /** Returns the user definable pointer. */
-    void* getUserArea() const
-    {return m_EHStack.empty() ? NULL : m_EHStack[m_EHStack.size()-1].second;}
-
-    /** Updates whether we ignore data exceptions or whether we abort the
-      * processing of the XML data stream. */
-    void setAbortOnDataError(bool i) {abortOnDataException = i;}
-
-    /** Returns the behavior of the parser in case of data errors.<br>
-      * When true is returned, the processing of the XML stream continues
-      * after a DataException. Other, more critical, exceptions types will
-      * still abort the parsing process.<br>
-      * False indicates that the processing of the XML stream is aborted.
-      */
-    bool getAbortOnDataError() const {return abortOnDataException;}
-
-    /** Transcode the Xerces XML characters to our UTF8 encoded buffer. */
-    char* transcodeUTF8(const XMLCh*);
-
-  protected:
-    /** The real parsing job is delegated to subclasses.
-      * Subclass can then define the specifics for parsing a flat file,
-      * a string, a SOAP message, etc...
-      * @exception RuntimeException Thrown in the following situations:
-      *    - the XML-document is incorrectly formatted
-      *    - the XML-parser librabry can't be initialized
-      *    - no memory can be allocated to the xml-parser
-      * @exception DataException Thrown when the data can't be processed
-      *   normally by the objects being created or updated.
-      */
-    virtual void parse(Object* s, bool b=false)
-    {
-      throw LogicException("Unreachable code reached");
-    }
-};
-
-
-/** @brief This class reads XML data from a string. */
-class XMLInputString : public XMLInput
-{
-  public:
-    /** Default constructor. */
-    XMLInputString(const string& s) : data(s) {};
-
-    /** Parse the specified string. */
-    void parse(Object* pRoot, bool v = false)
-    {
-      /* The MemBufInputSource expects the number of bytes as second parameter.
-       * In our case this is the same as the number of characters, but this
-       * will not apply any more for character sets with multi-byte
-       * characters.
-       */
-      xercesc::MemBufInputSource a(
-        reinterpret_cast<const XMLByte*>(data.c_str()),
-        static_cast<const unsigned int>(data.size()),
-        "memory data",
-        false);
-      logger << "iiii" << data.c_str() << endl;
-      XMLInput::parse(a,pRoot,v);
-    }
-
-  private:
-    /** String containing the data to be parsed. Note that NO local copy of the
-      * data is made, only a reference is stored. The class relies on the code
-      * calling the command to correctly create and destroy the string being
-      * used.
-      */
-    const string& data;
-};
-
-
-/** @brief This class reads XML data from a file system.
-  *
-  * The filename argument can be the name of a file or a directory.
-  * If a directory is passed, all files with the extension ".xml"
-  * will be read from it. Subdirectories are not recursed.
-  */
-class XMLInputFile : public XMLInput
-{
-  public:
-    /** Constructor. The argument passed is the name of a
-      * file or a directory. */
-    XMLInputFile(const string& s) : filename(s) {};
-
-    /** Default constructor. */
-    XMLInputFile() {};
-
-    /** Update the name of the file to be processed. */
-    void setFileName(const string& s) {filename = s;}
-
-    /** Returns the name of the file or directory to process. */
-    string getFileName() {return filename;}
-
-    /** Parse the specified file.
-      * When a directory was passed as the argument a failure is
-      * flagged as soon as a single file returned a failure. All
-      * files in an directory are processed however, regardless of
-      * failure with one of the files.
-      * @exception RuntimeException Generated in the following conditions:
-      *    - no input file or directory has been specified.
-      *    - read access to the input file is not available
-      *    - the program doesn't support reading directories on your platform
-      */
-    DECLARE_EXPORT void parse(Object*, bool=false);
-
-  private:
-    /** Name of the file to be opened. */
-    string filename;
-};
-
-
-=======
->>>>>>> 5e29adef
 //
 //  UTILITY CLASSES "HASNAME", "HASHIERARCHY", "HASDESCRIPTION"
 //
@@ -7530,90 +7155,6 @@
     Date valid_till_date;
     string signature;
 
-    /** Check a license file. */
-    void valid();
-
-    /** Virtual functions we have to define... */
-    static const MetaClass metadata;
-    virtual size_t getSize() const {return 0;}
-    virtual const MetaClass& getType() const {return metadata;}
-
-  public:
-    /** Default constructor. */
-    LicenseValidator() { resetReferenceCount(); valid(); };
-
-    /** Return the customer from the license file. */
-    string getCustomer() const {return customer;}
-
-    /** Return the email from the license file. */
-    string getEmail() const {return email;}
-
-    /** Return the validity start date from the license file. */
-    Date getValidFrom() const {return valid_from_date;}
-
-<<<<<<< HEAD
-    /** Return the validity end date from the license file. */
-    Date getValidTill() const {return valid_till_date;}
-};
-
-
-class Decryptor
-{
-  public:
-    /** The public key used for decrypting and verifying signatures. */
-    static const unsigned char key[];
-
-    /** Encodes a memory buffer into base64. */
-    static string base64(const unsigned char *input, int length);
-
-    /** Decodes a base64 encoded string into a memory buffer.<br>
-      * Make sure to free up the memory buffer allocated by this method once
-      * you don't need the buffer any longer.
-      */
-    static unsigned char* unbase64(string input);
-};
-
-#if defined(WIN32) && !defined(__CYGWIN__)
-class Service
-{
-  public:
-    /** Install the service. */
-    static int install();
-
-    /** Uninstall the service. */
-    static int uninstall();
-
-    /** Execute as a service. */
-    static int run();
-
-  private:
-    static void SetStatus(unsigned long dwCurrentState,
-        unsigned long dwWin32ExitCode = 0,
-        unsigned long dwWaitHint = 0);
-
-    /** Log a message to the Application event log. */
-    static void WriteEventLogEntry(const char* pszMessage, unsigned short wType);
-
-    /** Log an error message to the Application event log. */
-    static void WriteErrorLogEntry(const char* pszFunction,
-        unsigned long dwError = 0);
-
-    /** Entry point for the service. It registers the handler function for
-      * the service and starts the service. */
-    static DECLARE_EXPORT void WINAPI ServiceMain(DWORD argc, LPTSTR *);
-
-    /** The function is called by the SCM whenever a control code is sent to
-      * the service. */
-    static DECLARE_EXPORT void WINAPI CtrlHandler(DWORD dwCtrl);
-
-    /** The status of the service. */
-    static SERVICE_STATUS status;
-
-    /** The service status handle. */
-    static SERVICE_STATUS_HANDLE statusHandle;
-};
-#endif
-=======
 /** @brief A template class to expose category classes which use a string
   * as the key to Python. */
 template <class T>
@@ -7661,7 +7202,88 @@
     }
 };
 
->>>>>>> 5e29adef
+    /** Check a license file. */
+    void valid();
+
+    /** Virtual functions we have to define... */
+    static const MetaClass metadata;
+    virtual size_t getSize() const {return 0;}
+    virtual const MetaClass& getType() const {return metadata;}
+
+  public:
+    /** Default constructor. */
+    LicenseValidator() { resetReferenceCount(); valid(); };
+
+    /** Return the customer from the license file. */
+    string getCustomer() const {return customer;}
+
+    /** Return the email from the license file. */
+    string getEmail() const {return email;}
+
+    /** Return the validity start date from the license file. */
+    Date getValidFrom() const {return valid_from_date;}
+
+    /** Return the validity end date from the license file. */
+    Date getValidTill() const {return valid_till_date;}
+};
+
+
+class Decryptor
+{
+  public:
+    /** The public key used for decrypting and verifying signatures. */
+    static const unsigned char key[];
+
+    /** Encodes a memory buffer into base64. */
+    static string base64(const unsigned char *input, int length);
+
+    /** Decodes a base64 encoded string into a memory buffer.<br>
+      * Make sure to free up the memory buffer allocated by this method once
+      * you don't need the buffer any longer.
+      */
+    static unsigned char* unbase64(string input);
+};
+
+#if defined(WIN32) && !defined(__CYGWIN__)
+class Service
+{
+  public:
+    /** Install the service. */
+    static int install();
+
+    /** Uninstall the service. */
+    static int uninstall();
+
+    /** Execute as a service. */
+    static int run();
+
+  private:
+    static void SetStatus(unsigned long dwCurrentState,
+        unsigned long dwWin32ExitCode = 0,
+        unsigned long dwWaitHint = 0);
+
+    /** Log a message to the Application event log. */
+    static void WriteEventLogEntry(const char* pszMessage, unsigned short wType);
+
+    /** Log an error message to the Application event log. */
+    static void WriteErrorLogEntry(const char* pszFunction,
+        unsigned long dwError = 0);
+
+    /** Entry point for the service. It registers the handler function for
+      * the service and starts the service. */
+    static DECLARE_EXPORT void WINAPI ServiceMain(DWORD argc, LPTSTR *);
+
+    /** The function is called by the SCM whenever a control code is sent to
+      * the service. */
+    static DECLARE_EXPORT void WINAPI CtrlHandler(DWORD dwCtrl);
+
+    /** The status of the service. */
+    static SERVICE_STATUS status;
+
+    /** The service status handle. */
+    static SERVICE_STATUS_HANDLE statusHandle;
+};
+#endif
 } // end namespace
 } // end namespace
 

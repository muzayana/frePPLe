/***************************************************************************
 *                                                                         *
 * Copyright (C) 2007-2013 by Johan De Taeye, frePPLe bvba                 *
 *                                                                         *
 * All information contained herein is, and remains the property of        *
 * frePPLe.                                                                *
 * You are allowed to use and modify the source code, as long as the       *
 * software is used within your company.                                   *
 * You are not allowed to distribute the software, either in the form of   *
 * source code or in the form of compiled binaries.                        *
 *                                                                         *
 ***************************************************************************/

#ifndef MODEL_H
#define MODEL_H

/** @mainpage
  * FrePPLe provides a framework for modeling a manufacturing environment
  * and generating production plans.<br>
  * This document describes its C++ API.<P>
  *
  * @namespace frepple
  * @brief Core namespace
  */

#include "frepple/utils.h"
#include "frepple/timeline.h"
using namespace frepple::utils;

namespace frepple
{

class Flow;
class FlowEnd;
class FlowFixedStart;
class FlowFixedEnd;
class FlowPlan;
class LoadPlan;
class Resource;
class ResourceInfinite;
class ResourceBuckets;
class Problem;
class Demand;
class OperationPlan;
class Item;
class Operation;
class OperationPlanState;
class OperationFixedTime;
class OperationTimePer;
class OperationRouting;
class OperationAlternate;
class Buffer;
class BufferInfinite;
class BufferProcure;
class Plan;
class Plannable;
class Calendar;
class Load;
class Location;
class Customer;
class HasProblems;
class Solvable;
class PeggingIterator;
class Skill;
class ResourceSkill;


/** @brief This class is used for initialization. */
class LibraryModel
{
  public:
    static void initialize();
};


/** @brief This is the class used to represent variables that are
  * varying over time.
  *
  * Some example usages for calendars:
  *  - A calendar defining the available capacity of a resource
  *    week by week.
  *  - The minimum inventory desired in a buffer week by week.
  *  - The working hours and holidays at a certain location.
  */
class Calendar : public HasName<Calendar>, public HasSource
{
  public:
    class BucketIterator; // Forward declaration
    class EventIterator; // Forward declaration

    /** @brief This class represents a time bucket as a part of a calendar.
      *
      * Manipulation of instances of this class need to be handled with the
      * methods on the friend class Calendar.
      * @see Calendar
      */
    class Bucket : public Object, public NonCopyable
    {
        friend class Calendar;
        friend class BucketIterator;
        friend class EventIterator;
      private:
        /** Unique identifier of the bucket within the calendar. */
        int id;

        /** Start date of the bucket. */
        Date startdate;

        /** End Date of the bucket. */
        Date enddate;

        /** A pointer to the next bucket. */
        Bucket* nextBucket;

        /** A pointer to the previous bucket. */
        Bucket* prevBucket;

        /** Priority of this bucket, compared to other buckets effective
          * at a certain time.
          */
        int priority;

        /** Weekdays on which the entry is effective.
          * - Bit 0: Sunday
          * - Bit 1: Monday
          * - Bit 2: Tueday
          * - Bit 3: Wednesday
          * - Bit 4: Thursday
          * - Bit 5: Friday
          * - Bit 6: Saturday
          */
        short days;

        /** Starting time on the effective days. */
        TimePeriod starttime;

        /** Ending time on the effective days. */
        TimePeriod endtime;

        /** A pointer to the owning calendar. */
        Calendar *cal;

        /** An internally managed data structure to keep the offsets
          * inside the week where the entry changes effectivity. */
        long offsets[14];

        /** An internal counter for the number of indices used in the
          * offset array. */
        short offsetcounter;

        /** Updates the offsets data structure. */
        DECLARE_EXPORT void updateOffsets();

        /** Increments an iterator to the next change event.<br>
          * A bucket will evaluate the current state of the iterator, and
          * update it if a valid next event can be generated.
          */
        DECLARE_EXPORT void nextEvent(EventIterator*, Date) const;

        /** Increments an iterator to the previous change event.<br>
          * A bucket will evaluate the current state of the iterator, and
          * update it if a valid previous event can be generated.
          */
        DECLARE_EXPORT void prevEvent(EventIterator*, Date) const;

        /** Keep all calendar buckets sorted in ascending order of start date
          * and use the priority as a tie breaker.
          */
        DECLARE_EXPORT void updateSort();

      protected:
        /** Constructor. */
        Bucket(Calendar *c, Date start, Date end, int ident=INT_MIN, int priority=0) :
          startdate(start), enddate(end), nextBucket(NULL),
          prevBucket(NULL), priority(priority), days(127), starttime(0L),
          endtime(86400L), cal(c)
        {
          setId(ident);
          if (c->firstBucket) c->firstBucket->prevBucket = this;
          nextBucket = c->firstBucket;
          c->firstBucket = this;
          updateOffsets();
          updateSort();
        }

        /** Auxilary function to write out the start of the XML. */
        DECLARE_EXPORT void writeHeader(XMLOutput *, const Keyword&) const;

      public:
        /** Return the calendar to whom the bucket belongs. */
        Calendar* getCalendar() const {return cal;}

        /** Get the identifier. */
        int getId() const {return id;}

        /** Generate the identfier.<br>
          * If a bucket with the given identifier already exists a unique
          * number is generated instead. This is done by incrementing the
          * value passed until it is unique.
          */
        DECLARE_EXPORT void setId(int ident=INT_MIN);

        /** Returns the end date of the bucket. */
        Date getEnd() const {return enddate;}

        /** Updates the end date of the bucket. */
        DECLARE_EXPORT void setEnd(const Date d);

        /** Returns the start date of the bucket. */
        Date getStart() const {return startdate;}

        /** Updates the start date of the bucket. */
        DECLARE_EXPORT void setStart(const Date d);

        /** Returns the priority of this bucket, compared to other buckets
          * effective at a certain time.<br>
          * Lower numbers indicate a higher priority level.<br>
          * The default value is 0.
          */
        int getPriority() const {return priority;}

        /** Updates the priority of this bucket, compared to other buckets
          * effective at a certain time.<br>
          * Lower numbers indicate a higher priority level.<br>
          * The default value is 0.
          */
        void setPriority(int f) {priority = f; updateSort();}

        /** Get the days on which the entry is valid.<br>
          * The value is a bit pattern with bit 0 representing sunday, bit 1
          * monday, ... and bit 6 representing saturday.<br>
          * The default value is 127.
          */
        short getDays() const {return days;}

        /** Update the days on which the entry is valid. */
        void setDays(short p)
        {
          if (p<0 || p>127)
            throw DataException("Calendar bucket days must be between 0 and 127");
          days = p;
          updateOffsets();
        }

        /** Return the time of the day when the entry becomes valid.<br>
          * The default value is 0 or midnight.
          */
        TimePeriod getStartTime() const {return starttime;}

        /** Update the time of the day when the entry becomes valid. */
        void setStartTime(TimePeriod t)
        {
          if (t > 86399L || t < 0L)
            throw DataException("Calendar bucket start time must be between 0 and 86399 seconds");
          starttime = t;
          updateOffsets();
        }

        /** Return the time of the day when the entry becomes invalid.<br>
          * The default value is 23h59m59s.
          */
        TimePeriod getEndTime() const {return endtime;}

        /** Update the time of the day when the entry becomes invalid. */
        void setEndTime(TimePeriod t)
        {
          if (t > 86400L || t < 0L)
            throw DataException("Calendar bucket end time must be between 0 and 86400 seconds");
          endtime = t;
          updateOffsets();
        }

        /** Convert the value of the bucket to a boolean value. */
        virtual bool getBool() const {return true;}

        virtual DECLARE_EXPORT void writeElement
        (XMLOutput*, const Keyword&, mode=DEFAULT) const;

        /** Reads the bucket information from the input. Only the fields "name"
          * and "start" are read in. Other fields as also written out but these
          * are information-only fields.
          */
        DECLARE_EXPORT void endElement(XMLInput&, const Attribute&, const DataElement&);

        virtual const MetaClass& getType() const {return *metadata;}
        virtual size_t getSize() const {return sizeof(Bucket);}
        static DECLARE_EXPORT const MetaCategory* metadata;
        virtual DECLARE_EXPORT PyObject* getattro(const Attribute&);
        virtual DECLARE_EXPORT int setattro(const Attribute&, const PythonObject&);
        static int initialize();
    };

    /** Default constructor. */
    explicit DECLARE_EXPORT Calendar(const string& n) :
      HasName<Calendar>(n), firstBucket(NULL) {}

    /** Destructor, which cleans up the buckets too and all references to the
      * calendar from the core model.
      */
    DECLARE_EXPORT ~Calendar();

    /** Convert the value of the calendar to a boolean value. */
    virtual bool getBool() const {return false;}

    /** This is a factory method that creates a new bucket using the start
      * date as the key field. The fields are passed as an array of character
      * pointers.<br>
      * This method is intended to be used to create objects when reading
      * XML input data.
      */
    DECLARE_EXPORT Bucket* createBucket(const AttributeList&);

    /** Adds a new bucket to the list. */
    DECLARE_EXPORT Bucket* addBucket(Date, Date, int = 1);

    /** Removes a bucket from the list. */
    DECLARE_EXPORT void removeBucket(Bucket* bkt);

    /** Returns the bucket where a certain date belongs to.
      * A NULL pointer is returned when no bucket is effective.
      */
    DECLARE_EXPORT Bucket* findBucket(Date d, bool fwd = true) const;

    /** Returns the bucket with a certain identifier.
      * A NULL pointer is returned in case no bucket can be found with the
      * given identifier.
      */
    DECLARE_EXPORT Bucket* findBucket(int ident) const;

    /** Find an existing bucket with a given identifier, or create a new one.
      * If no identifier is passed, we always create a new bucket and automatically
      * generate a unique identifier for it.
      */
    static DECLARE_EXPORT PyObject* addPythonBucket(PyObject*, PyObject*, PyObject*);

    /** @brief An iterator class to go through all dates where the calendar
      * value changes.*/
    class EventIterator
    {
        friend class Calendar::Bucket;
      protected:
        const Calendar* theCalendar;
        const Bucket* curBucket;
        const Bucket* lastBucket;
        Date curDate;
        int curPriority;
        int lastPriority;
      public:
        const Date& getDate() const {return curDate;}
        const Bucket* getBucket() const {return curBucket;}
        const Calendar* getCalendar() const {return theCalendar;}
        EventIterator(const Calendar* c = NULL, Date d = Date::infinitePast,
            bool forward = true) : theCalendar(c), curDate(d)
        {
          curBucket = lastBucket = c ? c->findBucket(d,forward) : NULL;
          curPriority = lastPriority = curBucket ? curBucket->priority : INT_MAX;
        };
        DECLARE_EXPORT EventIterator& operator++();
        DECLARE_EXPORT EventIterator& operator--();
        EventIterator operator++(int)
        {
          EventIterator tmp = *this; ++*this; return tmp;
        }
        EventIterator operator--(int)
        {
          EventIterator tmp = *this; --*this; return tmp;
        }
    };

    /** @brief An iterator class to go through all buckets of the calendar. */
    class BucketIterator
    {
      private:
        Bucket* curBucket;
      public:
        BucketIterator(Bucket* b = NULL) : curBucket(b) {}
        bool operator != (const BucketIterator &b) const
        {return b.curBucket != curBucket;}
        bool operator == (const BucketIterator &b) const
        {return b.curBucket == curBucket;}
        BucketIterator& operator++()
        {if (curBucket) curBucket = curBucket->nextBucket; return *this;}
        BucketIterator operator++(int)
        {BucketIterator tmp = *this; ++*this; return tmp;}
        BucketIterator& operator--()
        {if(curBucket) curBucket = curBucket->prevBucket; return *this;}
        BucketIterator operator--(int)
        {BucketIterator tmp = *this; --*this; return tmp;}
        Bucket* operator ->() const {return curBucket;}
        Bucket& operator *() const {return *curBucket;}
    };

    /** Returns an iterator to go through the list of buckets. */
    BucketIterator beginBuckets() const {return BucketIterator(firstBucket);}

    /** Returns an iterator to go through the list of buckets. */
    BucketIterator endBuckets() const {return BucketIterator(NULL);}

    DECLARE_EXPORT void writeElement(XMLOutput*, const Keyword&, mode=DEFAULT) const;
    DECLARE_EXPORT void endElement(XMLInput&, const Attribute&, const DataElement&);
    DECLARE_EXPORT void beginElement(XMLInput&, const Attribute&);
    virtual DECLARE_EXPORT PyObject* getattro(const Attribute&);
    virtual DECLARE_EXPORT int setattro(const Attribute&, const PythonObject&);
    static int initialize();

    static DECLARE_EXPORT PyObject* getEvents(PyObject*, PyObject*);

    virtual const MetaClass& getType() const {return *metadata;}
    static DECLARE_EXPORT const MetaCategory* metadata;

    virtual size_t getSize() const
    {
      size_t i = sizeof(Calendar) + getName().size();
      for (BucketIterator j = beginBuckets(); j!= endBuckets(); ++j)
        i += j->getSize();
      return i;
    }

  protected:
    /** Find the lowest priority of any bucket. */
    int lowestPriority() const
    {
      int min = 0;
      for (BucketIterator i = beginBuckets(); i != endBuckets(); ++i)
        if (i->getPriority() < min) min = i->getPriority();
      return min;
    }

  private:
    /** A pointer to the first bucket. The buckets are stored in a doubly
      * linked list. */
    Bucket* firstBucket;

    /** This is the factory method used to generate new buckets. Each subclass
      * should provide an override for this function. */
    virtual Bucket* createNewBucket(Date start, Date end, int id=1, int priority=0)
    {return new Bucket(this, start, end, id, priority);}
};


/** @brief A calendar storing double values in its buckets. */
class CalendarDouble : public Calendar
{
  public:
    /** @brief A special type of calendar bucket, designed to hold a
      * a value.
      * @see Calendar::Bucket
      */
    class BucketDouble : public Calendar::Bucket
    {
        friend class CalendarDouble;
      private:
        /** This is the value stored in this bucket. */
        double val;

        /** Constructor. */
        BucketDouble(CalendarDouble *c, Date start, Date end, int id=INT_MIN, int priority=0)
          : Bucket(c, start, end, id, priority), val(0) {initType(metadata);}

      public:
        /** Returns the value of this bucket. */
        double getValue() const {return val;}

        /** Convert the value of the bucket to a boolean value. */
        bool getBool() const {return val != 0;}

        /** Updates the value of this bucket. */
        void setValue(const double v) {val = v;}

        void writeElement
        (XMLOutput *o, const Keyword& tag, mode m = DEFAULT) const
        {
          assert(m == DEFAULT || m == FULL);
          writeHeader(o, tag);
          if (getPriority()) o->writeElement(Tags::tag_priority, getPriority());
          if (val) o->writeElement(Tags::tag_value, val);
          if (getDays() != 127) o->writeElement(Tags::tag_days, getDays());
          if (getStartTime())
            o->writeElement(Tags::tag_starttime, getStartTime());
          if (getEndTime() != TimePeriod(86400L))
            o->writeElement(Tags::tag_endtime, getEndTime());
          PythonDictionary::write(o, getDict());
          o->EndObject(tag);
        }

        void endElement (XMLInput& pIn, const Attribute& pAttr, const DataElement& pElement)
        {
          if (pAttr.isA(Tags::tag_value))
            pElement >> val;
          else
            Bucket::endElement(pIn, pAttr, pElement);
        }


        virtual size_t getSize() const
        {return sizeof(CalendarDouble::BucketDouble);}

        static DECLARE_EXPORT const MetaClass* metadata;
        virtual const MetaClass& getType() const {return *metadata;}
        static int initialize();
    };

    /** @brief A special event iterator, providing also access to the
      * current value. */
    class EventIterator : public Calendar::EventIterator
    {
      public:
        /** Constructor. */
        EventIterator(const Calendar* c, Date d = Date::infinitePast,
            bool f = true) : Calendar::EventIterator(c,d,f) {}

        /** Return the current value of the iterator at this date. */
        double getValue()
        {
          return curBucket ?
              static_cast<const CalendarDouble::BucketDouble*>(curBucket)->getValue() :
              static_cast<const CalendarDouble*>(theCalendar)->getDefault();
        }
    };

  public:
    /** Default constructor. */
    CalendarDouble(const string& n) : Calendar(n)
    {setDefault(0.0); initType(metadata);}

    /** Destructor. */
    DECLARE_EXPORT ~CalendarDouble();

    virtual const MetaClass& getType() const {return *metadata;}
    static DECLARE_EXPORT const MetaClass* metadata;
    virtual DECLARE_EXPORT PyObject* getattro(const Attribute&);
    virtual DECLARE_EXPORT int setattro(const Attribute&, const PythonObject&);
    static int initialize();

    static DECLARE_EXPORT PyObject* setPythonValue(PyObject*, PyObject*, PyObject*);

    void endElement(XMLInput&, const Attribute&, const DataElement&);
    void writeElement(XMLOutput*, const Keyword&, mode m=DEFAULT) const;

    /** Returns the value on the specified date. */
    double getValue(const Date d) const
    {
      BucketDouble* x = static_cast<BucketDouble*>(findBucket(d));
      return x ? x->getValue() : defaultValue;
    }

    /** Updates the value in a certain date range.<br>
      * This will create a new bucket if required.
      */
    void setValue(Date start, Date end, const double v);

    double getValue(Calendar::BucketIterator& i) const
    {
      return reinterpret_cast<BucketDouble&>(*i).getValue();
    }

    /** Returns the default calendar value when no entry is matching. */
    double getDefault() const {return defaultValue;}

    /** Convert the value of the calendar to a boolean value. */
    virtual bool getBool() const {return defaultValue != 0;}

    /** Update the default calendar value when no entry is matching. */
    virtual void setDefault(const double v) {defaultValue = v;}

  private:
    /** Factory method to add new buckets to the calendar.
      * @see Calendar::addBucket()
      */
    Bucket* createNewBucket(Date start, Date end, int id, int priority=0)
    {return new BucketDouble(this, start, end, id, priority);}

    /** Value when no bucket is matching a certain date. */
    double defaultValue;
};


/** @brief A problem represents infeasibilities, alerts and warnings in
  * the plan.
  *
  * Problems are maintained internally by the system. They are thus only
  * exported, meaning that you can't directly import or create problems.<br>
  * This class is the pure virtual base class for all problem types.<br>
  * The usage of the problem objects is based on the following principles:
  *  - Problems objects are passive. They don't actively change the model
  *    state.
  *  - Objects of the HasProblems class actively create and destroy Problem
  *    objects.
  *  - Problem objects are managed in a 'lazy' way, meaning they only are
  *    getting created when the list of problems is requested by the user.<br>
  *    During normal planning activities we merely mark the planning entities
  *    that have changed, so we can easily pick up which entities to recompute
  *    the problems for. In this way we can avoid the cpu and memory overhead
  *    of keeping the problem list up to date at all times, while still
  *    providing the user with the correct list of problems when required.
  *  - Given the above, Problems are lightweight objects that consume
  *    limited memory.
  */
class Problem : public NonCopyable, public Object
{
  public:
    class const_iterator;
    friend class const_iterator;
    class List;
    friend class List;

    /** Constructor.<br>
      * Note that this method can't manipulate the problem container, since
      * the problem objects aren't fully constructed yet.
      * @see addProblem
      */
    explicit Problem(HasProblems *p = NULL) : owner(p), nextProblem(NULL)
    {initType(metadata);}

    /** Initialize the class. */
    static int initialize();

    /** Destructor.
      * @see removeProblem
      */
    virtual DECLARE_EXPORT ~Problem() {}

    /** Returns the duration of this problem. */
    virtual const DateRange getDates() const = 0;

    /** Returns a text description of this problem. */
    virtual string getDescription() const = 0;

    /** Returns the object type having this problem. */
    virtual string getEntity() const = 0;

    /** Returns true if the plan remains feasible even if it contains this
      * problem, i.e. if the problems flags only a warning.
      * Returns false if a certain problem points at an infeasibility of the
      * plan.
      */
    virtual bool isFeasible() const = 0;

    /** Returns a double number reflecting the magnitude of the problem. This
      * allows us to focus on the significant problems and filter out the
      * small ones.
      */
    virtual double getWeight() const = 0;

    virtual DECLARE_EXPORT void writeElement(XMLOutput*, const Keyword&, mode=DEFAULT) const;
    void endElement(XMLInput&, const Attribute&, const DataElement&) {}
    static DECLARE_EXPORT void writer(const MetaCategory*, XMLOutput*);

    PyObject* getattro(const Attribute&);

    PyObject* str() const
    {
      return PythonObject(getDescription());
    }

    /** Returns an iterator to the very first problem. The iterator can be
      * incremented till it points past the very last problem. */
    static DECLARE_EXPORT const_iterator begin();

    /** Return an iterator to the first problem of this entity. The iterator
      * can be incremented till it points past the last problem of this
      * plannable entity.<br>
      * The boolean argument specifies whether the problems need to be
      * recomputed as part of this method.
      */
    static DECLARE_EXPORT const_iterator begin(HasProblems*, bool = true);

    /** Return an iterator pointing beyond the last problem. */
    static DECLARE_EXPORT const const_iterator end();

    /** Erases the list of all problems. This methods can be used reduce the
      * memory consumption at critical points. The list of problems will be
      * recreated when the problem detection is triggered again.
      */
    static DECLARE_EXPORT void clearProblems();

    /** Erases the list of problems linked with a certain plannable object.<br>
      * If the second parameter is set to true, the problems will be
      * recreated when the next problem detection round is triggered.
      */
    static DECLARE_EXPORT void clearProblems(HasProblems& p, bool setchanged = true);

    /** Returns a pointer to the object that owns this problem. */
    virtual Object* getOwner() const = 0;

    /** Return a reference to the metadata structure. */
    virtual const MetaClass& getType() const {return *metadata;}

    /** Storing metadata on this class. */
    static DECLARE_EXPORT const MetaCategory* metadata;

  protected:
    /** Each Problem object references a HasProblem object as its owner. */
    HasProblems *owner;

    /** Each Problem contains a pointer to the next pointer for the same
      * owner. This class implements thus an intrusive single linked list
      * of Problem objects. */
    Problem *nextProblem;

    /** Adds a newly created problem to the problem container.
      * This method needs to be called in the constructor of a problem
      * subclass. It can't be called from the constructor of the base
      * Problem class, since the object isn't fully created yet and thus
      * misses the proper information used by the compare method.
      * @see removeProblem
      */
    DECLARE_EXPORT void addProblem();

    /** Removes a problem from the problem container.
      * This method needs to be called from the destructor of a problem
      * subclass.<br>
      * Due to the single linked list data structure, this methods'
      * performance is linear with the number of problems of an entity.
      * This is acceptable since we don't expect entities with a huge amount
      * of problems.
      * @see addproblem
      */
    DECLARE_EXPORT void removeProblem();

    /** Comparison of 2 problems.<br>
      * To garantuee that the problems are sorted in a consistent and stable
      * way, the following sorting criteria are used (in order of priority):
      * <ol><li>Entity<br>
      *    This sort is to be ensured by the client. This method can't
      *    compare problems of different entities!</li>
      * <li>Type<br>
      *    Each problem type has a hashcode used for sorting.</li>
      * <li>Start date</li></ol>
      * The sorting is expected such that it can be used as a key, i.e. no
      * two problems of will ever evaluate to be identical.
      */
    DECLARE_EXPORT bool operator < (const Problem& a) const;
};


/** @brief Classes that keep track of problem conditions need to implement
  * this class.
  *
  * This class is closely related to the Problem class.
  * @see Problem
  */
class HasProblems
{
    friend class Problem::const_iterator;
    friend class Problem;
  public:
    class EntityIterator;

    /** Returns an iterator pointing to the first HasProblem object. */
    static DECLARE_EXPORT EntityIterator beginEntity();

    /** Returns an iterator pointing beyond the last HasProblem object. */
    static DECLARE_EXPORT EntityIterator endEntity();

    /** Constructor. */
    HasProblems() : firstProblem(NULL) {}

    /** Destructor. It needs to take care of making sure all problems objects
      * are being deleted as well. */
    virtual ~HasProblems() {Problem::clearProblems(*this, false);}

    /** Returns the plannable entity relating to this problem container. */
    virtual Plannable* getEntity() const = 0;

    /** Called to update the list of problems. The function will only be
      * called when:
      *  - the list of problems is being recomputed
      *  - AND, problem detection is enabled for this object
      *  - AND, the object has changed since the last problem computation
      */
    virtual void updateProblems() = 0;

  private:
    /** A pointer to the first problem of this object. Problems are maintained
      * in a single linked list. */
    Problem* firstProblem;
};


/** @brief This auxilary class is used to maintain a list of problem models. */
class Problem::List
{
  public:
    /** Constructor. */
    List() : first(NULL) {};

    /** Destructor. */
    ~List() {clear();}

    /** Empty the list.<br>
      * If a problem is passed as argument, that problem and all problems
      * following it in the list are deleted.<br>
      * If no argument is passed, the complete list is erased.
      */
    DECLARE_EXPORT void clear(Problem * = NULL);

    /** Add a problem to the list. */
    DECLARE_EXPORT Problem* push
    (const MetaClass*, const Object*, Date, Date, double);

    /** Remove all problems from the list that appear AFTER the one
      * passed as argument. */
    DECLARE_EXPORT void pop(Problem *);

    /** Get the last problem on the list. */
    DECLARE_EXPORT Problem* top() const;

    /** Cur the list in two parts . */
    DECLARE_EXPORT Problem* unlink(Problem* p)
    {
      Problem *tmp = p->nextProblem;
      p->nextProblem = NULL;
      return tmp;
    }

    /** Returns true if the list is empty. */
    bool empty() const {return first == NULL;}

    /** Return an iterator to the start of the list. */
    Problem::const_iterator begin() const;

    /** End iterator. */
    Problem::const_iterator end() const;

  private:
    /** Pointer to the head of the list. */
    Problem* first;
};


/** @brief This class is an implementation of the "visitor" design pattern.
  * It is intended as a basis for different algorithms processing the frePPLe
  * data.
  *
  * The goal is to decouple the solver/algorithms from the model/data
  * representation. Different solvers can be easily be plugged in to work on
  * the same data.
  */
class Solver : public HasName<Solver>
{
  public:
    /** Constrcutor. */
    explicit DECLARE_EXPORT Solver(const string& n) :
      HasName<Solver>(n), loglevel(0) {}

    /** Destructor. */
    virtual DECLARE_EXPORT ~Solver() {}

    virtual DECLARE_EXPORT void writeElement(XMLOutput*, const Keyword&, mode=DEFAULT) const;
    virtual DECLARE_EXPORT void endElement(XMLInput&, const Attribute&, const DataElement&);
    virtual DECLARE_EXPORT PyObject* getattro(const Attribute&);
    virtual DECLARE_EXPORT int setattro(const Attribute&, const PythonObject&);
    static int initialize();

    static DECLARE_EXPORT PyObject* solve(PyObject*, PyObject*);

    virtual void solve(void* = NULL) = 0;
    virtual void solve(const Demand*,void* = NULL)
    {throw LogicException("Called undefined solve(Demand*) method");}
    virtual void solve(const Operation*,void* = NULL)
    {throw LogicException("Called undefined solve(Operation*) method");}
    virtual void solve(const OperationFixedTime* o, void* v = NULL)
    {solve(reinterpret_cast<const Operation*>(o),v);}
    virtual void solve(const OperationTimePer* o, void* v = NULL)
    {solve(reinterpret_cast<const Operation*>(o),v);}
    virtual void solve(const OperationRouting* o, void* v = NULL)
    {solve(reinterpret_cast<const Operation*>(o),v);}
    virtual void solve(const OperationAlternate* o, void* v = NULL)
    {solve(reinterpret_cast<const Operation*>(o),v);}
    virtual void solve(const Resource*,void* = NULL)
    {throw LogicException("Called undefined solve(Resource*) method");}
    virtual void solve(const ResourceInfinite* r, void* v = NULL)
    {solve(reinterpret_cast<const Resource*>(r),v);}
    virtual void solve(const ResourceBuckets* r, void* v = NULL)
    {solve(reinterpret_cast<const Resource*>(r),v);}
    virtual void solve(const Buffer*,void* = NULL)
    {throw LogicException("Called undefined solve(Buffer*) method");}
    virtual void solve(const BufferInfinite* b, void* v = NULL)
    {solve(reinterpret_cast<const Buffer*>(b),v);}
    virtual void solve(const BufferProcure* b, void* v = NULL)
    {solve(reinterpret_cast<const Buffer*>(b),v);}
    virtual void solve(const Load* b, void* v = NULL)
    {throw LogicException("Called undefined solve(Load*) method");}
    virtual void solve(const Flow* b, void* v = NULL)
    {throw LogicException("Called undefined solve(Flow*) method");}
    virtual void solve(const FlowEnd* b, void* v = NULL)
    {solve(reinterpret_cast<const Flow*>(b),v);}
    virtual void solve(const FlowFixedStart* b, void* v = NULL)
    {solve(reinterpret_cast<const Flow*>(b),v);}
    virtual void solve(const FlowFixedEnd* b, void* v = NULL)
    {solve(reinterpret_cast<const Flow*>(b),v);}
    virtual void solve(const Solvable*,void* = NULL)
    {throw LogicException("Called undefined solve(Solvable*) method");}

    /** Returns how elaborate and verbose output is requested.<br>
      * As a guideline solvers should respect the following guidelines:
      * - 0:<br>
      *   Completely silent.<br>
      *   This is the default value.
      * - 1:<br>
      *   Minimal and high-level messages on the progress that are sufficient
      *   for logging normal operation.<br>
      * - 2:<br>
      *   Higher numbers are solver dependent. These levels are typically
      *   used for debugging and tracing, and provide more detail on the
      *   solver's progress.
      */
    unsigned short getLogLevel() const {return loglevel;}

    /** Controls whether verbose output will be generated. */
    void setLogLevel(unsigned short v) {loglevel = v;}

    virtual const MetaClass& getType() const {return *metadata;}
    static DECLARE_EXPORT const MetaCategory* metadata;

  private:
    /** Controls the amount of tracing and debugging messages. */
    unsigned short loglevel;
};


/** @brief This class needs to be implemented by all classes that implement
  * dynamic behavior, and which can be called by a solver.
  */
class Solvable
{
  public:
    /** This method is called by solver classes. The implementation of this
      * class simply calls the solve method on the solver class. Using the
      * polymorphism the solver can implement seperate methods for different
      * plannable subclasses.
      */
    virtual void solve(Solver &s, void* v = NULL) const {s.solve(this,v);}

    /** Destructor. */
    virtual ~Solvable() {}
};


/** @brief This class needs to be implemented by all classes that implement
  * dynamic behavior in the plan.
  *
  * The problem detection logic is implemented in the detectProblems() method.
  * For performance reasons, problem detection is "lazy", i.e. problems are
  * computed only when somebody really needs the access to the list of
  * problems.
  */
class Plannable : public HasProblems, public Solvable
{
  public:
    /** Constructor. */
    Plannable() : useProblemDetection(true), changed(true)
    {anyChange = true;}

    /** Specify whether this entity reports problems. */
    DECLARE_EXPORT void setDetectProblems(bool b);

    /** Returns whether or not this object needs to detect problems. */
    bool getDetectProblems() const {return useProblemDetection;}

    /** Loops through all plannable objects and updates their problems if
      * required. */
    static DECLARE_EXPORT void computeProblems();

    /** See if this entity has changed since the last problem
      * problem detection run. */
    bool getChanged() const {return changed;}

    /** Mark that this entity has been updated and that the problem
      * detection needs to be redone. */
    void setChanged(bool b = true) {changed=b; if (b) anyChange=true;}

    /** Implement the pure virtual function from the HasProblem class. */
    Plannable* getEntity() const {return const_cast<Plannable*>(this);}

    virtual DECLARE_EXPORT void writeElement(XMLOutput*, const Keyword&, mode=DEFAULT) const;
    virtual DECLARE_EXPORT void endElement(XMLInput&, const Attribute&, const DataElement&);

  private:
    /** Stores whether this entity should be skip problem detection, or not. */
    bool useProblemDetection;

    /** Stores whether this entity has been updated since the last problem
      * detection run. */
    bool changed;

    /** Marks whether any entity at all has changed its status since the last
      * problem detection round.
      */
    static DECLARE_EXPORT bool anyChange;

    /** This flag is set to true during the problem recomputation. It is
      * required to garantuee safe access to the problems in a multi-threaded
      * environment.
      */
    static DECLARE_EXPORT bool computationBusy;
};


/** @brief The purpose of this class is to compute the levels of all buffers,
  * operations and resources in the model, and to categorize them in clusters.
  *
  * Resources and buffers linked to the delivery operations of
  * the demand are assigned level 1. buffers one level upstream have
  * level 2, and so on...
  *
  * A cluster is group of planning entities (buffers, resources and operations)
  * that are linked together using loads and/or flows. Each cluster can be seen
  * as a completely independent part of the model and the planning problem.
  * There is no interaction possible between clusters.
  * Cluster 0 is a special case: it contains all entities not connected to any other
  * entity at all.
  * Clusters are helpful in multi-threading the planning problem, partial
  * replanning of the model, etc...
  */
class HasLevel
{
  private:
    /** Flags whether the current computation is still up to date or not.
      * The flag is set when new objects of this are created or updated.
      * Running the computeLevels function clears the flag.
      */
    static DECLARE_EXPORT bool recomputeLevels;

    /** This flag is set to true during the computation of the levels. It is
      * required to ensure safe access to the level information in a
      * multi-threaded environment.
      */
    static DECLARE_EXPORT bool computationBusy;

    /** Stores the total number of clusters in the model. */
    static DECLARE_EXPORT unsigned short numberOfClusters;

    /** Stores the maximum level number in the model. */
    static DECLARE_EXPORT unsigned short numberOfLevels;

    /** Stores the level of this entity. Higher numbers indicate more
      * upstream entities.
      * A value of -1 indicates an unused entity.
      */
    short lvl;

    /** Stores the cluster number of the current entity. */
    unsigned short cluster;

  protected:
    /** Default constructor. The initial level is -1 and basically indicates
      * that this HasHierarchy (either Operation, Buffer or Resource) is not
      * being used at all...
      */
    HasLevel() : lvl(0), cluster(0) {}

    /** Copy constructor. Since the characterictics of the new object are the
      * same as the original, the level and cluster are also the same.
      * No recomputation is required.
      */
    HasLevel(const HasLevel& o) : lvl(o.lvl), cluster(o.cluster) {}

    /** Destructor. Deleting a HasLevel object triggers recomputation of the
      * level and cluster computation, since the network now has changed.
      */
    ~HasLevel() {recomputeLevels = true;}

    /** This function recomputes all levels in the model.
      * It is called automatically when the getLevel or getCluster() function
      * on a Buffer, Resource or Operation are called while the
      * "recomputeLevels" flag is set.
      * Right, this is an example of a 'lazy' algorithm: only compute the
      * information when it is required. Note however that the computation
      * is triggered over the complete model, not a subset...
      * The runtime of the algorithm is pretty much linear with the total
      * number of operations in the model. The cluster size also has some
      * (limited) impact on the performance: a network with larger cluster
      * size will take longer to analyze.
      * @exception LogicException Generated when there are too many clusters in
      *     your model. The maximum limit is USHRT_MAX, i.e. the greatest
      *     number that can be stored in a variable of type "unsigned short".
      *     The limit is platform dependent. On 32-bit platforms it will
      *     typically be 65535.
      */
    static DECLARE_EXPORT void computeLevels();

  public:
    /** Returns the total number of levels.<br>
      * If not up to date the recomputation will be triggered.
      */
    static unsigned short getNumberOfLevels()
    {
      if (recomputeLevels || computationBusy) computeLevels();
      return numberOfLevels;
    }

    /** Returns the total number of clusters.<br>
      * If not up to date the recomputation will be triggered.
      */
    static unsigned short getNumberOfClusters()
    {
      if (recomputeLevels || computationBusy) computeLevels();
      return numberOfClusters;
    }

    /** Return the level (and recompute first if required). */
    short getLevel() const
    {
      if (recomputeLevels || computationBusy) computeLevels();
      return lvl;
    }

    /** Return the cluster number (and recompute first if required). */
    unsigned short getCluster() const
    {
      if (recomputeLevels || computationBusy) computeLevels();
      return cluster;
    }

    /** This function should be called when something is changed in the network
      * structure. The notification sets a flag, but does not immediately
      * trigger the recomputation.
      * @see computeLevels
      */
    static void triggerLazyRecomputation() {recomputeLevels = true;}
};


/** @brief This abstract class is used to associate buffers and resources with
  * a physical or logical location.
  *
  * The 'available' calendar is used to model the working hours and holidays
  * of resources, buffers and operations.
  */
class Location : public HasHierarchy<Location>, public HasDescription
{
  public:
    /** Constructor. */
    explicit DECLARE_EXPORT Location(const string& n) :
      HasHierarchy<Location>(n), available(NULL) {}

    /** Destructor. */
    virtual DECLARE_EXPORT ~Location();

    /** Returns the availability calendar of the location.<br>
      * The availability calendar models the working hours and holidays. It
      * applies to all operations, resources and buffers using this location.
      */
    CalendarDouble *getAvailable() const {return available;}

    /** Updates the availability calendar of the location. */
    void setAvailable(CalendarDouble* b) {available = b;}

    DECLARE_EXPORT void writeElement(XMLOutput*, const Keyword&, mode=DEFAULT) const;
    DECLARE_EXPORT void beginElement(XMLInput&, const Attribute&);
    DECLARE_EXPORT void endElement(XMLInput&, const Attribute&, const DataElement&);
    virtual DECLARE_EXPORT PyObject* getattro(const Attribute&);
    virtual DECLARE_EXPORT int setattro(const Attribute&, const PythonObject&);
    size_t extrasize() const
    {return getName().size() + HasDescription::extrasize();}
    virtual const MetaClass& getType() const {return *metadata;}
    static DECLARE_EXPORT const MetaCategory* metadata;
    static int initialize();

  private:
    /** The availability calendar models the working hours and holidays. It
      * applies to all operations, resources and buffers using this location.
      */
    CalendarDouble* available;
};


/** @brief This class implements the abstract Location class. */
class LocationDefault : public Location
{
  public:
    explicit LocationDefault(const string& str) : Location(str) {initType(metadata);}
    virtual const MetaClass& getType() const {return *metadata;}
    static DECLARE_EXPORT const MetaClass* metadata;
    virtual size_t getSize() const
    {return sizeof(LocationDefault) + Location::extrasize();}
    static int initialize();
};


/** @brief This abstracts class represents customers.
  *
  * Demands can be associated with a customer, but there is no planning
  * behavior directly linked to customers.
  */
class Customer : public HasHierarchy<Customer>, public HasDescription
{
  public:
    DECLARE_EXPORT void writeElement(XMLOutput*, const Keyword&, mode=DEFAULT) const;
    DECLARE_EXPORT void beginElement(XMLInput&, const Attribute&);
    DECLARE_EXPORT void endElement(XMLInput&, const Attribute&, const DataElement&);
    virtual DECLARE_EXPORT PyObject* getattro(const Attribute&);
    virtual DECLARE_EXPORT int setattro(const Attribute&, const PythonObject&);
    size_t extrasize() const
    {return getName().size() + HasDescription::extrasize();}

    /** Constructor. */
    explicit DECLARE_EXPORT Customer(const string& n) : HasHierarchy<Customer>(n) {}

    /** Destructor. */
    virtual DECLARE_EXPORT ~Customer();

    virtual const MetaClass& getType() const {return *metadata;}
    static DECLARE_EXPORT const MetaCategory* metadata;
    static int initialize();
};


/** @brief This class implements the abstract Customer class. */
class CustomerDefault : public Customer
{
  public:
    explicit CustomerDefault(const string& str) : Customer(str) {initType(metadata);}
    virtual const MetaClass& getType() const {return *metadata;}
    static DECLARE_EXPORT const MetaClass* metadata;
    virtual size_t getSize() const
    {return sizeof(CustomerDefault) + Customer::extrasize();}
    static int initialize();
};


/** @brief An operation represents an activity: these consume and produce material,
  * take time and also require capacity.
  *
  * An operation consumes and produces material, modeled through flows.<br>
  * An operation requires capacity, modeled through loads.
  *
  * This is an abstract base class for all different operation types.
  */
class Operation : public HasName<Operation>,
  public HasLevel, public Plannable, public HasDescription
{
    friend class Flow;
    friend class Load;
    friend class OperationPlan;
    friend class OperationRouting;
    friend class OperationAlternate;

  protected:
    /** Constructor. Don't use it directly. */
    explicit DECLARE_EXPORT Operation(const string& str) :
      HasName<Operation>(str), loc(NULL), size_minimum(1.0), size_multiple(0.0),
      size_maximum(DBL_MAX), cost(0.0), hidden(false), first_opplan(NULL),
      last_opplan(NULL) {}

    /** Extra logic called when instantiating an operationplan.<br>
      * When the function returns false the creation of the operationplan
      * is denied and it is deleted.
      */
    virtual bool extraInstantiate(OperationPlan* o) {return true;}

  public:
    /** Destructor. */
    virtual DECLARE_EXPORT ~Operation();

    /** Returns a pointer to the operationplan being instantiated. */
    OperationPlan* getFirstOpPlan() const {return first_opplan;}

    /** Returns the delay before this operation.    TODO CURRENTLY NOT USED!
      * @see setPreTime
      */
    TimePeriod getPreTime() const {return pre_time;}

    /** Updates the delay before this operation.<br>
      * This delay is a soft constraint. This means that solvers should try to
      * respect this waiting time but can choose to leave a shorter time delay
      * if required.<br>
      * @see setPostTime
      */
    void setPreTime(TimePeriod t)
    {
      if (t<TimePeriod(0L))
        throw DataException("No negative pre-operation time allowed");
      pre_time=t;
      setChanged();
    }

    /** Returns the delay after this operation.
      * @see setPostTime
      */
    TimePeriod getPostTime() const {return post_time;}

    /** Updates the delay after this operation.<br>
      * This delay is a soft constraint. This means that solvers should try to
      * respect this waiting time but can choose to leave a shorter time delay
      * if required.
      * @see setPreTime
      */
    void setPostTime(TimePeriod t)
    {
      if (t<TimePeriod(0L))
        throw DataException("No negative post-operation time allowed");
      post_time=t;
      setChanged();
    }

    /** Return the operation cost.<br>
      * The cost of executing this operation, per unit of the
      * operation_plan.<br>
      * The default value is 0.0.
      */
    double getCost() const {return cost;}

    /** Update the operation cost.<br>
      * The cost of executing this operation, per unit of the operation_plan.
      */
    void setCost(const double c)
    {
      if (c >= 0) cost = c;
      else throw DataException("Operation cost must be positive");
    }

    typedef Association<Operation,Buffer,Flow>::ListA flowlist;
    typedef Association<Operation,Resource,Load>::ListA loadlist;

    /** This is the factory method which creates all operationplans of the
      * operation. */
    DECLARE_EXPORT OperationPlan* createOperationPlan(double, Date,
        Date, Demand* = NULL, OperationPlan* = NULL, unsigned long = 0,
        bool makeflowsloads=true) const;

    /** Calculates the daterange starting from (or ending at) a certain date
      * and using a certain amount of effective available time on the
      * operation.
      *
      * This calculation considers the availability calendars of:
      * - the availability calendar of the operation's location
      * - the availability calendar of all resources loaded by the operation @todo not implemented yet
      * - the availability calendar of the locations of all resources loaded @todo not implemented yet
      *   by the operation
      *
      * @param[in] thedate  The date from which to start searching.
      * @param[in] duration The amount of available time we are looking for.
      * @param[in] forward  The search direction
      * @param[out] actualduration This variable is updated with the actual
      *             amount of available time found.
      */
    DECLARE_EXPORT DateRange calculateOperationTime
    (Date thedate, TimePeriod duration, bool forward,
     TimePeriod* actualduration = NULL) const;

    /** Calculates the effective, available time between two dates.
      *
      * This calculation considers the availability calendars of:
      * - the availability calendar of the operation's location
      * - the availability calendar of all resources loaded by the operation @todo not implemented yet
      * - the availability calendar of the locations of all resources loaded @todo not implemented yet
      *   by the operation
      *
      * @param[in] start  The date from which to start searching.
      * @param[in] end    The date where to stop searching.
      * @param[out] actualduration This variable is updated with the actual
      *             amount of available time found.
      */
    DECLARE_EXPORT DateRange calculateOperationTime
    (Date start, Date end, TimePeriod* actualduration = NULL) const;

    /** This method stores ALL logic the operation needs to compute the
      * correct relationship between the quantity, startdate and enddate
      * of an operationplan.
      *
      * The parameters "startdate", "enddate" and "quantity" can be
      * conflicting if all are specified together.
      * Typically, one would use one of the following combinations:
      *  - specify quantity and start date, and let the operation compute the
      *    end date.
      *  - specify quantity and end date, and let the operation compute the
      *    start date.
      *  - specify both the start and end date, and let the operation compute
      *    the quantity.
      *  - specify quantity, start and end date. In this case, you need to
      *    be aware that the operationplan that is created can be different
      *    from the parameters you requested.
      *
      * The following priority rules apply upon conflicts.
      *  - respecting the end date has the first priority.
      *  - respecting the start date has second priority.
      *  - respecting the quantity should be done if the specified dates can
      *    be respected.
      *  - if the quantity is being computed to meet the specified dates, the
      *    quantity being passed as argument is to be treated as a maximum
      *    limit. The created operationplan can have a smaller quantity, but
      *    not bigger...
      *  - at all times, we expect to have an operationplan that is respecting
      *    the constraints set by the operation. If required, some of the
      *    specified parameters may need to be violated. In case of such a
      *    violation we expect the operationplan quantity to be 0.
      *
      * The pre- and post-operation times are NOT considered in this method.
      * This method only enforces "hard" constraints. "Soft" constraints are
      * considered as 'hints' by the solver.
      *
      * Subclasses need to override this method to implement the correct
      * logic.
      */
    virtual OperationPlanState setOperationPlanParameters
    (OperationPlan*, double, Date, Date, bool=true, bool=true) const = 0;

    /** Updates the quantity of an operationplan.<br>
      * This method considers the lot size constraints and also propagates
      * the new quantity to child operationplans.
      */
    virtual DECLARE_EXPORT double setOperationPlanQuantity
      (OperationPlan* oplan, double f, bool roundDown, bool upd, bool execute) const;

    /** Returns the location of the operation, which is used to model the
      * working hours and holidays. */
    Location* getLocation() const {return loc;}

    /** Updates the location of the operation, which is used to model the
      * working hours and holidays. */
    void setLocation(Location* l) {loc = l;}

    /** Returns an reference to the list of flows. */
    const flowlist& getFlows() const {return flowdata;}

    /** Returns an reference to the list of loads. */
    const loadlist& getLoads() const {return loaddata;}

    /** Return the flow that is associates a given buffer with this
      * operation. Returns NULL is no such flow exists. */
    Flow* findFlow(const Buffer* b, Date d) const
    {return flowdata.find(b,d);}

    /** Return the load that is associates a given resource with this
      * operation. Returns NULL is no such load exists. */
    Load* findLoad(const Resource* r, Date d) const
    {return loaddata.find(r,d);}

    /** Deletes all operationplans of this operation. The boolean parameter
      * controls whether we delete also locked operationplans or not.
      */
    DECLARE_EXPORT void deleteOperationPlans(bool deleteLockedOpplans = false);

    /** Sets the minimum size of operationplans.<br>
      * The default value is 1.0
      */
    void setSizeMinimum(double f)
    {
      if (f<0)
        throw DataException("Operation can't have a negative minimum size");
      size_minimum = f;
      setChanged();
    }

    /** Returns the minimum size for operationplans. */
    double getSizeMinimum() const {return size_minimum;}

    /** Sets the multiple size of operationplans. */
    void setSizeMultiple(double f)
    {
      if (f<0)
        throw DataException("Operation can't have a negative multiple size");
      size_multiple = f;
      setChanged();
    }

    /** Returns the mutiple size for operationplans. */
    double getSizeMultiple() const {return size_multiple;}

    /** Sets the maximum size of operationplans. */
    void setSizeMaximum(double f)
    {
      if (f < size_minimum)
        throw DataException("Operation maximum size must be higher than the minimum size");
      if (f <= 0)
        throw DataException("Operation maximum size must be greater than 0");
      size_maximum = f;
      setChanged();
    }

    /** Returns the maximum size for operationplans. */
    double getSizeMaximum() const {return size_maximum;}

    /** Add a new child operationplan.
      * By default an operationplan can have only a single suboperation,
      * representing a changeover.
      * Operation subclasses can implement their own restrictions on the
      * number and structure of the suboperationplans.
      * @see OperationAlternate::addSubOperationPlan
      * @see OperationRouting::addSubOperationPlan
      */
    virtual DECLARE_EXPORT void addSubOperationPlan(
      OperationPlan*, OperationPlan*, bool=true
      );

    DECLARE_EXPORT void beginElement(XMLInput&, const Attribute&);
    virtual DECLARE_EXPORT void writeElement(XMLOutput*, const Keyword&, mode=DEFAULT) const;
    DECLARE_EXPORT void endElement(XMLInput&, const Attribute&, const DataElement&);
    virtual DECLARE_EXPORT PyObject* getattro(const Attribute&);
    virtual DECLARE_EXPORT int setattro(const Attribute&, const PythonObject&);
    static int initialize();

    size_t extrasize() const
    {return getName().size() + HasDescription::extrasize();}

    virtual void solve(Solver &s, void* v = NULL) const {s.solve(this,v);}

    typedef list<Operation*> Operationlist;

    /** Returns a reference to the list of sub operations of this operation. */
    virtual const Operationlist& getSubOperations() const {return nosubOperations;}

    /** Returns a reference to the list of super-operations, i.e. operations
      * using the current Operation as a sub-Operation.
      */
    const Operationlist& getSuperOperations() const {return superoplist;}

    /** Register a super-operation, i.e. an operation having this one as a
      * sub-operation. */
    void addSuperOperation(Operation * o) {superoplist.push_front(o);}

    /** Removes a sub-operation from the list. This method will need to be
      * overridden by all operation types that acts as a super-operation. */
    virtual void removeSubOperation(Operation *o) {}

    /** Removes a super-operation from the list. */
    void removeSuperOperation(Operation *o)
    {superoplist.remove(o); o->removeSubOperation(this);}

    /** Return the release fence of this operation. */
    TimePeriod getFence() const {return fence;}

    /** Update the release fence of this operation. */
    void setFence(TimePeriod t) {if (fence!=t) setChanged(); fence=t;}

    virtual DECLARE_EXPORT void updateProblems();

    void setHidden(bool b) {if (hidden!=b) setChanged(); hidden = b;}
    bool getHidden() const {return hidden;}

    static DECLARE_EXPORT const MetaCategory* metadata;

  protected:
    DECLARE_EXPORT void initOperationPlan(OperationPlan*, double,
        const Date&, const Date&, Demand*, OperationPlan*, unsigned long,
        bool = true) const;

  private:
    /** List of operations using this operation as a sub-operation */
    Operationlist superoplist;

    /** Empty list of operations.<br>
      * For operation types which have no suboperations this list is
      * used as the list of suboperations.
      */
    static DECLARE_EXPORT Operationlist nosubOperations;

    /** Location of the operation.<br>
      * The location is used to model the working hours and holidays.
      */
    Location* loc;

    /** Represents the time between this operation and a next one. */
    TimePeriod post_time;

    /** Represents the time between this operation and a previous one. */
    TimePeriod pre_time;

    /** Represents the release fence of this operation, i.e. a period of time
      * (relative to the current date of the plan) in which normally no
      * operationplan is allowed to be created.
      */
    TimePeriod fence;

    /** Singly linked list of all flows of this operation. */
    flowlist flowdata;

    /** Singly linked list of all resources Loaded by this operation. */
    loadlist loaddata;

    /** Minimum size for operationplans.<br>
      * The default value is 1.0
      */
    double size_minimum;

    /** Multiple size for operationplans. */
    double size_multiple;

    /** Maximum size for operationplans. */
    double size_maximum;

    /** Cost of the operation.<br>
      * The default value is 0.0.
      */
    double cost;

    /** Does the operation require serialization or not. */
    bool hidden;

    /** A pointer to the first operationplan of this operation.<br>
      * All operationplans of this operation are stored in a sorted
      * doubly linked list.
      */
    OperationPlan* first_opplan;

    /** A pointer to the last operationplan of this operation.<br>
      * All operationplans of this operation are stored in a sorted
      * doubly linked list.
      */
    OperationPlan* last_opplan;
};


/** @brief An operationplan is the key dynamic element of a plan. It
  * represents a certain quantity being planned along a certain operation
  * during a certain date range.
  *
  * From a coding perspective:
  *  - Operationplans are created by the factory method createOperationPlan()
  *    on the matching Operation class.
  *  - The createLoadAndFlowplans() can optionally be called to also create
  *    the loadplans and flowplans, to take care of the material and
  *    capacity consumption.
  *  - Once you're sure about creating the operationplan, the activate()
  *    method should be called. It will assign the operationplan a unique
  *    numeric identifier, register the operationplan in a container owned
  *    by the operation instance, and also create loadplans and flowplans
  *    if this hasn't been done yet.<br>
  *  - Operationplans can be organized in hierarchical structure, matching
  *    the operation hierarchies they belong to.
  */
class OperationPlan
  : public Object, public HasProblems, public NonCopyable, public HasSource
{
    friend class FlowPlan;
    friend class LoadPlan;
    friend class Demand;
    friend class Operation;
    friend class OperationAlternate;
    friend class OperationRouting;
    friend class ProblemPrecedence;

  public:
    class FlowPlanIterator;

    /** Returns an iterator pointing to the first flowplan. */
    FlowPlanIterator beginFlowPlans() const;

    /** Returns an iterator pointing beyond the last flowplan. */
    FlowPlanIterator endFlowPlans() const;

    /** Returns how many flowplans are created on an operationplan. */
    int sizeFlowPlans() const;

    class LoadPlanIterator;

    /** Returns an iterator pointing to the first loadplan. */
    LoadPlanIterator beginLoadPlans() const;

    /** Returns an iterator pointing beyond the last loadplan. */
    LoadPlanIterator endLoadPlans() const;

    /** Returns how many loadplans are created on an operationplan. */
    int sizeLoadPlans() const;

    /** Returns the criticality index of the operationplan, which reflects
      * its urgency.<br>
      * If the operationplan is on the critical path of one or more orders
      * the criticality is high. If the operationplan is only used to satisfy
      * safety stock requirements it will have a low criticality.<br>
      * Computing the criticality is complex, CPU-expensive and the result
      * will change when the plan changes. Caching the value may be in
      * order.<br>
      * Criticality is currently implemented as the slack in the downstream
      * path. If the criticality is 2, it means the operationplan can be
      * delayed by 2 days without impacting the delivery of any demand.
      * TODO should criticality also include priority of demand and critical quantity?
      */
    DECLARE_EXPORT double getCriticality() const;

    /** @brief This class models an STL-like iterator that allows us to iterate over
      * the operationplans in a simple and safe way.
      *
      * Objects of this class are created by the begin() and end() functions.
      */
    class iterator
    {
      public:
        /** Constructor. The iterator will loop only over the operationplans
          * of the operation passed. */
        iterator(const Operation* x) : op(Operation::end()), mode(1)
        {
          opplan = x ? x->getFirstOpPlan() : NULL;
        }

        /** Constructor. The iterator will loop only over the suboperationplans
          * of the operationplan passed. */
        iterator(const OperationPlan* x) : op(Operation::end()), mode(2)
        {
          opplan = x ? x->firstsubopplan : NULL;
        }

        /** Constructor. The iterator will loop over all operationplans. */
        iterator() : op(Operation::begin()), mode(3)
        {
          // The while loop is required since the first operation might not
          // have any operationplans at all
          while (op!=Operation::end() && !op->getFirstOpPlan()) ++op;
          if (op!=Operation::end())
            opplan = op->getFirstOpPlan();
          else
            opplan = NULL;
        }

        /** Copy constructor. */
        iterator(const iterator& it) : opplan(it.opplan), op(it.op), mode(it.mode) {}

        /** Return the content of the current node. */
        OperationPlan& operator*() const {return *opplan;}

        /** Return the content of the current node. */
        OperationPlan* operator->() const {return opplan;}

        /** Pre-increment operator which moves the pointer to the next
          * element. */
        iterator& operator++()
        {
          if (mode == 2)
            opplan = opplan->nextsubopplan;
          else
            opplan = opplan->next;
          // Move to a new operation
          if (!opplan && mode == 3)
          {
            do ++op;
            while (op!=Operation::end() && (!op->getFirstOpPlan()));
            if (op!=Operation::end())
              opplan = op->getFirstOpPlan();
            else
              opplan = NULL;
          }
          return *this;
        }

        /** Post-increment operator which moves the pointer to the next
          * element. */
        iterator operator++(int)
        {
          iterator tmp(*this);
          if (mode == 2)
            opplan = opplan->nextsubopplan;
          else
            opplan = opplan->next;
          // Move to a new operation
          if (!opplan && mode==3)
          {
            do ++op; while (op!=Operation::end() && !op->getFirstOpPlan());
            if (op!=Operation::end())
              opplan = op->getFirstOpPlan();
            else
              opplan = NULL;
          }
          return tmp;
        }

        /** Comparison operator. */
        bool operator==(const iterator& y) const {return opplan == y.opplan;}

        /** Inequality operator. */
        bool operator!=(const iterator& y) const {return opplan != y.opplan;}

      private:
        /** A pointer to current operationplan. */
        OperationPlan* opplan;

        /** An iterator over the operations. */
        Operation::iterator op;

        /** Describes the type of iterator.<br>
          * 1) iterate over operationplan instances of operation
          * 2) iterate over suboperationplans of an operationplan
          * 3) iterate over all operationplans
          */
        short mode;
    };

    friend class iterator;

    static iterator end() {return iterator(static_cast<Operation*>(NULL));}

    static iterator begin() {return iterator();}

    /** Returns true when not a single operationplan object exists. */
    static bool empty() {return begin()==end();}

    /** Returns the number of operationplans in the system. This method
      * is linear with the number of operationplans in the model, and should
      * therefore be used only with care.
      */
    static unsigned long size()
    {
      unsigned long cnt = 0;
      for (OperationPlan::iterator i = begin(); i != end(); ++i) ++cnt;
      return cnt;
    }

    /** This is a factory method that creates an operationplan pointer based
      * on the name and id, which are passed as an array of character pointers.
      * This method is intended to be used to create objects when reading
      * XML input data.
      */
    static DECLARE_EXPORT Object* createOperationPlan(const MetaClass*, const AttributeList&);

    /** Destructor. */
    virtual DECLARE_EXPORT ~OperationPlan();

    /** Push all consuming flowplans on a stack. */
    void DECLARE_EXPORT pushConsumingBuffers(vector<Buffer*>*) const;

    virtual DECLARE_EXPORT void setChanged(bool b = true);

    /** Returns the quantity. */
    double getQuantity() const {return quantity;}

    /** Updates the quantity.<br>
      * The operationplan quantity is subject to the following rules:
      *  - The quantity must be greater than or equal to the minimum size.<br>
      *    The value is rounded up to the smallest multiple above the minimum
      *    size if required, or rounded down to 0.
      *  - The quantity must be a multiple of the multiple_size field.<br>
      *    The value is rounded up or down to meet this constraint.
      *  - The quantity must be smaller than or equal to the maximum size.<br>
      *    The value is limited to the smallest multiple below this limit.
      *  - Setting the quantity of an operationplan to 0 is always possible,
      *    regardless of the minimum, multiple and maximum values.
      * This method can only be called on top operationplans. Sub operation
      * plans should pass on a call to the parent operationplan.
      */
    DECLARE_EXPORT double setQuantity(double f,
        bool roundDown = false, bool update = true, bool execute = true)
    {
      return oper->setOperationPlanQuantity(this, f, roundDown, update, execute);
    }

    /** Returns a pointer to the demand for which this operationplan is a delivery.
      * If the operationplan isn't a delivery, this is a NULL pointer.
      */
    Demand* getDemand() const {return dmd;}

    /** Updates the demand to which this operationplan is a solution. */
    DECLARE_EXPORT void setDemand(Demand* l);

    /** Calculate the penalty of an operationplan.<br>
      * It is the sum of all setup penalties of the resources it loads. */
    DECLARE_EXPORT double getPenalty() const;

    /** Calculate the unavailable time during the operationplan. The regular
      * duration is extended with this amount.
      */
    DECLARE_EXPORT TimePeriod getUnavailable() const;

    /** Returns whether the operationplan is locked. A locked operationplan
      * is never changed.
      */
    bool getLocked() const {return flags & IS_LOCKED;}

    /** Returns true is this operationplan is allowed to consume material.
      * This field only has an impact for locked operationplans.
      */
    bool getConsumeMaterial() const {return !(flags & CONSUME_MATERIAL);}

    /** Returns true is this operationplan is allowed to produce material.
      * This field only has an impact for locked operationplans.
      */
    bool getProduceMaterial() const {return !(flags & PRODUCE_MATERIAL);}

    /** Returns true is this operationplan is allowed to consume capacity.
      * This field only has an impact for locked operationplans.
      */
    bool getConsumeCapacity() const {return !(flags & CONSUME_CAPACITY);}

    /** Deletes all operationplans of a certain operation. A boolean flag
      * allows to specify whether locked operationplans are to be deleted too.
      */
    static DECLARE_EXPORT void deleteOperationPlans(Operation* o, bool deleteLocked=false);

    /** Locks/unlocks an operationplan. A locked operationplan is never
      * changed.
      */
    virtual DECLARE_EXPORT void setLocked(bool b = true);

    /** Update flag which allow/disallows material consumption. */
    void setConsumeMaterial(bool b)
    {
      if (b) flags &= ~CONSUME_MATERIAL;
      else flags |= CONSUME_MATERIAL;
    }

    /** Update flag which allow/disallows material production. */
    void setProduceMaterial(bool b)
    {
      if (b) flags &= ~PRODUCE_MATERIAL;
      else flags |= PRODUCE_MATERIAL;
    }

    /** Update flag which allow/disallows capacity consumption. */
    void setConsumeCapacity(bool b)
    {
      if (b) flags &= ~CONSUME_CAPACITY;
      else flags |= CONSUME_CAPACITY;
    }

    /** Returns a pointer to the operation being instantiated. */
    Operation* getOperation() const {return oper;}

    /** Fixes the start and end date of an operationplan. Note that this
      * overrules the standard duration given on the operation, i.e. no logic
      * kicks in to verify the data makes sense. This is up to the user to
      * take care of.<br>
      * The methods setStart(Date) and setEnd(Date) are therefore preferred
      * since they properly apply all appropriate logic.
      */
    void setStartAndEnd(Date st, Date nd)
    {
      dates.setStartAndEnd(st,nd);
      update();
    }

    /** A method to restore a previous state of an operationplan.<br>
      * NO validity checks are done on the parameters.
      */
    void restore(const OperationPlanState& x);

    /** Updates the operationplan owning this operationplan.<br>
      * The optional extra argument specifies whether we need to complete
      * validation of the parent-child operation or not. Validation is
      * necessary to validate input from the user. But when the owner field
      * is set in the solver internally, we can skip validation to keep
      * performance high.
      * @see Operation::addSubOperationPlan
      * @see OperationAlternate::addSubOperationPlan
      * @see OperationRouting::addSubOperationPlan
      */
    void DECLARE_EXPORT setOwner(OperationPlan* o, bool=true);

    /** Returns a pointer to the operationplan for which this operationplan
      * a sub-operationplan.<br>
      * The method returns NULL if there is no owner defined.<br>
      * E.g. Sub-operationplans of a routing refer to the overall routing
      * operationplan.<br>
      * E.g. An alternate sub-operationplan refers to its parent.
      * @see getTopOwner
      */
    OperationPlan* getOwner() const {return owner;}

    /** Returns a pointer to the operationplan owning a set of
      * sub-operationplans. There can be multiple levels of suboperations.<br>
      * If no owner exists the method returns the current operationplan.
      * @see getOwner
      */
    const OperationPlan* getTopOwner() const
    {
      if (owner)
      {
        // There is an owner indeed
        OperationPlan* o(owner);
        while (o->owner) o = o->owner;
        return o;
      }
      else
        // This operationplan is itself the top of a hierarchy
        return this;
    }

    /** Returns the start and end date of this operationplan. */
    const DateRange & getDates() const {return dates;}

    /** Return true if the operationplan is redundant, ie all material
      * it produces is not used at all.<br>
      * If the optional argument is false (which is the default value), we
      * check with the minimum stock level of the buffers. If the argument
      * is true, we check with 0.
      */
    DECLARE_EXPORT bool isExcess(bool = false) const;

    /** Returns a unique identifier of the operationplan.<br>
      * The identifier can be specified in the data input (in which case
      * we check for the uniqueness during the read operation).<br>
      * For operationplans created during a solver run, the identifier is
      * assigned in the instantiate() function. The numbering starts with the
      * highest identifier read in from the input and is then incremented
      * for every operationplan that is registered.
      */
    DECLARE_EXPORT unsigned long getIdentifier()
    {
      if (id==ULONG_MAX) assignIdentifier(); // Lazy generation
      return id;
    }

    /** Return the identifier. This method can return the lazy identifier 1. */
    unsigned long getRawIdentifier() const {return id;}

    /** Updates the end date of the operationplan and compute the start
      * date.<br>
      * Locked operationplans are not updated by this function.<br>
      * Slack can be introduced between sub operationaplans by this method,
      * i.e. the sub operationplans are only moved if required to meet the
      * end date.
      */
    virtual DECLARE_EXPORT void setEnd(Date);

    /** Updates the start date of the operationplan and compute the end
      * date.<br>
      * Locked operation_plans are not updated by this function.<br>
      * Slack can be introduced between sub operationaplans by this method,
      * i.e. the sub operationplans are only moved if required to meet the
      * start date.
      */
    virtual DECLARE_EXPORT void setStart(Date);

    virtual DECLARE_EXPORT void writeElement(XMLOutput*, const Keyword&, mode=DEFAULT) const;
    DECLARE_EXPORT void beginElement(XMLInput&, const Attribute&);
    DECLARE_EXPORT void endElement(XMLInput&, const Attribute&, const DataElement&);
    virtual DECLARE_EXPORT PyObject* getattro(const Attribute&);
    virtual DECLARE_EXPORT int setattro(const Attribute&, const PythonObject&);
    static int initialize();

    PyObject* str() const
    {
      ostringstream ch;
      ch << id;
      return PythonObject(ch.str());
    }

    /** Python factory method. */
    static PyObject* create(PyTypeObject*, PyObject*, PyObject*);

    /** Initialize the operationplan. The initialization function should be
      * called when the operationplan is ready to be 'officially' added. The
      * initialization performs the following actions:
      * <ol>
      * <li> assign an identifier</li>
      * <li> create the flow and loadplans if these hadn't been created
      * before</li>
      * <li> add the operationplan to the global list of operationplans</li>
      * <li> create a link with a demand object if this is a delivery
      * operationplan</li>
      * </ol>
      * Every operationplan subclass that has sub-operations will normally
      * need to create an override of this function.<br>
      *
      * The return value indicates whether the initialization was successfull.
      * If the operationplan is invalid, it will be DELETED and the return value
      * is 'false'.
      */
    DECLARE_EXPORT bool activate();

    /** Remove an operationplan from the list of officially registered ones.<br>
      * The operationplan will keep its loadplans and flowplans after unregistration.
      */
    DECLARE_EXPORT void deactivate();

    /** This method links the operationplan in the list of all operationplans
      * maintained on the operation.<br>
      * In most cases calling this method is not required since it included
      * in the activate method. In exceptional cases the solver already
      * needs to see uncommitted operationplans in the list - eg for the
      * procurement buffer.
      * @see activate
      */
    DECLARE_EXPORT void insertInOperationplanList();

    /** This method remove the operationplan from the list of all operationplans
      * maintained on the operation.<br>
      * @see deactivate
      */
    DECLARE_EXPORT void removeFromOperationplanList();

    /** Remove a sub-operation_plan from the list. */
    virtual DECLARE_EXPORT void eraseSubOperationPlan(OperationPlan*);

    /** This function is used to create the loadplans, flowplans and
      * setup operationplans.
      */
    DECLARE_EXPORT void createFlowLoads();

    /** This function is used to delete the loadplans, flowplans and
      * setup operationplans.
      */
    DECLARE_EXPORT void deleteFlowLoads();

    bool getHidden() const {return getOperation()->getHidden();}

    /** Searches for an OperationPlan with a given identifier.<br>
      * Returns a NULL pointer if no such OperationPlan can be found.<br>
      * The method is of complexity O(n), i.e. involves a LINEAR search through
      * the existing operationplans, and can thus be quite slow in big models.<br>
      * The method is O(1), i.e. constant time regardless of the model size,
      * when the parameter passed is bigger than the operationplan counter.
      */
    static DECLARE_EXPORT OperationPlan* findId(unsigned long l);

    /** Problem detection is actually done by the Operation class. That class
      * actually "delegates" the responsability to this class, for efficiency.
      */
    virtual void updateProblems();

    /** Implement the pure virtual function from the HasProblem class. */
    Plannable* getEntity() const {return oper;}

    /** Return the metadata. We return the metadata of the operation class,
      * not the one of the operationplan class!
      */
    const MetaClass& getType() const {return *metadata;}

    static DECLARE_EXPORT const MetaClass* metadata;

    static DECLARE_EXPORT const MetaCategory* metacategory;

    virtual size_t getSize() const
    {return sizeof(OperationPlan) + getSource().size();}

    /** Handles the persistence of operationplan objects. */
    static DECLARE_EXPORT void writer(const MetaCategory*, XMLOutput*);

    /** Comparison of 2 OperationPlans.
      * To garantuee that the problems are sorted in a consistent and stable
      * way, the following sorting criteria are used (in order of priority):
      * <ol><li>Operation</li>
      * <li>Start date (earliest dates first)</li>
      * <li>Quantity (biggest quantities first)</li></ol>
      * Multiple operationplans for the same values of the above keys can exist.
      */
    DECLARE_EXPORT bool operator < (const OperationPlan& a) const;

    /** Copy constructor.<br>
      * If the optional argument is false, the new copy is not initialized
      * and won't have flowplans and loadplans.
      */
    DECLARE_EXPORT OperationPlan(const OperationPlan&, bool = true);

    /** Return the plannable object that caused the creation of this
      * operationplan. Usage of this field can vary by solver.
      * The information is normally not relevant for end users.
      */
    DECLARE_EXPORT Plannable* getMotive() const {return motive;}

    /** Update the plannable object that created this operationplan. */
    DECLARE_EXPORT void setMotive(Plannable* v) {motive = v;}

  private:
    /** Private copy constructor.<br>
      * It is used in the public copy constructor to make a deep clone of suboperationplans.
      * @see OperationPlan(const OperationPlan&, bool = true)
      */
    DECLARE_EXPORT OperationPlan(const OperationPlan&, OperationPlan*);

    /** Updates the operationplan based on the latest information of quantity,
      * date and locked flag.<br>
      * This method will also update parent and child operationplans.
      * @see resizeFlowLoadPlans
      */
    virtual DECLARE_EXPORT void update();

    /** Generates a unique identifier for the operationplan. */
    DECLARE_EXPORT bool assignIdentifier();

    /** Update the loadplans and flowplans of the operationplan based on the
      * latest information of quantity, date and locked flag.<br>
      * This method will NOT update parent or child operationplans.
      * @see update
      */
    DECLARE_EXPORT void resizeFlowLoadPlans();

    /** Default constructor.<br>
      * This way of creating operationplan objects is not intended for use by
      * any client applications. Client applications should use the factory
      * method on the operation class instead.<br>
      * Subclasses of the Operation class may use this constructor in their
      * own override of the createOperationPlan method.
      * @see Operation::createOperationPlan
      */
    OperationPlan() : owner(NULL), quantity(0.0), flags(0), dmd(NULL),
      id(0), oper(NULL), firstflowplan(NULL), firstloadplan(NULL),
      prev(NULL), next(NULL), firstsubopplan(NULL), lastsubopplan(NULL),
      nextsubopplan(NULL), prevsubopplan(NULL), motive(NULL)
    {initType(metadata);}

  private:
    static const short IS_LOCKED = 1;    // 0: no, 1: yes
    static const short IS_SETUP = 2;     // 0: no, 1: yes
    static const short HAS_SETUP = 4;    // 0: no, 1: yes
    static const short CONSUME_MATERIAL = 8;  // 0: yes, 1: no
    static const short PRODUCE_MATERIAL = 16; // 0: yes, 1: no
    static const short CONSUME_CAPACITY = 32; // 0: yes, 1: no

    /** Pointer to a higher level OperationPlan. */
    OperationPlan *owner;

    /** Quantity. */
    double quantity;

    /** Is this operationplan locked? A locked operationplan doesn't accept
      * any changes. This field is only relevant for top-operationplans. */
    short flags;

    /** Counter of OperationPlans, which is used to automatically assign a
      * unique identifier for each operationplan.<br>
      * The value of the counter is the first available identifier value that
      * can be used for a new operationplan.<br>
      * The first value is 1, and each operationplan increases it by 1.
      * @see assignIdentifier()
      */
    static DECLARE_EXPORT unsigned long counterMin;

    /** Pointer to the demand.<br>
      * Only delivery operationplans have this field set. The field is NULL
      * for all other operationplans.
      */
    Demand *dmd;

    /** Unique identifier.<br>
      * The field is 0 while the operationplan is not fully registered yet.
      * The field is 1 when the operationplan is fully registered but only a
      * temporary id is generated.
      * A unique value for each operationplan is created lazily when the
      * method getIdentifier() is called.
      */
    unsigned long id;

    /** Start and end date. */
    DateRange dates;

    /** Pointer to the operation. */
    Operation *oper;

    /** Root of a single linked list of flowplans. */
    FlowPlan* firstflowplan;

    /** Single linked list of loadplans. */
    LoadPlan* firstloadplan;

    /** Pointer to the previous operationplan.<br>
      * Operationplans are chained in a doubly linked list for each operation.
      * @see next
      */
    OperationPlan* prev;

    /** Pointer to the next operationplan.<br>
      * Operationplans are chained in a doubly linked list for each operation.
      * @see prev
      */
    OperationPlan* next;

    /** Pointer to the first suboperationplan of this operationplan. */
    OperationPlan* firstsubopplan;

    /** Pointer to the last suboperationplan of this operationplan. */
    OperationPlan* lastsubopplan;

    /** Pointer to the next suboperationplan of the parent operationplan. */
    OperationPlan* nextsubopplan;

    /** Pointer to the previous suboperationplan of the parent operationplan. */
    OperationPlan* prevsubopplan;

    /** Pointer to the demand that caused the creation of this operationplan. */
    Plannable* motive;
};


/** @brief A simple class to easily remember the date, quantity and owner of
  * an operationplan. */
class OperationPlanState  // @todo should also be able to remember and restore suboperationplans!!!
{
  public:
    Date start;
    Date end;
    double quantity;

    /** Default constructor. */
    OperationPlanState() : quantity(0.0) {}

    /** Constructor. */
    OperationPlanState(const OperationPlan* x)
    {
      if (!x)
      {
        quantity = 0.0;
        return;
      }
      else
      {
        start = x->getDates().getStart();
        end = x->getDates().getEnd();
        quantity = x->getQuantity();
      }
    }

    /** Constructor. */
    OperationPlanState(const Date x, const Date y, double q)
      : start(x), end(y), quantity(q) {}

    /** Constructor. */
    OperationPlanState(const DateRange& x, double q)
      : start(x.getStart()), end(x.getEnd()), quantity(q) {}
};


/** @brief Models an operation that takes a fixed amount of time, independent
  * of the quantity. */
class OperationFixedTime : public Operation
{
  public:
    /** Constructor. */
    explicit OperationFixedTime(const string& s) : Operation(s) {initType(metadata);}

    /** Returns the length of the operation. */
    const TimePeriod getDuration() const {return duration;}

    /** Updates the duration of the operation. Existing operation plans of this
      * operation are not automatically refreshed to reflect the change. */
    void setDuration(TimePeriod t)
    {
      if (t<0L)
        throw DataException("FixedTime operation can't have a negative duration");
      duration = t;
    }

    DECLARE_EXPORT void writeElement(XMLOutput*, const Keyword&, mode=DEFAULT) const;
    DECLARE_EXPORT void endElement(XMLInput&, const Attribute&, const DataElement&);
    virtual DECLARE_EXPORT PyObject* getattro(const Attribute&);
    virtual DECLARE_EXPORT int setattro(const Attribute&, const PythonObject&);
    static int initialize();

    virtual void solve(Solver &s, void* v = NULL) const {s.solve(this,v);}

    virtual const MetaClass& getType() const {return *metadata;}
    static DECLARE_EXPORT const MetaClass* metadata;
    virtual size_t getSize() const
    {return sizeof(OperationFixedTime) + Operation::extrasize();}

    /** A operation of this type enforces the following rules on its
      * operationplans:
      *  - The duration is always constant.
      *  - If the end date is specified, we use that and ignore the start
      *    date that could have been passed.
      *  - If no end date but only a start date are specified, we'll use
      *    that date.
      *  - If no dates are specified, we don't update the dates of the
      *    operationplan.
      *  - The quantity can be any positive number.
      *  - Locked operationplans can't be updated.
      * @see Operation::setOperationPlanParameters
      */
    DECLARE_EXPORT OperationPlanState setOperationPlanParameters
    (OperationPlan*, double, Date, Date, bool=true, bool=true) const;

  protected:
    DECLARE_EXPORT virtual bool extraInstantiate(OperationPlan* o);

  private:
    /** Stores the lengh of the Operation. */
    TimePeriod duration;
};


/** @brief Models an operation to convert a setup on a resource. */
class OperationSetup : public Operation
{
  public:
    /** Constructor. */
    explicit OperationSetup(const string& s) : Operation(s) {initType(metadata);}

    // Never write the setup operation
    DECLARE_EXPORT void writeElement(XMLOutput*, const Keyword&, mode=DEFAULT) const {}
    static int initialize();

    virtual void solve(Solver &s, void* v = NULL) const {s.solve(this,v);}

    virtual const MetaClass& getType() const {return *metadata;}
    static DECLARE_EXPORT const MetaClass* metadata;
    virtual size_t getSize() const
    {return sizeof(OperationSetup) + Operation::extrasize();}

    /** A operation of this type enforces the following rules on its
      * operationplans:
      *  - The duration is calculated based on the conversion type.
      */
    DECLARE_EXPORT OperationPlanState setOperationPlanParameters
    (OperationPlan*, double, Date, Date, bool=true, bool=true) const;

    /** A pointer to the operation that is instantiated for all conversions. */
    static DECLARE_EXPORT const Operation* setupoperation;
};


/** @brief Models an operation whose duration is the sum of a constant time,
  * plus a cetain time per unit.
  */
class OperationTimePer : public Operation
{
  public:
    /** Constructor. */
    explicit OperationTimePer(const string& s) : Operation(s), duration_per(0.0) {initType(metadata);}

    /** Returns the constant part of the operation time. */
    TimePeriod getDuration() const {return duration;}

    /** Sets the constant part of the operation time. */
    void setDuration(TimePeriod t)
    {
      if(t<0L)
        throw DataException("TimePer operation can't have a negative duration");
      duration = t;
    }

    /** Returns the time per unit of the operation time. */
    double getDurationPer() const {return duration_per;}

    /** Sets the time per unit of the operation time. */
    void setDurationPer(double t)
    {
      if(t<0.0)
        throw DataException("TimePer operation can't have a negative duration-per");
      duration_per = t;
    }

    /** A operation of this type enforces the following rules on its
      * operationplans:
      *   - If both the start and end date are specified, the quantity is
      *     computed to match these dates.
      *     If the time difference between the start and end date is too
      *     small to fit the fixed duration, the quantity is set to 0.
      *   - If only an end date is specified, it will be respected and we
      *     compute a start date based on the quantity.
      *   - If only a start date is specified, it will be respected and we
      *     compute an end date based on the quantity.
      *   - If no date is specified, we respect the quantity and the end
      *     date of the operation. A new start date is being computed.
      * @see Operation::setOperationPlanParameters
      */
    DECLARE_EXPORT OperationPlanState setOperationPlanParameters
    (OperationPlan*, double, Date, Date, bool=true, bool=true) const;

    DECLARE_EXPORT void writeElement(XMLOutput*, const Keyword&, mode=DEFAULT) const;
    DECLARE_EXPORT void endElement(XMLInput&, const Attribute&, const DataElement&);
    virtual DECLARE_EXPORT PyObject* getattro(const Attribute&);
    virtual DECLARE_EXPORT int setattro(const Attribute&, const PythonObject&);
    static int initialize();

    virtual void solve(Solver &s, void* v = NULL) const {s.solve(this,v);}

    virtual const MetaClass& getType() const {return *metadata;}
    static DECLARE_EXPORT const MetaClass* metadata;
    virtual size_t getSize() const
    {return sizeof(OperationTimePer) + Operation::extrasize();}

  private:
    /** Constant part of the operation time. */
    TimePeriod duration;

    /** Variable part of the operation time.
      * We store the value as a double value rather than a TimePeriod to
      * be able to store fractional duration_per value. TimePeriod can only
      * represent seconds.
      */
    double duration_per;
};


/** @brief Represents a routing operation, i.e. an operation consisting of
  * multiple, sequential sub-operations.
  */
class OperationRouting : public Operation
{
  public:
    /** Constructor. */
    explicit OperationRouting(const string& c) : Operation(c) {initType(metadata);}

    /** Destructor. */
    DECLARE_EXPORT ~OperationRouting();

    /** Adds a new steps to routing at the start of the routing. */
    void addStepFront(Operation *o)
    {
      if (!o) throw DataException("Adding NULL operation to routing");
      steps.push_front(o);
      o->addSuperOperation(this);
    }

    /** Adds a new steps to routing at the end of the routing. */
    void addStepBack(Operation *o)
    {
      if (!o) throw DataException("Adding NULL operation to routing");
      steps.push_back(o);
      o->addSuperOperation(this);
    }

    /** Add one or more steps to a routing. */
    static DECLARE_EXPORT PyObject* addStep(PyObject*, PyObject*);

    /** Remove a step from a routing. */
    void removeSubOperation(Operation *o)
    {steps.remove(o); o->superoplist.remove(this);}

    /** A operation of this type enforces the following rules on its
      * operationplans:
      *  - If an end date is given, sequentially use this method on the
      *    different steps. The steps are stepped through starting from the
      *    last step, and each step will adjust to meet the requested end date.
      *    If there is slack between the routings' step operationplans, it can
      *    be used to "absorb" the change.
      *  - When a start date is given, the behavior is similar to the previous
      *    case, except that we step through the operationplans from the
      *    first step this time.
      *  - If both a start and an end date are given, we use only the end date.
      *  - If there are no sub operationplans yet, apply the requested changes
      *    blindly.
      * @see Operation::setOperationPlanParameters
      */
    DECLARE_EXPORT OperationPlanState setOperationPlanParameters
    (OperationPlan*, double, Date, Date, bool=true, bool=true) const;

    DECLARE_EXPORT double setOperationPlanQuantity
      (OperationPlan* oplan, double f, bool roundDown, bool upd, bool execute) const;

    /** Add a new child operationplan.
      * A routing operationplan has a series of suboperationplans:
      *   - A setup operationplan if the routing operation loads a resource
      *     which requires a specific setup.
      *   - A number of unlocked operationplans (one for each step in the
      *     routing) representing production not yet started.
      *   - A number of locked operationplan (one for each step in the routing)
      *     representing production which is already started or finished.
      * The sum of the quantity of the locked and unlocked operationplans of
      * each step should be equal to the quantity of top routing operationplan.<br>
      * The fast insert does insertion at the front of the unlocked operationplans.
      */
    virtual DECLARE_EXPORT void addSubOperationPlan(
      OperationPlan*, OperationPlan*, bool = true
      );

    DECLARE_EXPORT void beginElement(XMLInput&, const Attribute&);
    virtual DECLARE_EXPORT void writeElement(XMLOutput*, const Keyword&, mode=DEFAULT) const;
    DECLARE_EXPORT void endElement(XMLInput&, const Attribute&, const DataElement&);
    virtual DECLARE_EXPORT PyObject* getattro(const Attribute&);
    static int initialize();

    virtual void solve(Solver &s, void* v = NULL) const {s.solve(this,v);}

    /** Return a list of all sub-operations. */
    virtual const Operationlist& getSubOperations() const {return steps;}

    virtual const MetaClass& getType() const {return *metadata;}
    static DECLARE_EXPORT const MetaClass* metadata;
    virtual size_t getSize() const
    {
      return sizeof(OperationRouting) + Operation::extrasize()
          + steps.size() * 2 * sizeof(Operation*);
    }

  protected:
    /** Extra logic to be used when instantiating an operationplan. */
    virtual DECLARE_EXPORT bool extraInstantiate(OperationPlan* o);

  private:
    /** Stores a double linked list of all step operations. */
    Operationlist steps;
};


inline void OperationPlan::restore(const OperationPlanState& x)
{
  getOperation()->setOperationPlanParameters(this, x.quantity, x.start, x.end, true);
  if (quantity != x.quantity) quantity = x.quantity;
  assert(dates.getStart() == x.start || x.start!=x.end);
  assert(dates.getEnd() == x.end || x.start!=x.end);
}


/** This type defines what mode used to search the alternates. */
enum SearchMode
{
  /** Select the alternate with the lowest priority number.<br>
    * This is the default.
    */
  PRIORITY = 0,
  /** Select the alternate which gives the lowest cost. */
  MINCOST = 1,
  /** Select the alternate which gives the lowest penalty. */
  MINPENALTY = 2,
  /** Select the alternate which gives the lowest sum of the cost and
    * penalty. */
  MINCOSTPENALTY = 3
};


/** Writes a search mode to an output stream. */
inline ostream & operator << (ostream & os, const SearchMode & d)
{
  switch (d)
  {
    case PRIORITY: os << "PRIORITY"; return os;
    case MINCOST: os << "MINCOST"; return os;
    case MINPENALTY: os << "MINPENALTY"; return os;
    case MINCOSTPENALTY: os << "MINCOSTPENALTY"; return os;
    default: assert(false); return os;
  }
}


/** Translate a string to a search mode value. */
DECLARE_EXPORT SearchMode decodeSearchMode(const string& c);


/** @brief This class represents a choice between multiple operations. The
  * alternates are sorted in order of priority.
  */
class OperationAlternate : public Operation
{
  public:
    typedef pair<int,DateRange> alternateProperty;

    /** Constructor. */
    explicit OperationAlternate(const string& c)
      : Operation(c), search(PRIORITY) {initType(metadata);}

    /** Destructor. */
    DECLARE_EXPORT ~OperationAlternate();

    /** Add a new alternate operation.<br>
      * The lower the priority value, the more important this alternate
      * operation is. */
    DECLARE_EXPORT void addAlternate
    (Operation*, int = 1, DateRange = DateRange());

    /** Removes an alternate from the list. */
    DECLARE_EXPORT void removeSubOperation(Operation *);

    /** Returns the properties of a certain suboperation.
      * @exception LogicException Generated when the argument operation is
      *     null or when it is not a sub-operation of this alternate.
      */
    DECLARE_EXPORT const alternateProperty& getProperties(Operation* o) const;

    /** Updates the priority of a certain suboperation.
      * @exception DataException Generated when the argument operation is
      *     not null and not a sub-operation of this alternate.
      */
    DECLARE_EXPORT void setPriority(Operation*, int);

    /** Updates the effective daterange of a certain suboperation.
      * @exception DataException Generated when the argument operation is
      *     not null and not a sub-operation of this alternate.
      */
    DECLARE_EXPORT void setEffective(Operation*, DateRange);

    /** Return the search mode. */
    SearchMode getSearch() const {return search;}

    /** Update the search mode. */
    void setSearch(const string a) {search = decodeSearchMode(a);}

    /** A operation of this type enforces the following rules on its
      * operationplans:
      *  - Very simple, call the method with the same name on the alternate
      *    suboperationplan.
      * @see Operation::setOperationPlanParameters
      */
    DECLARE_EXPORT OperationPlanState setOperationPlanParameters
    (OperationPlan*, double, Date, Date, bool=true, bool=true) const;

    /** Add a new child operationplan.
      * An alternate operationplan plan can have a maximum of 2
      * suboperationplans:
      *  - A setup operationplan if the alternate top-operation loads a
      *    resource requiring a specific setup.
      *  - An operationplan of any of the allowed suboperations.
      */
    virtual DECLARE_EXPORT void addSubOperationPlan(
      OperationPlan*, OperationPlan*, bool=true
      );

    DECLARE_EXPORT void beginElement(XMLInput&, const Attribute&);
    DECLARE_EXPORT void writeElement(XMLOutput*, const Keyword&, mode=DEFAULT) const;
    DECLARE_EXPORT void endElement(XMLInput&, const Attribute&, const DataElement&);
    virtual DECLARE_EXPORT PyObject* getattro(const Attribute&);
    virtual DECLARE_EXPORT int setattro(const Attribute&, const PythonObject&);
    virtual void solve(Solver &s, void* v = NULL) const {s.solve(this,v);}
    virtual const Operationlist& getSubOperations() const {return alternates;}
    static int initialize();

    /** Add an alternate to the operation.<br>
      * The keyword arguments are "operation", "priority", "effective_start"
      * and "effective_end"
      */
    static DECLARE_EXPORT PyObject* addAlternate(PyObject*, PyObject*, PyObject*);

    virtual const MetaClass& getType() const {return *metadata;}
    static DECLARE_EXPORT const MetaClass* metadata;
    virtual size_t getSize() const
    {
      return sizeof(OperationAlternate) + Operation::extrasize()
          + alternates.size() * (5*sizeof(Operation*)+sizeof(alternateProperty));
    }

  protected:
    /** Extra logic to be used when instantiating an operationplan. */
    virtual DECLARE_EXPORT bool extraInstantiate(OperationPlan* o);

  private:
    typedef list<alternateProperty> alternatePropertyList;

    /** List of the priorities of the different alternate operations. The list
      * is maintained such that it is sorted in ascending order of priority. */
    alternatePropertyList alternateProperties;

    /** List of all alternate operations. The list is sorted with the operation
      * with the highest priority at the start of the list.<br>
      * Note that the list of operations and the list of priorities go hand in
      * hand: they have an equal number of elements and the order of the
      * elements is matching in both lists.
      */
    Operationlist alternates;

    /** Mode to select the preferred alternates. */
    SearchMode search;
};


/** @brief An item defines the products being planned, sold, stored and/or
  * manufactured. Buffers and demands have a reference an item.
  *
  * This is an abstract class.
  */
class Item : public HasHierarchy<Item>, public HasDescription
{
  public:
    /** Constructor. Don't use this directly! */
    explicit DECLARE_EXPORT Item(const string& str) :
      HasHierarchy<Item>(str), deliveryOperation(NULL), price(0.0) {}

    /** Returns the delivery operation.<br>
      * This field is inherited from a parent item, if it hasn't been
      * specified.
      */
    Operation* getOperation() const
    {
      // Current item has a non-empty deliveryOperation field
      if (deliveryOperation) return deliveryOperation;

      // Look for a non-empty deliveryOperation field on owners
      for (Item* i = getOwner(); i; i=i->getOwner())
        if (i->deliveryOperation) return i->deliveryOperation;

      // The field is not specified on the item or any of its parents.
      return NULL;
    }

    /** Updates the delivery operation.<br>
      * If some demands have already been planned using the old delivery
      * operation they are left untouched and won't be replanned.
      */
    void setOperation(Operation* o) {deliveryOperation = o;}

    /** Return the selling price of the item.<br>
      * The default value is 0.0.
      */
    double getPrice() const {return price;}

    /** Update the selling price of the item. */
    void setPrice(const double c)
    {
      if (c >= 0) price = c;
      else throw DataException("Item price must be positive");
    }

    virtual DECLARE_EXPORT void writeElement(XMLOutput*, const Keyword&, mode=DEFAULT) const;
    DECLARE_EXPORT void endElement(XMLInput&, const Attribute&, const DataElement&);
    DECLARE_EXPORT void beginElement(XMLInput&, const Attribute&);
    virtual DECLARE_EXPORT PyObject* getattro(const Attribute&);
    virtual DECLARE_EXPORT int setattro(const Attribute&, const PythonObject&);
    static int initialize();

    /** Destructor. */
    virtual DECLARE_EXPORT ~Item();

    virtual const MetaClass& getType() const {return *metadata;}
    static DECLARE_EXPORT const MetaCategory* metadata;

  private:
    /** This is the operation used to satisfy a demand for this item.
      * @see Demand
      */
    Operation* deliveryOperation;

    /** Selling price of the item. */
    double price;
};


/** @brief This class is the default implementation of the abstract Item
  * class. */
class ItemDefault : public Item
{
  public:
    explicit ItemDefault(const string& str) : Item(str) {initType(metadata);}
    virtual const MetaClass& getType() const {return *metadata;}
    static DECLARE_EXPORT const MetaClass* metadata;
    virtual size_t getSize() const
    {
      return sizeof(ItemDefault) + getName().size()
          + HasDescription::extrasize();
    }
    static int initialize();
};


/** @brief A buffer represents a combination of a item and location.<br>
  * It is the entity for keeping modeling inventory.
  */
class Buffer : public HasHierarchy<Buffer>, public HasLevel,
  public Plannable, public HasDescription
{
    friend class Flow;
    friend class FlowPlan;

  public:
    typedef TimeLine<FlowPlan> flowplanlist;
    typedef Association<Operation,Buffer,Flow>::ListB flowlist;

    /** Constructor. Implicit creation of instances is disallowed. */
    explicit DECLARE_EXPORT Buffer(const string& str) :
      HasHierarchy<Buffer>(str), hidden(false), producing_operation(NULL),
      loc(NULL), it(NULL), min_val(0), max_val(default_max), min_cal(NULL),
      max_cal(NULL), carrying_cost(0.0) {}

    /** Returns the operation that is used to supply extra supply into this
      * buffer. */
    Operation* getProducingOperation() const {return producing_operation;}

    /** Updates the operation that is used to supply extra supply into this
      * buffer. */
    void setProducingOperation(Operation* o)
    {producing_operation = o; setChanged();}

    /** Returns the item stored in this buffer. */
    Item* getItem() const {return it;}

    /** Updates the Item stored in this buffer. */
    void setItem(Item* i) {it = i; setChanged();}

    /** Returns the Location of this buffer. */
    Location* getLocation() const {return loc;}

    /** Updates the location of this buffer. */
    void setLocation(Location* i) {loc = i;}

    /** Returns the minimum inventory level. */
    double getMinimum() const {return min_val;}

    /** Returns a pointer to a calendar for storing the minimum inventory
      * level. */
    CalendarDouble* getMinimumCalendar() const {return min_cal;}

    /** Returns the maximum inventory level. */
    double getMaximum() const {return max_val;}

    /** Returns a pointer to a calendar for storing the maximum inventory
      * level. */
    CalendarDouble* getMaximumCalendar() const {return max_cal;}

    /** Updates the minimum inventory target for the buffer. */
    DECLARE_EXPORT void setMinimum(double);

    /** Updates the minimum inventory target for the buffer. */
    DECLARE_EXPORT void setMinimumCalendar(CalendarDouble *);

    /** Updates the minimum inventory target for the buffer. */
    DECLARE_EXPORT void setMaximum(double);

    /** Updates the minimum inventory target for the buffer. */
    DECLARE_EXPORT void setMaximumCalendar(CalendarDouble *);

    /** Return the carrying cost.<br>
      * The cost of carrying inventory in this buffer. The value is a
      * percentage of the item sales price, per year and per unit.
      */
    double getCarryingCost() const {return carrying_cost;}

    /** Return the carrying cost.<br>
      * The cost of carrying inventory in this buffer. The value is a
      * percentage of the item sales price, per year and per unit.<br>
      * The default value is 0.0.
      */
    void setCarryingCost(const double c)
    {
      if (c >= 0) carrying_cost = c;
      else throw DataException("Buffer carrying_cost must be positive");
    }

    DECLARE_EXPORT virtual void beginElement(XMLInput&, const Attribute&);
    DECLARE_EXPORT virtual void writeElement(XMLOutput*, const Keyword&, mode=DEFAULT) const;
    DECLARE_EXPORT virtual void endElement(XMLInput&, const Attribute&, const DataElement&);
    virtual DECLARE_EXPORT PyObject* getattro(const Attribute&);
    virtual DECLARE_EXPORT int setattro(const Attribute&, const PythonObject&);

    size_t extrasize() const
    {return getName().size() + HasDescription::extrasize();}

    /** Initialize the class. */
    static int initialize();

    /** Destructor. */
    virtual DECLARE_EXPORT ~Buffer();

    /** Returns the available material on hand immediately after the
      * given date.
      */
    DECLARE_EXPORT double getOnHand(Date d = Date::infinitePast) const;

    /** Update the on-hand inventory at the start of the planning horizon. */
    DECLARE_EXPORT void setOnHand(double f);

    /** Returns minimum or maximum available material on hand in the given
      * daterange. The third parameter specifies whether we return the
      * minimum (which is the default) or the maximum value.
      * The computation is INclusive the start and end dates.
      */
    DECLARE_EXPORT double getOnHand(Date, Date, bool min = true) const;

    /** Returns a reference to the list of all flows of this buffer. */
    const flowlist& getFlows() const {return flows;}

    virtual void solve(Solver &s, void* v = NULL) const {s.solve(this,v);}

    /** Returns a reference to the list of all flow plans of this buffer. */
    const flowplanlist& getFlowPlans() const {return flowplans;}

    /** Returns a reference to the list of all flow plans of this buffer. */
    flowplanlist& getFlowPlans() {return flowplans;}

    /** Return the flow that is associates a given operation with this
      * buffer.<br>Returns NULL is no such flow exists. */
    Flow* findFlow(const Operation* o, Date d) const
    {return flows.find(o,d);}

    /** Deletes all operationplans consuming from or producing from this
      * buffer. The boolean parameter controls whether we delete also locked
      * operationplans or not.
      */
    DECLARE_EXPORT void deleteOperationPlans(bool deleteLockedOpplans = false);

    virtual DECLARE_EXPORT void updateProblems();

    void setHidden(bool b) {if (hidden!=b) setChanged(); hidden = b;}
    bool getHidden() const {return hidden;}

    virtual const MetaClass& getType() const {return *metadata;}
    static DECLARE_EXPORT const MetaCategory* metadata;

    /** This function matches producing and consuming operationplans
      * with each other, and updates the pegging iterator accordingly.
      */
    virtual DECLARE_EXPORT void followPegging
    (PeggingIterator&, FlowPlan*, short, double, double);

<<<<<<< HEAD
    /** Clean up excess producing operationplans from the buffer. */
    virtual void removeExcess(vector<Buffer*>* buflist = NULL, CommandManager* = NULL) {}
=======
    /** Return the minimum interval between purchasing operations.<br>
      * This parameter doesn't control the timing of the first purchasing
      * operation, but only to the subsequent ones.
      */
    TimePeriod getMinimumInterval() const {return min_interval;}

    /** Update the minimum time between replenishments. */
    void setMinimumInterval(TimePeriod p)
    {
      if (p<0L)
        throw DataException("Buffer can't have a negative minimum interval");
      min_interval = p;
      // Minimum is increased over the maximum: auto-increase the maximum
      if (max_interval && max_interval < min_interval)
        max_interval = min_interval;
    }

    /** Return the maximum time interval between sytem-generated replenishment
      * operations.
      */
    TimePeriod getMaximumInterval() const {return max_interval;}

    /** Update the minimum time between replenishments. */
    void setMaximumInterval(TimePeriod p)
    {
      if (p<0L)
        throw DataException("Buffer can't have a negative maximum interval");
      max_interval = p;
      // Maximum is lowered below the minimum: auto-decrease the minimum
      if (min_interval && max_interval < min_interval)
        min_interval = max_interval;
    }
>>>>>>> 87a65582

  private:
    /** A constant defining the default max inventory target.\\
      * Theoretically we should set this to DBL_MAX, but then the results
      * are not portable across platforms.
      */
    static DECLARE_EXPORT const double default_max;

    /** This models the dynamic part of the plan, representing all planned
      * material flows on this buffer. */
    flowplanlist flowplans;

    /** This models the defined material flows on this buffer. */
    flowlist flows;

    /** Hide this entity from serialization or not. */
    bool hidden;

    /** This is the operation used to create extra material in this buffer. */
    Operation *producing_operation;

    /** Location of this buffer.<br>
      * This field is only used as information.<br>
      * The default is NULL.
      */
    Location* loc;

    /** Item being stored in this buffer.<br>
      * The default value is NULL.
      */
    Item* it;

    /** Minimum inventory target.<br>
      * If a minimum calendar is specified this field is ignored.
      * @see min_cal
      */
    double min_val;

    /** Maximum inventory target. <br>
      * If a maximum calendar is specified this field is ignored.
      * @see max_cal
      */
    double max_val;

    /** Points to a calendar to store the minimum inventory level.<br>
      * The default value is NULL, resulting in a constant minimum level
      * of 0.
      */
    CalendarDouble *min_cal;

    /** Points to a calendar to store the maximum inventory level.<br>
      * The default value is NULL, resulting in a buffer without excess
      * inventory problems.
      */
    CalendarDouble *max_cal;

    /** Minimum time interval between purchasing operations. */
    TimePeriod min_interval;

    /** Maximum time interval between purchasing operations. */
    TimePeriod max_interval;

    /** Carrying cost.<br>
      * The cost of carrying inventory in this buffer. The value is a
      * percentage of the item sales price, per year and per unit.
      */
    double carrying_cost;
};



/** @brief This class is the default implementation of the abstract Buffer class. */
class BufferDefault : public Buffer
{
  public:
    explicit BufferDefault(const string& str) : Buffer(str) {initType(metadata);}
    virtual const MetaClass& getType() const {return *metadata;}
    virtual size_t getSize() const
    {return sizeof(BufferDefault) + Buffer::extrasize();}
    static DECLARE_EXPORT const MetaClass* metadata;
    static int initialize();
    
    /** Clean up excess producing operationplans from the buffer. */
    virtual DECLARE_EXPORT void removeExcess(vector<Buffer*>* buflist = NULL, CommandManager* = NULL);
};


/** @brief  This class represents a material buffer with an infinite supply of extra
  * material.
  *
  * In other words, it never constrains the plan and it doesn't propagate any
  * requirements upstream.
  */
class BufferInfinite : public Buffer
{
  public:
    virtual void solve(Solver &s, void* v = NULL) const {s.solve(this,v);}
    virtual DECLARE_EXPORT void writeElement(XMLOutput*, const Keyword&, mode=DEFAULT) const;
    virtual const MetaClass& getType() const {return *metadata;}
    virtual size_t getSize() const
    {return sizeof(BufferInfinite) + Buffer::extrasize();}
    explicit BufferInfinite(const string& c) : Buffer(c)
    {setDetectProblems(false); initType(metadata);}
    static DECLARE_EXPORT const MetaClass* metadata;
    static int initialize();
};


/** @brief This class models a buffer that is replenish by an external supplier
  * using a reorder-point policy.
  *
  * It represents a material buffer where a replenishment is triggered
  * whenever the inventory drops below the minimum level. The buffer is then
  * replenished to the maximum inventory level.<br>
  * A leadtime is taken into account for the replenishments.<br>
  * The following parameters control this replenishment:
  *  - <b>MinimumInventory</b>:<br>
  *    Inventory level triggering a new replenishment.<br>
  *    The actual inventory can drop below this value.
  *  - <b>MaximumInventory</b>:<br>
  *    Inventory level to which we try to replenish.<br>
  *    The actual inventory can exceed this value.
  *  - <b>Leadtime</b>:<br>
  *    Time taken between placing the purchase order with the supplier and the
  *    delivery of the material.
  *
  * Using the additional parameters described below the replenishments can be
  * controlled in more detail. The resulting inventory profile can end up
  * to be completely different from the classical saw-tooth pattern!
  *
  * The timing of the replenishments can be constrained by the following
  * parameters:
  *  - <b>MinimumInterval</b>:<br>
  *    Minimum time between replenishments.<br>
  *    The order quantity will be increased such that it covers at least
  *    the demand in the minimum interval period. The actual inventory can
  *    exceed the target set by the MinimumInventory parameter.
  *  - <b>MaximumInterval</b>:<br>
  *    Maximum time between replenishments.<br>
  *    The order quantity will replenish to an inventory value less than the
  *    maximum when this maximum interval is reached.
  * When the minimum and maximum interval are equal we basically define a fixed
  * schedule replenishment policy.
  *
  * The quantity of the replenishments can be constrained by the following
  * parameters:
  *  - <b>MinimumQuantity</b>:<br>
  *    Minimum quantity for a replenishment.<br>
  *    This parameter can cause the actual inventory to exceed the target set
  *    by the MinimumInventory parameter.
  *  - <b>MaximumQuantity</b>:<br>
  *    Maximum quantity for a replenishment.<br>
  *    This parameter can cause the maximum inventory target never to be
  *    reached.
  *  - <b>MultipleQuantity</b>:<br>
  *    All replenishments are rounded up to a multiple of this value.
  * When the minimum and maximum quantity are equal we basically define a fixed
  * quantity replenishment policy.
  */
class BufferProcure : public Buffer
{
  public:
    virtual void solve(Solver &s, void* v = NULL) const {s.solve(this,v);}
    virtual DECLARE_EXPORT void endElement(XMLInput&, const Attribute&, const DataElement&);
    virtual DECLARE_EXPORT void writeElement(XMLOutput*, const Keyword&, mode=DEFAULT) const;
    virtual const MetaClass& getType() const {return *metadata;}
    virtual size_t getSize() const
    {return sizeof(BufferProcure) + Buffer::extrasize();}
    virtual DECLARE_EXPORT PyObject* getattro(const Attribute&);
    virtual DECLARE_EXPORT int setattro(const Attribute&, const PythonObject&);
    static int initialize();

    /** Constructor. */
    explicit BufferProcure(const string& c) : Buffer(c),
      size_minimum(0), size_maximum(DBL_MAX), size_multiple(0),
      oper(NULL) {initType(metadata);}
    static DECLARE_EXPORT const MetaClass* metadata;

    /** Return the purchasing leadtime. */
    TimePeriod getLeadtime() const {return leadtime;}

    /** Update the procurement leadtime. */
    void setLeadtime(TimePeriod p)
    {
      if (p<0L)
        throw DataException("Procurement buffer can't have a negative lead time");
      leadtime = p;
      static_cast<OperationFixedTime*>(getOperation())->setDuration(leadtime);
    }

    /** Return the release time fence. */
    TimePeriod getFence() const {return fence;}

    /** Update the release time fence. */
    void setFence(TimePeriod p)
    {
      fence = p;
      getOperation()->setFence(p);
    }

    /** Return the inventory level that will trigger creation of a
      * purchasing.
      */
    double getMinimumInventory() const
    {return getFlowPlans().getMin(Date::infiniteFuture);}

    /** Update the inventory level that will trigger the creation of a
      * replenishment.<br>
      * Because of the replenishment leadtime, the actual inventory will drop
      * below this value. It is up to the user to set an appropriate minimum
      * value.
      */
    void setMinimumInventory(double f)
    {
      if (f<0)
        throw DataException("Procurement buffer can't have a negative minimum inventory");
      flowplanlist::EventMinQuantity* min = getFlowPlans().getMinEvent(Date::infiniteFuture);
      if (min)
        min->setMin(f);
      else
      {
        // Create and insert a new minimum event
        min = new flowplanlist::EventMinQuantity(Date::infinitePast, f);
        getFlowPlans().insert(min);
      }
      // The minimum is increased over the maximum: auto-increase the maximum.
      if (getFlowPlans().getMax(Date::infiniteFuture) < f)
        setMaximumInventory(f);
    }

    /** Return the maximum inventory level to which we wish to replenish. */
    double getMaximumInventory() const
    {return getFlowPlans().getMax(Date::infiniteFuture);}

    /** Update the maximum inventory level to which we plan to replenish.<br>
      * This is not a hard limit - other parameters can make that the actual
      * inventory either never reaches this value or always exceeds it.
      */
    void setMaximumInventory(double f)
    {
      if (f<0)
        throw DataException("Procurement buffer can't have a negative maximum inventory");
      flowplanlist::EventMaxQuantity* max = getFlowPlans().getMaxEvent(Date::infiniteFuture);
      if (max)
        max->setMax(f);
      else
      {
        // Create and insert a new maximum event
        max = new flowplanlist::EventMaxQuantity(Date::infinitePast, f);
        getFlowPlans().insert(max);
      }
      // The maximum is lowered below the minimum: auto-decrease the minimum
      if (f < getFlowPlans().getMin(Date::infiniteFuture))
        setMinimumInventory(f);
    }

    /** Return the minimum quantity of a purchasing operation. */
    double getSizeMinimum() const {return size_minimum;}

    /** Update the minimum replenishment quantity. */
    void setSizeMinimum(double f)
    {
      if (f<0)
        throw DataException("Procurement buffer can't have a negative minimum size");
      size_minimum = f;
      getOperation()->setSizeMinimum(f);
      // minimum is increased over the maximum: auto-increase the maximum
      if (size_maximum < size_minimum) size_maximum = size_minimum;
    }

    /** Return the maximum quantity of a purchasing operation. */
    double getSizeMaximum() const {return size_maximum;}

    /** Update the maximum replenishment quantity. */
    void setSizeMaximum(double f)
    {
      if (f<0)
        throw DataException("Procurement buffer can't have a negative maximum size");
      size_maximum = f;
      getOperation()->setSizeMaximum(f);
      // maximum is lowered below the minimum: auto-decrease the minimum
      if (size_maximum < size_minimum) size_minimum = size_maximum;
    }

    /** Return the multiple quantity of a purchasing operation. */
    double getSizeMultiple() const {return size_multiple;}

    /** Update the multiple quantity. */
    void setSizeMultiple(double f)
    {
      if (f<0)
        throw DataException("Procurement buffer can't have a negative multiple size");
      size_multiple = f;
      getOperation()->setSizeMultiple(f);
    }

    /** Returns the operation that is automatically created to represent the
      * procurements.
      */
    DECLARE_EXPORT Operation* getOperation() const;

  private:
    /** Purchasing leadtime.<br>
      * Within this leadtime fence no additional purchase orders can be generated.
      */
    TimePeriod leadtime;

    /** Time window from the current date in which all procurements are expected
      * to be released.
      */
    TimePeriod fence;

    /** Minimum purchasing quantity.<br>
      * The default value is 0, meaning no minimum.
      */
    double size_minimum;

    /** Maximum purchasing quantity.<br>
      * The default value is 0, meaning no maximum limit.
      */
    double size_maximum;

    /** Purchases are always rounded up to a multiple of this quantity.<br>
      * The default value is 0, meaning no multiple needs to be applied.
      */
    double size_multiple;

    /** A pointer to the procurement operation. */
    Operation* oper;
};


/** @brief This class defines a material flow to/from a buffer, linked with an
  * operation. This default implementation plans the material flow at the
  * start of the operation.
  */
class Flow : public Object, public Association<Operation,Buffer,Flow>::Node,
  public Solvable, public HasSource
{
  public:
    /** Destructor. */
    virtual DECLARE_EXPORT ~Flow();

    /** Constructor. */
    explicit Flow(Operation* o, Buffer* b, double q)
      : quantity(q), hasAlts(false), altFlow(NULL), search(PRIORITY)
    {
      setOperation(o);
      setBuffer(b);
      initType(metadata);
      try { validate(ADD); }
      catch (...)
      {
        if (getOperation()) getOperation()->flowdata.erase(this);
        if (getBuffer()) getBuffer()->flows.erase(this);
        resetReferenceCount();
        throw;
      }
    }

    /** Constructor. */
    explicit Flow(Operation* o, Buffer* b, double q, DateRange e)
      : quantity(q), hasAlts(false), altFlow(NULL), search(PRIORITY)
    {
      setOperation(o);
      setBuffer(b);
      setEffective(e);
      initType(metadata);
      try { validate(ADD); }
      catch (...)
      {
        if (getOperation()) getOperation()->flowdata.erase(this);
        if (getBuffer()) getBuffer()->flows.erase(this);
        resetReferenceCount();
        throw;
      }
    }

    /** Returns the operation. */
    Operation* getOperation() const {return getPtrA();}

    /** Updates the operation of this flow. This method can be called only ONCE
      * for each flow. In case that doesn't suit you, delete the existing flow
      * and create a new one.
      */
    void setOperation(Operation* o) {if (o) setPtrA(o,o->getFlows());}

    /** Returns true if this flow consumes material from the buffer. */
    bool isConsumer() const {return quantity < 0;}

    /** Returns true if this flow produces material into the buffer. */
    bool isProducer() const {return quantity >= 0;}

    /** Returns the material flow PER UNIT of the operationplan. */
    double getQuantity() const {return quantity;}

    /** Updates the material flow PER UNIT of the operationplan. Existing
      * flowplans are NOT updated to take the new quantity in effect. Only new
      * operationplans and updates to existing ones will use the new quantity
      * value.
      */
    void setQuantity(double f) {quantity = f;}

    /** Returns the buffer. */
    Buffer* getBuffer() const {return getPtrB();}

    /** Updates the buffer of this flow. This method can be called only ONCE
      * for each flow. In case that doesn't suit you, delete the existing flow
      * and create a new one.
      */
    void setBuffer(Buffer* b) {if (b) setPtrB(b,b->getFlows());}

    /** Returns true if there are alternates for this flow. */
    bool hasAlternates() const {return hasAlts;}

    /** Returns the flow of which this one is an alternate.<br>
      * NULL is return where there is none.
      */
    Flow* getAlternate() const {return altFlow;}

    /** Define the flow of which this one is an alternate. */
    DECLARE_EXPORT void setAlternate(Flow *);

    /** Define the flow of which this one is an alternate. */
    DECLARE_EXPORT void setAlternate(const string& n);

    /** Return the search mode. */
    SearchMode getSearch() const {return search;}

    /** Update the search mode. */
    void setSearch(const string a) {search = decodeSearchMode(a);}

    /** A flow is considered hidden when either its buffer or operation
      * are hidden. */
    virtual bool getHidden() const
    {
      return (getBuffer() && getBuffer()->getHidden())
          || (getOperation() && getOperation()->getHidden());
    }

    /** This method holds the logic the compute the date of a flowplan. */
    virtual Date getFlowplanDate(const FlowPlan*) const;

    /** This method holds the logic the compute the quantity of a flowplan. */
    virtual double getFlowplanQuantity(const FlowPlan*) const;

    virtual DECLARE_EXPORT void writeElement(XMLOutput*, const Keyword&, mode=DEFAULT) const;
    DECLARE_EXPORT void beginElement(XMLInput&, const Attribute&);
    DECLARE_EXPORT void endElement(XMLInput&, const Attribute&, const DataElement&);
    static int initialize();
    static void writer(const MetaCategory*, XMLOutput*);

    virtual void solve(Solver &s, void* v = NULL) const {s.solve(this,v);}

    virtual const MetaClass& getType() const {return *metadata;}
    static DECLARE_EXPORT const MetaCategory* metadata;
    virtual size_t getSize() const {return sizeof(Flow) + getName().size();}

  protected:
    /** Default constructor. */
    explicit DECLARE_EXPORT Flow() : quantity(0.0), hasAlts(false),
      altFlow(NULL), search(PRIORITY) {initType(metadata);}

  private:
    /** Verifies whether a flow meets all requirements to be valid. <br>
      * An exception is thrown if the flow is invalid.
      */
    DECLARE_EXPORT void validate(Action action);

    /** Quantity of the flow. */
    double quantity;

    /** Flag that is set to true when a flow has alternates. */
    bool hasAlts;

    /** A flow representing the main flow of a set of alternate flows. */
    Flow* altFlow;

    /** Mode to select the preferred alternates. */
    SearchMode search;

    static PyObject* create(PyTypeObject* pytype, PyObject* args, PyObject* kwds);
    DECLARE_EXPORT PyObject* getattro(const Attribute&);
    DECLARE_EXPORT int setattro(const Attribute&, const PythonObject&);
};


/** @brief This class defines a material flow to/from a buffer, linked with an
  * operation. This subclass represents a flow that is at the start date of
  * the operation.
  */
class FlowStart : public Flow
{
  public:
    /** Constructor. */
    explicit FlowStart(Operation* o, Buffer* b, double q) : Flow(o,b,q) {}

    /** Constructor. */
    explicit FlowStart(Operation* o, Buffer* b, double q, DateRange e) : Flow(o,b,q,e) {}

    /** This constructor is called from the plan begin_element function. */
    explicit FlowStart() {}

    virtual const MetaClass& getType() const {return *metadata;}
    static DECLARE_EXPORT const MetaClass* metadata;
    virtual size_t getSize() const {return sizeof(FlowStart);}
    virtual void solve(Solver &s, void* v = NULL) const {s.solve(this,v);}
};


/** @brief This class defines a material flow to/from a buffer, linked with an
  * operation. This subclass represents a flow that is at end date of the
  * operation.
  */
class FlowEnd : public Flow
{
  public:
    /** Constructor. */
    explicit FlowEnd(Operation* o, Buffer* b, double q) : Flow(o,b,q) {}

    /** Constructor. */
    explicit FlowEnd(Operation* o, Buffer* b, double q, DateRange e) : Flow(o,b,q,e) {}

    /** This constructor is called from the plan begin_element function. */
    explicit FlowEnd() {}

    /** This method holds the logic the compute the date of a flowplan. */
    virtual Date getFlowplanDate(const FlowPlan* fl) const;

    virtual DECLARE_EXPORT void writeElement(XMLOutput*, const Keyword&, mode=DEFAULT) const;

    virtual void solve(Solver &s, void* v = NULL) const {s.solve(this,v);}

    virtual const MetaClass& getType() const {return *metadata;}
    static DECLARE_EXPORT const MetaClass* metadata;
    virtual size_t getSize() const {return sizeof(FlowEnd);}
};


/** @brief This class represents a flow at end date of the
  * operation and with a fiwed quantity.
  */
class FlowFixedEnd : public FlowEnd
{
  public:
    /** Constructor. */
    explicit FlowFixedEnd(Operation* o, Buffer* b, double q) : FlowEnd(o,b,q) {}

    /** Constructor. */
    explicit FlowFixedEnd(Operation* o, Buffer* b, double q, DateRange e) : FlowEnd(o,b,q,e) {}

    /** This constructor is called from the plan begin_element function. */
    explicit FlowFixedEnd() {}

    /** This method holds the logic the compute the quantity of a flowplan. */
    virtual double getFlowplanQuantity(const FlowPlan*) const;

    virtual void solve(Solver &s, void* v = NULL) const {s.solve(this,v);}

    virtual const MetaClass& getType() const {return *metadata;}
    static DECLARE_EXPORT const MetaClass* metadata;
    virtual size_t getSize() const {return sizeof(FlowFixedEnd);}
};


/** @brief This class represents a flow at start date of the
  * operation and with a fiwed quantity.
  */
class FlowFixedStart : public FlowStart
{
  public:
    /** Constructor. */
    explicit FlowFixedStart(Operation* o, Buffer* b, double q) : FlowStart(o,b,q) {}

    /** Constructor. */
    explicit FlowFixedStart(Operation* o, Buffer* b, double q, DateRange e) : FlowStart(o,b,q,e) {}

    /** This constructor is called from the plan begin_element function. */
    explicit FlowFixedStart() {}

    /** This method holds the logic the compute the quantity of a flowplan. */
    virtual double getFlowplanQuantity(const FlowPlan*) const;

    virtual void solve(Solver &s, void* v = NULL) const {s.solve(this,v);}

    virtual const MetaClass& getType() const {return *metadata;}
    static DECLARE_EXPORT const MetaClass* metadata;
    virtual size_t getSize() const {return sizeof(FlowFixedStart);}
};


/** @brief A flowplan represents a planned material flow in or out of a buffer.
  *
  * Flowplans are owned by operationplans, which manage a container to store
  * them.
  */
class FlowPlan : public TimeLine<FlowPlan>::EventChangeOnhand, public PythonExtensionBase
{
    friend class OperationPlan::FlowPlanIterator;
  private:
    /** Points to the flow instantiated by this flowplan. */
    const Flow *fl;

    /** Python interface method. */
    PyObject* getattro(const Attribute&);

    /** Points to the operationplan owning this flowplan. */
    OperationPlan *oper;

    /** Points to the next flowplan owned by the same operationplan. */
    FlowPlan *nextFlowPlan;

  public:

    static DECLARE_EXPORT const MetaCategory* metadata;
    static int initialize();

    /** Constructor. */
    explicit DECLARE_EXPORT FlowPlan(OperationPlan*, const Flow*);

    /** Returns the flow of which this is an plan instance. */
    const Flow* getFlow() const {return fl;}

    /** Returns the buffer. */
    const Buffer* getBuffer() const {return fl->getBuffer();}

    /** Update the flow of an already existing flowplan.<br>
      * The new flow must belong to the same operation.
      */
    DECLARE_EXPORT void setFlow(const Flow*);

    /** Returns the operationplan owning this flowplan. */
    OperationPlan* getOperationPlan() const {return oper;}

    /** Destructor. */
    virtual ~FlowPlan()
    {
      Buffer* b = getFlow()->getBuffer();
      b->setChanged();
      b->flowplans.erase(this);
    }

    /** Writing the element.
      * This method has the same prototype as a usual instance of the Object
      * class, but this is only superficial: FlowPlan isn't a subclass of
      * Object at all.
      */
    void DECLARE_EXPORT writeElement
    (XMLOutput*, const Keyword&, mode=DEFAULT) const;

    /** Updates the quantity of the flowplan by changing the quantity of the
      * operationplan owning this flowplan.<br>
      * The boolean parameter is used to control whether to round up (false)
      * or down (true) in case the operation quantity must be a multiple.<br>
      * The second parameter is to flag whether we want to actually perform
      * the resizing, or only to simulate it.
      */
    double setQuantity(double qty, bool b=false, bool u = true)
    {
      if (!getFlow()->getEffective().within(getDate())) return 0.0;
      if (getFlow()->getType() == *FlowFixedEnd::metadata
        || getFlow()->getType() == *FlowFixedStart::metadata)
      {
        // Fixed quantity flows only allow resizing to 0
        if (qty == 0.0 && oper->getQuantity()!= 0.0)
          return oper->setQuantity(0.0, b, u) ? getFlow()->getQuantity() : 0.0;
        else if (qty != 0.0 && oper->getQuantity()== 0.0)
          return oper->setQuantity(
            (oper->getOperation()->getSizeMinimum()<=0) ? 0.001
              : oper->getOperation()->getSizeMinimum(),
            b, u) ? getFlow()->getQuantity() : 0.0;
      }
      else
        // Normal, proportional flows
        return oper->setQuantity(qty / getFlow()->getQuantity(), b, u) * getFlow()->getQuantity();
      throw LogicException("Unreachable code reached");
    }

    /** This function needs to be called whenever the flowplan date or
      * quantity are changed.
      */
    DECLARE_EXPORT void update();

    /** Return a pointer to the timeline data structure owning this flowplan. */
    TimeLine<FlowPlan>* getTimeLine() const
    {return &(getFlow()->getBuffer()->flowplans);}

    /** Returns true when the flowplan is hidden.<br>
      * This is determined by looking at whether the flow is hidden or not.
      */
    bool getHidden() const {return fl->getHidden();}
};


inline double Flow::getFlowplanQuantity(const FlowPlan* fl) const
{
  return getEffective().within(fl->getDate()) ?
    fl->getOperationPlan()->getQuantity() * getQuantity() :
    0.0;
}


inline double FlowFixedStart::getFlowplanQuantity(const FlowPlan* fl) const
{
  return getEffective().within(fl->getDate()) ?
    getQuantity() :
    0.0;
}


inline double FlowFixedEnd::getFlowplanQuantity(const FlowPlan* fl) const
{
  return getEffective().within(fl->getDate()) ?
    getQuantity() :
    0.0;
}


inline Date Flow::getFlowplanDate(const FlowPlan* fl) const
{
  return fl->getOperationPlan()->getDates().getStart();
}


inline Date FlowEnd::getFlowplanDate(const FlowPlan* fl) const
{
  return fl->getOperationPlan()->getDates().getEnd();
}


/** @brief This class is used to represent a matrix defining the changeover
  * times between setups.
  */
class SetupMatrix : public HasName<SetupMatrix>, public HasSource
{
  public:
    class RuleIterator; // Forward declaration
    /** @brief An specific changeover rule in a setup matrix. */
    class Rule : public Object
    {
        friend class RuleIterator;
        friend class SetupMatrix;
      public:
        /** Constructor. */
        DECLARE_EXPORT Rule(SetupMatrix *s, int p = 0);

        /** Destructor. */
        DECLARE_EXPORT ~Rule();

        virtual DECLARE_EXPORT void writeElement(XMLOutput*, const Keyword&, mode=DEFAULT) const;
        DECLARE_EXPORT void endElement(XMLInput&, const Attribute&, const DataElement&);
        virtual DECLARE_EXPORT PyObject* getattro(const Attribute&);
        virtual DECLARE_EXPORT int setattro(const Attribute&, const PythonObject&);
        static int initialize();

        virtual const MetaClass& getType() const {return *metadata;}
        static DECLARE_EXPORT const MetaCategory* metadata;

        size_t getSize() const
        {return sizeof(Rule) + from.size() + to.size();}

        /** Update the priority.<br>
          * The priority value is a key field. If multiple rules have the
          * same priority a data exception is thrown.
          */
        DECLARE_EXPORT void setPriority(const int);

        /** Return the matrix owning this rule. */
        SetupMatrix* getSetupMatrix() const {return matrix;}

        /** Return the priority. */
        double getPriority() const {return priority;}

        /** Update the from setup. */
        void setFromSetup(const string f) {from = f;}

        /** Return the from setup. */
        const string& getFromSetup() const {return from;}

        /** Update the from setup. */
        void setToSetup(const string f) {to = f;}

        /** Return the from setup. */
        const string& getToSetup() const {return to;}

        /** Update the conversion duration. */
        void setDuration(const TimePeriod p) {duration = p;}

        /** Return the conversion duration. */
        TimePeriod getDuration() const {return duration;}

        /** Update the conversion cost. */
        void setCost(const double p) {cost = p;}

        /** Return the conversion cost. */
        double getCost() const {return cost;}

      private:
        /** Original setup. */
        string from;

        /** New setup. */
        string to;

        /** Changeover time. */
        TimePeriod duration;

        /** Changeover cost. */
        double cost;

        /** Priority of the rule.<br>
          * This field is the key field, i.e. within a setup matrix all rules
          * need to have different priorities.
          */
        int priority;

        /** Pointer to the owning matrix. */
        SetupMatrix *matrix;

        /** Pointer to the next rule in this matrix. */
        Rule *nextRule;

        /** Pointer to the previous rule in this matrix. */
        Rule *prevRule;
    };

    /** @brief An iterator class to go through all rules of a setup matrix. */
    class RuleIterator
    {
      private:
        Rule* curRule;
      public:
        /** Constructor. */
        RuleIterator(Rule* c = NULL) : curRule(c) {}
        bool operator != (const RuleIterator &b) const
        {return b.curRule != curRule;}
        bool operator == (const RuleIterator &b) const
        {return b.curRule == curRule;}
        RuleIterator& operator++()
        {if (curRule) curRule = curRule->nextRule; return *this;}
        RuleIterator operator++(int)
        {RuleIterator tmp = *this; ++*this; return tmp;}
        RuleIterator& operator--()
        {if(curRule) curRule = curRule->prevRule; return *this;}
        RuleIterator operator--(int)
        {RuleIterator tmp = *this; --*this; return tmp;}
        Rule* operator ->() const {return curRule;}
        Rule& operator *() const {return *curRule;}
    };

  public:
    /** Default constructor. */
    explicit DECLARE_EXPORT SetupMatrix(const string& n) :
      HasName<SetupMatrix>(n), firstRule(NULL) {}

    /** Destructor. */
    DECLARE_EXPORT ~SetupMatrix();

    /** This is a factory method that creates a new rule<br>
      * This method is intended to be used to create objects when reading
      * XML input data.
      */
    DECLARE_EXPORT Rule* createRule(const AttributeList&);

    virtual DECLARE_EXPORT void writeElement(XMLOutput*, const Keyword&, mode=DEFAULT) const;
    DECLARE_EXPORT void beginElement(XMLInput&, const Attribute&);
    DECLARE_EXPORT void endElement(XMLInput&, const Attribute&, const DataElement&);
    virtual DECLARE_EXPORT PyObject* getattro(const Attribute&);
    virtual DECLARE_EXPORT int setattro(const Attribute&, const PythonObject&);
    static int initialize();

    virtual const MetaClass& getType() const {return *metadata;}
    static DECLARE_EXPORT const MetaCategory* metadata;

    virtual size_t getSize() const
    {
      size_t i = sizeof(SetupMatrix) + getName().size();
      for (RuleIterator j = beginRules(); j!= endRules(); ++j)
        i += j->getSize();
      return i;
    }

    size_t extrasize() const
    {
      size_t i = getName().size();
      for (RuleIterator j = beginRules(); j!= endRules(); ++j)
        i += j->getSize();
      return i;
    }

    /** Returns an iterator to go through the list of rules. */
    RuleIterator beginRules() const {return RuleIterator(firstRule);}

    /** Returns an iterator to go through the list of rules. */
    RuleIterator endRules() const {return RuleIterator(NULL);}

    /** Python interface to add a new rule. */
    static DECLARE_EXPORT PyObject* addPythonRule(PyObject*, PyObject*, PyObject*);

    /** Computes the changeover time and cost between 2 setup values.
      *
      * To compute the time of a changeover the algorithm will evaluate all
      * rules in sequence (in order of priority).<br>
      * For a rule to match the changeover between the original setup X to
      * a new setup Y, two conditions need to be fulfilled:
      *  - The original setup X must match with the fromsetup of the rule.<br>
      *    If the fromsetup field is empty, it is considered a match.
      *  - The new setup Y must match with the tosetup of the rule.<br>
      *    If the tosetup field is empty, it is considered a match.
      * The wildcard characters * and ? can be used in the fromsetup and
      * tosetup fields.<br>
      * As soon as a matching rule is found, it is applied and subsequent
      * rules are not evaluated.<br>
      * If no matching rule is found, the changeover is not allowed: a NULL
      * pointer is returned.
      */
    DECLARE_EXPORT Rule* calculateSetup(const string, const string) const;

  private:
    /** Head of the list of rules. */
    Rule *firstRule;
};


/** @brief This class is the default implementation of the abstract
  * SetupMatrix class.
  */
class SetupMatrixDefault : public SetupMatrix
{
  public:
    explicit SetupMatrixDefault(const string& str) : SetupMatrix(str) {initType(metadata);}
    virtual const MetaClass& getType() const {return *metadata;}
    static DECLARE_EXPORT const MetaClass* metadata;
    virtual size_t getSize() const
    {return sizeof(SetupMatrixDefault) + SetupMatrix::extrasize();}
    static int initialize();
};


/** @brief This class models skills that can be assigned to resources. */
class Skill : public HasName<Skill>, public HasSource
{
  friend class ResourceSkill;

  public:
    /** Default constructor. */
    explicit DECLARE_EXPORT Skill(const string& n) : HasName<Skill>(n) {}

    /** Destructor. */
    DECLARE_EXPORT ~Skill();

    typedef Association<Resource,Skill,ResourceSkill>::ListB resourcelist;

    /** Returns an reference to the list of resources having this skill. */
    const resourcelist& getResources() const {return resources;}

    /** Python interface to add a new resource. */
    static DECLARE_EXPORT PyObject* addPythonResource(PyObject*, PyObject*);

    virtual DECLARE_EXPORT void writeElement(XMLOutput*, const Keyword&, mode=DEFAULT) const;
    DECLARE_EXPORT void beginElement(XMLInput&, const Attribute&);
    DECLARE_EXPORT void endElement(XMLInput&, const Attribute&, const DataElement&);
    virtual DECLARE_EXPORT PyObject* getattro(const Attribute&);
    virtual DECLARE_EXPORT int setattro(const Attribute&, const PythonObject&);
    static int initialize();

    virtual const MetaClass& getType() const {return *metadata;}
    static DECLARE_EXPORT const MetaCategory* metadata;

    virtual size_t getSize() const
    {
      size_t i = sizeof(Skill) + getName().size() + resources.size() * 3 * sizeof(Resource*);
      return i;
    }

    size_t extrasize() const
    {
      return getName().size() + resources.size() * 3 * sizeof(Resource*);
    }

  private:
    /** This is a list of resources having this skill. */
    resourcelist resources;
};


/** @brief this class is the default implementation of the abstract
  * Skill class.
  */
class SkillDefault : public Skill
{
  public:
    explicit SkillDefault(const string& str) : Skill(str) {initType(metadata);}
    virtual const MetaClass& getType() const {return *metadata;}
    static DECLARE_EXPORT const MetaClass* metadata;
    virtual size_t getSize() const
    {return sizeof(SkillDefault) + Skill::extrasize();}
    static int initialize();
};


/** @brief This class represents a workcentre, a physical or logical
  * representation of capacity.
  */
class Resource : public HasHierarchy<Resource>,
  public HasLevel, public Plannable, public HasDescription
{
    friend class Load;
    friend class LoadPlan;
    friend class ResourceSkill;

  public:
    class PlanIterator;

    /** The default time window before the ask date where we look for
      * available capacity. */
    static const long defaultMaxEarly = 100*86400L;

    /** Constructor. */
    explicit Resource(const string& str) : HasHierarchy<Resource>(str),
      size_max_cal(NULL), size_max(0), loc(NULL), cost(0.0), hidden(false), maxearly(defaultMaxEarly),
      setupmatrix(NULL) { setMaximum(1); };

    /** Destructor. */
    virtual DECLARE_EXPORT ~Resource();

    /** Updates the size of a resource, when it is time-dependent. */
    virtual DECLARE_EXPORT void setMaximumCalendar(CalendarDouble*);

    /** Updates the size of a resource. */
    DECLARE_EXPORT void setMaximum(double);

    /** Return a pointer to the maximum capacity profile. */
    CalendarDouble* getMaximumCalendar() const {return size_max_cal;}

    /** Return a pointer to the maximum capacity. */
    double getMaximum() const {return size_max;}

    /** Returns the cost of using 1 unit of this resource for 1 hour.<br>
      * The default value is 0.0.
      */
    double getCost() const {return cost;}

    /** Update the cost of using 1 unit of this resource for 1 hour. */
    void setCost(const double c)
    {
      if (c >= 0) cost = c;
      else throw DataException("Resource cost must be positive");
    }

    typedef Association<Operation,Resource,Load>::ListB loadlist;
    typedef Association<Resource,Skill,ResourceSkill>::ListA skilllist;
    typedef TimeLine<LoadPlan> loadplanlist;

    /** Returns a reference to the list of loadplans. */
    const loadplanlist& getLoadPlans() const {return loadplans;}

    /** Returns a reference to the list of loadplans. */
    loadplanlist& getLoadPlans() {return loadplans;}

    /** Returns a constant reference to the list of loads. It defines
      * which operations are using the resource.
      */
    const loadlist& getLoads() const {return loads;}

    /** Returns a constant reference to the list of skills. */
    const skilllist& getSkills() const {return skills;}

    /** Return the load that is associates a given operation with this
      * resource. Returns NULL is no such load exists. */
    Load* findLoad(const Operation* o, Date d) const
    {return loads.find(o,d);}

    virtual DECLARE_EXPORT void writeElement(XMLOutput*, const Keyword&, mode=DEFAULT) const;
    DECLARE_EXPORT void endElement(XMLInput&, const Attribute&, const DataElement&);
    DECLARE_EXPORT void beginElement(XMLInput&, const Attribute&);
    virtual DECLARE_EXPORT PyObject* getattro(const Attribute&);
    virtual DECLARE_EXPORT int setattro(const Attribute&, const PythonObject&);

    /** Initialize the class. */
    static int initialize();

    size_t extrasize() const
    {
      return getName().size() + HasDescription::extrasize()
        + setup.size() + skills.size() * 3 * sizeof(Skill*);
    }

    /** Returns the location of this resource. */
    Location* getLocation() const {return loc;}

    /** Updates the location of this resource. */
    void setLocation(Location* i) {loc = i;}

    virtual void solve(Solver &s, void* v = NULL) const {s.solve(this,v);}

    /** Deletes all operationplans loading this resource. The boolean parameter
      * controls whether we delete also locked operationplans or not.
      */
    DECLARE_EXPORT void deleteOperationPlans(bool = false);

    /** Recompute the problems of this resource. */
    virtual DECLARE_EXPORT void updateProblems();

    /** Scan the setups of this resource. */
    virtual DECLARE_EXPORT void updateSetups(const LoadPlan* = NULL);

    void setHidden(bool b) {if (hidden!=b) setChanged(); hidden = b;}
    bool getHidden() const {return hidden;}

    virtual const MetaClass& getType() const {return *metadata;}
    static DECLARE_EXPORT const MetaCategory* metadata;

    /** Returns the maximum inventory buildup allowed in case of capacity
      * shortages. */
    TimePeriod getMaxEarly() const {return maxearly;}

    /** Updates the maximum inventory buildup allowed in case of capacity
      * shortages. */
    void setMaxEarly(TimePeriod c)
    {
      if (c >= 0L) maxearly = c;
      else throw DataException("MaxEarly must be positive");
    }

    /** Return a pointer to the setup matrix. */
    SetupMatrix* getSetupMatrix() const {return setupmatrix;}

    /** Update the reference to the setup matrix. */
    void setSetupMatrix(SetupMatrix *s) {setupmatrix = s;}

    /** Return the current setup. */
    const string& getSetup() const {return setup;}

    /** Update the current setup. */
    void setSetup(const string s) {setup = s;}

  protected:
    /** This calendar is used to updates to the resource size. */
    CalendarDouble* size_max_cal;

    /** Stores the collection of all loadplans of this resource. */
    loadplanlist loadplans;

  private:
    /** The maximum resource size.<br>
      * If a calendar is specified, this field is ignored.
      */
    double size_max;

    /** This is a list of all load models that are linking this resource with
      * operations. */
    loadlist loads;

    /** This is a list of skills this resource has. */
    skilllist skills;

    /** A pointer to the location of the resource. */
    Location* loc;

    /** The cost of using 1 unit of this resource for 1 hour. */
    double cost;

    /** Specifies whether this resource is hidden for serialization. */
    bool hidden;

    /** Maximum inventory buildup allowed in case of capacity shortages. */
    TimePeriod maxearly;

    /** Reference to the setup matrix. */
    SetupMatrix *setupmatrix;

    /** Current setup. */
    string setup;

    /** Python method that returns an iterator over the resource plan. */
    static PyObject* plan(PyObject*, PyObject*);
};


/** @brief This class provides an efficient way to iterate over
  * the plan of a resource aggregated in time buckets.<br>
  * For resources of type default, a list of dates needs to be passed as
  * argument to define the time buckets.<br>
  * For resources of type buckets, the time buckets are defined on the
  * resource and the argument is ignored.
  */
class Resource::PlanIterator : public PythonExtension<Resource::PlanIterator>
{
  public:
    static int initialize();

    /** Constructor.
      * The first argument is the resource whose plan we're looking at.
      * The second argument is a Python iterator over a list of dates. These
      * dates define the buckets at which we aggregate the resource plan.
      */
    PlanIterator(Resource*, PyObject*);

    /** Destructor. */
    ~PlanIterator();

  private:
    /** Pointer to the resource we're investigating. */
    Resource* res;

    /** A Python object pointing to a list of start dates of buckets. */
    PyObject* bucketiterator;

    /** An iterator over all events in the resource timeline. */
    Resource::loadplanlist::iterator ldplaniter;

    /** Python function to iterate over the periods. */
    PyObject* iternext();

    double cur_setup;
    double cur_load;
    double cur_size;
    bool bucketized;
    Date cur_date;
    Date prev_date;
    bool prev_value;
    Calendar::EventIterator unavailableIterator;
    bool hasUnavailability;
    double bucket_available;
    double bucket_load;
    double bucket_setup;
    double bucket_unavailable;

    void update(Date till);

    /** Python object pointing to the start date of the plan bucket. */
    PyObject* start_date;

    /** Python object pointing to the start date of the plan bucket. */
    PyObject* end_date;
};


/** @brief This class is the default implementation of the abstract
  * Resource class.
  */
class ResourceDefault : public Resource
{
  public:
    explicit ResourceDefault(const string& str) : Resource(str) {initType(metadata);}
    virtual const MetaClass& getType() const {return *metadata;}
    static DECLARE_EXPORT const MetaClass* metadata;
    virtual size_t getSize() const
    {return sizeof(ResourceDefault) + Resource::extrasize();}
    static int initialize();
};


/** @brief This class represents a resource that'll never have any
  * capacity shortage. */
class ResourceInfinite : public Resource
{
  public:
    virtual void solve(Solver &s, void* v = NULL) const {s.solve(this,v);}
    virtual DECLARE_EXPORT void writeElement(XMLOutput*, const Keyword&, mode=DEFAULT) const;
    virtual const MetaClass& getType() const {return *metadata;}
    explicit ResourceInfinite(const string& c) : Resource(c)
    {setDetectProblems(false); initType(metadata);}
    static DECLARE_EXPORT const MetaClass* metadata;
    virtual size_t getSize() const
    {return sizeof(ResourceInfinite) + Resource::extrasize();}
    static int initialize();
};


/** @brief This class represents a resource whose capacity is defined per
    time bucket. */
class ResourceBuckets : public Resource
{
  public:
    virtual void solve(Solver &s, void* v = NULL) const {s.solve(this,v);}
    virtual DECLARE_EXPORT void writeElement(XMLOutput*, const Keyword&, mode=DEFAULT) const;
    virtual const MetaClass& getType() const {return *metadata;}
    explicit ResourceBuckets(const string& c) : Resource(c)
    {initType(metadata);}
    static DECLARE_EXPORT const MetaClass* metadata;
    virtual size_t getSize() const
    {return sizeof(ResourceBuckets) + Resource::extrasize();}
    static int initialize();

    virtual DECLARE_EXPORT void updateProblems();

    /** Updates the time buckets and the quantity per time bucket. */
    virtual DECLARE_EXPORT void setMaximumCalendar(CalendarDouble*);

};


/** @brief This class associates a resource with its skills. */
class ResourceSkill : public Object,
  public Association<Resource,Skill,ResourceSkill>::Node, public HasSource
{
  public:
    /** Default constructor. */
    explicit ResourceSkill() {initType(metadata);}

    /** Constructor. */
    explicit DECLARE_EXPORT ResourceSkill(Skill*, Resource*, int);

    /** Constructor. */
    explicit DECLARE_EXPORT ResourceSkill(Skill*, Resource*, int, DateRange);

    /** Initialize the class. */
    static int initialize();
    static void writer(const MetaCategory*, XMLOutput*);
    virtual DECLARE_EXPORT void writeElement(XMLOutput*, const Keyword&, mode=DEFAULT) const;
    DECLARE_EXPORT void beginElement(XMLInput&, const Attribute&);
    DECLARE_EXPORT void endElement(XMLInput&, const Attribute&, const DataElement&);
    DECLARE_EXPORT PyObject* getattro(const Attribute&);
    DECLARE_EXPORT int setattro(const Attribute&, const PythonObject&);

    /** Returns the resource. */
    Resource* getResource() const {return getPtrA();}

    /** Updates the resource. This method can only be called on an instance. */
    void setResource(Resource* r) {if (r) setPtrA(r,r->getSkills());}

    /** Returns the skill. */
    Skill* getSkill() const {return getPtrB();}

    virtual const MetaClass& getType() const {return *metadata;}
    static DECLARE_EXPORT const MetaCategory* metadata;
    virtual size_t getSize() const {return sizeof(ResourceSkill);}

    /** Updates the skill. This method can only be called on an instance. */
    void setSkill(Skill* s) {if (s) setPtrB(s,s->getResources());}

  private:
    /** Factory method. */
    static PyObject* create(PyTypeObject*, PyObject*, PyObject*);

    /** This method is called to check the validity of the object.<br>
      * An exception is thrown if the resourceskill is invalid.
      */
    DECLARE_EXPORT void validate(Action action);
};


/** @brief This class links a resource to a certain operation. */
class Load
  : public Object, public Association<Operation,Resource,Load>::Node,
  public Solvable, public HasSource
{
    friend class Resource;
    friend class Operation;

  public:
    /** Constructor. */
    explicit Load(Operation* o, Resource* r, double u)
      : hasAlts(false), altLoad(NULL), search(PRIORITY), skill(NULL)
    {
      setOperation(o);
      setResource(r);
      setQuantity(u);
      initType(metadata);
      try { validate(ADD); }
      catch (...)
      {
        if (getOperation()) getOperation()->loaddata.erase(this);
        if (getResource()) getResource()->loads.erase(this);
        resetReferenceCount();
        throw;
      }
    }

    /** Constructor. */
    explicit Load(Operation* o, Resource* r, double u, DateRange e)
      : hasAlts(false), altLoad(NULL), search(PRIORITY), skill(NULL)
    {
      setOperation(o);
      setResource(r);
      setQuantity(u);
      setEffective(e);
      initType(metadata);
      try { validate(ADD); }
      catch (...)
      {
        if (getOperation()) getOperation()->loaddata.erase(this);
        if (getResource()) getResource()->loads.erase(this);
        resetReferenceCount();
        throw;
      }
    }

    /** Destructor. */
    DECLARE_EXPORT ~Load();

    /** Returns the operation consuming the resource capacity. */
    Operation* getOperation() const {return getPtrA();}

    /** Updates the operation being loaded. This method can only be called
      * once for a load. */
    void setOperation(Operation* o) {if (o) setPtrA(o,o->getLoads());}

    /** Returns the capacity resource being consumed. */
    Resource* getResource() const {return getPtrB();}

    /** Updates the capacity being consumed. This method can only be called
      * once on a resource. */
    void setResource(Resource* r) {if (r) setPtrB(r,r->getLoads());}

    /** Returns how much capacity is consumed during the duration of the
      * operationplan. */
    double getQuantity() const {return qty;}

    /** Updates the quantity of the load.
      * @exception DataException When a negative number is passed.
      */
    void setQuantity(double f)
    {
      if (f < 0) throw DataException("Load quantity can't be negative");
      qty = f;
    }

    /** Returns true if there are alternates for this load. */
    bool hasAlternates() const {return hasAlts;}

    /** Returns the load of which this one is an alternate.<br>
      * NULL is return where there is none.
      */
    Load* getAlternate() const {return altLoad;}

    /** Define the load of which this one is an alternate. */
    DECLARE_EXPORT void setAlternate(Load *);

    /** Define the load of which this one is an alternate. */
    DECLARE_EXPORT void setAlternate(const string& n);

    /** Update the required resource setup. */
    DECLARE_EXPORT void setSetup(const string);

    /** Return the required resource setup. */
    const string& getSetup() const {return setup;}

    /** Update the required skill. */
    void setSkill(Skill* s) {skill = s;}

    /** Return the required skill. */
    Skill* getSkill() const {return skill;}

    /** This method holds the logic the compute the date of a loadplan. */
    virtual Date getLoadplanDate(const LoadPlan*) const;

    /** This method holds the logic the compute the quantity of a loadplan. */
    virtual double getLoadplanQuantity(const LoadPlan*) const;

    virtual DECLARE_EXPORT void writeElement(XMLOutput*, const Keyword&, mode=DEFAULT) const;
    DECLARE_EXPORT void beginElement(XMLInput&, const Attribute&);
    DECLARE_EXPORT void endElement(XMLInput&, const Attribute&, const DataElement&);
    DECLARE_EXPORT PyObject* getattro(const Attribute&);
    DECLARE_EXPORT int setattro(const Attribute&, const PythonObject&);
    static int initialize();
    static void writer(const MetaCategory*, XMLOutput*);

    bool getHidden() const
    {
      return (getResource() && getResource()->getHidden())
          || (getOperation() && getOperation()->getHidden());
    }
    virtual void solve(Solver &s, void* v = NULL) const {s.solve(this,v);}

    virtual const MetaClass& getType() const {return *metadata;}
    static DECLARE_EXPORT const MetaCategory* metadata;
    virtual size_t getSize() const
    {return sizeof(Load) + getName().size() + getSetup().size();}

    /** Default constructor. */
    Load() : qty(1.0), hasAlts(false), altLoad(NULL),
      search(PRIORITY), skill(NULL) {initType(metadata);}

    /** Return the search mode. */
    SearchMode getSearch() const {return search;}

    /** Update the search mode. */
    void setSearch(const string a) {search = decodeSearchMode(a);}

  private:
    /** This method is called to check the validity of the object.<br>
      * An exception is thrown if the load is invalid.
      */
    DECLARE_EXPORT void validate(Action action);

    /** Stores how much capacity is consumed during the duration of an
      * operationplan. */
    double qty;

    /** Flag that is set to true when a load has alternates. */
    bool hasAlts;

    /** A load representing the main load of a set of alternates. */
    Load* altLoad;

    /** Required setup. */
    string setup;

    /** Mode to select the preferred alternates. */
    SearchMode search;

    /** Required skill. */
    Skill* skill;

    /** Factory method. */
    static PyObject* create(PyTypeObject*, PyObject*, PyObject*);
};



/** @brief This is the (logical) top class of the complete model.
  *
  * This is a singleton class: only a single instance can be created.
  * The data model has other limitations that make it not obvious to support
  * building multiple models/plans in memory of the same application: e.g.
  * the operations, resources, problems, operationplans... etc are all
  * implemented in static, global lists. An entity can't be simply linked with
  * a particular plan if multiple ones would exist.
  */
class Plan : public Plannable, public Object
{
  private:
    /** Current Date of this plan. */
    Date cur_Date;

    /** A name for this plan. */
    string name;

    /** A getDescription of this plan. */
    string descr;

    /** Pointer to the singleton plan object. */
    static DECLARE_EXPORT Plan* thePlan;

    /** The only constructor of this class is made private. An object of this
      * class is created by the instance() member function.
      */
    Plan() : cur_Date(Date::now()) {initType(metadata);}

  public:
    /** Return a pointer to the singleton plan object.
      * The singleton object is created during the initialization of the
      * library.
      */
    static Plan& instance() {return *thePlan;}

    /** Destructor.
      * @warning In multi threaded applications, the destructor is never called
      * and the plan object leaks when we exit the application.
      * In single-threaded applications this function is called properly, when
      * the static plan variable is deleted.
      */
    DECLARE_EXPORT ~Plan();

    /** Returns the plan name. */
    const string& getName() const {return name;}

    /** Updates the plan name. */
    void setName(const string& s) {name = s;}

    /** Returns the current Date of the plan. */
    const Date & getCurrent() const {return cur_Date;}

    /** Updates the current date of the plan. This method can be relatively
      * heavy in a plan where operationplans already exist, since the
      * detection for BeforeCurrent problems needs to be rerun.
      */
    DECLARE_EXPORT void setCurrent(Date);

    /** Returns the description of the plan. */
    const string& getDescription() const {return descr;}

    /** Updates the description of the plan. */
    void setDescription(const string& str) {descr = str;}

    /** This method writes out the model information. Depending on a flag in
      * the XMLOutput object a complete model is written, or only the
      * dynamic plan information.
      */
    virtual DECLARE_EXPORT void writeElement(XMLOutput*, const Keyword&, mode=DEFAULT) const;
    DECLARE_EXPORT void endElement(XMLInput&, const Attribute&, const DataElement&);
    DECLARE_EXPORT void beginElement(XMLInput&, const Attribute&);
    DECLARE_EXPORT PyObject* getattro(const Attribute&);
    DECLARE_EXPORT int setattro(const Attribute&, const PythonObject&);

    /** Initialize the class. */
    static int initialize();

    virtual void updateProblems() {};

    /** This method basically solves the whole planning problem. */
    virtual void solve(Solver &s, void* v = NULL) const {s.solve(this,v);}

    const MetaClass& getType() const {return *metadata;}
    static DECLARE_EXPORT const MetaCategory* metadata;
    virtual size_t getSize() const
    {return sizeof(Plan) + name.size() + descr.size();}
};


/** @brief Represents the (independent) demand in the system. It can represent a
  * customer order or a forecast.
  *
  * This is an abstract class.
  */
class Demand
  : public HasHierarchy<Demand>, public Plannable, public HasDescription
{
  public:
    typedef slist<OperationPlan*> OperationPlan_list;

    /** Constructor. */
    explicit DECLARE_EXPORT Demand(const string& str) :
      HasHierarchy<Demand>(str), it(NULL), oper(NULL), cust(NULL), qty(0.0),
      prio(0), maxLateness(TimePeriod::MAX), minShipment(1), hidden(false) {}

    /** Destructor.
      * Deleting the demand will also delete all delivery operation
      * plans (including locked ones) and reset the motive on any
      * operationplans. */
    virtual DECLARE_EXPORT ~Demand();

    /** Returns the quantity of the demand. */
    double getQuantity() const {return qty;}

    /** Updates the quantity of the demand. The quantity must be be greater
      * than or equal to 0. */
    virtual DECLARE_EXPORT void setQuantity(double);

    /** Returns the priority of the demand.<br>
      * Lower numbers indicate a higher priority level.
      */
    int getPriority() const {return prio;}

    /** Updates the due date of the demand.<br>
      * Lower numbers indicate a higher priority level.
      */
    virtual void setPriority(int i) {prio=i; setChanged();}

    /** Returns the item/product being requested. */
    Item* getItem() const {return it;}

    /** Updates the item/product being requested. */
    virtual void setItem(Item *i) {it=i; setChanged();}

    /** This fields points to an operation that is to be used to plan the
      * demand. By default, the field is left to NULL and the demand will then
      * be planned using the delivery operation of its item.
      * @see Item::getDelivery()
      */
    Operation* getOperation() const {return oper;}

    /** This function returns the operation that is to be used to satisfy this
      * demand. In sequence of priority this goes as follows:
      *   1) If the "operation" field on the demand is set, use it.
      *   2) Otherwise, use the "delivery" field of the requested item.
      *   3) Else, return NULL. This demand can't be satisfied!
      */
    DECLARE_EXPORT Operation* getDeliveryOperation() const;

    /** Returns the cluster which this demand belongs to. */
    int getCluster() const
    {
      Operation* o = getDeliveryOperation();
      return o ? o->getCluster() : 0;
    }

    /** Updates the operation being used to plan the demand. */
    virtual void setOperation(Operation* o) {oper=o; setChanged();}

    /** Returns the delivery operationplan list. */
    DECLARE_EXPORT const OperationPlan_list& getDelivery() const;

    /** Returns the latest delivery operationplan. */
    DECLARE_EXPORT OperationPlan* getLatestDelivery() const;

    /** Returns the earliest delivery operationplan. */
    DECLARE_EXPORT OperationPlan* getEarliestDelivery() const;

    /** Adds a delivery operationplan for this demand. */
    DECLARE_EXPORT void addDelivery(OperationPlan *o);

    /** Removes a delivery operationplan for this demand. */
    DECLARE_EXPORT void removeDelivery(OperationPlan *o);

    /** Deletes all delivery operationplans of this demand.<br>
      * The (optional) boolean parameter controls whether we delete also locked
      * operationplans or not.<br>
      * The second (optional) argument is a command list that can be used to
      * remove the operationplans in an undo-able way.<br>
      * The optional third argument is used to flag whether or not we also
      * want to delete the upstream pegged operationplans along the supply
      * path.
      *
      * \attention This method is implemented differently in the enterprise
      * edition. The community edition only deletes the delivery
      * operationplans.
      */
    DECLARE_EXPORT void deleteOperationPlans (
      bool deleteLockedOpplans = false,
      CommandManager* = NULL,
      bool deleteUpstream = true
      );

    /** Returns the due date of the demand. */
    const Date& getDue() const {return dueDate;}

    /** Updates the due date of the demand. */
    virtual void setDue(Date d) {dueDate = d; setChanged();}

    /** Returns the customer. */
    Customer* getCustomer() const {return cust;}

    /** Updates the customer. */
    virtual void setCustomer(Customer* c) {cust = c; setChanged();}

    /** Return a reference to the constraint list. */
    const Problem::List& getConstraints() const {return constraints;}

    /** Return a reference to the constraint list. */
    Problem::List& getConstraints() {return constraints;}

    /** Returns the total amount that has been planned. */
    DECLARE_EXPORT double getPlannedQuantity() const;

    virtual DECLARE_EXPORT void writeElement(XMLOutput*, const Keyword&, mode=DEFAULT) const;
    virtual DECLARE_EXPORT void endElement(XMLInput&, const Attribute&, const DataElement&);
    virtual DECLARE_EXPORT void beginElement(XMLInput&, const Attribute&);
    virtual DECLARE_EXPORT PyObject* getattro(const Attribute&);
    virtual DECLARE_EXPORT int setattro(const Attribute&, const PythonObject&);
    static int initialize();

    size_t extrasize() const
    {
      return getName().size() + HasDescription::extrasize()
          + sizeof(void*) * 2 * deli.size();
    }

    virtual void solve(Solver &s, void* v = NULL) const {s.solve(this,v);}

    /** Return the maximum delay allowed in satisfying this demand.<br>
      * The default value is infinite.
      */
    TimePeriod getMaxLateness() const {return maxLateness;}

    /** Updates the maximum allowed lateness for this demand.<br>
      * The default value is infinite.<br>
      * The argument must be a positive time period.
      */
    virtual void setMaxLateness(TimePeriod m)
    {
      if (m < 0L)
        throw DataException("The maximum demand lateness must be positive");
      maxLateness = m;
    }

    /** Return the minimum shipment quantity allowed in satisfying this
      * demand.<br>
      * The default value is 1.
      */
    double getMinShipment() const {return minShipment;}

    /** Updates the maximum allowed lateness for this demand.<br>
      * The default value is infinite.<br>
      * The argument must be a positive time period.
      */
    virtual void setMinShipment(double m)
    {
      if (m < 0.0)
        throw DataException("The minumum demand shipment quantity must be positive");
      minShipment = m;
    }

    /** Recompute the problems. */
    virtual DECLARE_EXPORT void updateProblems();

    /** Specifies whether of not this demand is to be hidden from
      * serialization. The default value is false. */
    void setHidden(bool b) {hidden = b;}

    /** Returns true if this demand is to be hidden from serialization. */
    bool getHidden() const {return hidden;}

    virtual const MetaClass& getType() const {return *metadata;}
    static DECLARE_EXPORT const MetaCategory* metadata;

  private:
    /** Requested item. */
    Item *it;

    /** Delivery Operation. Can be left NULL, in which case the delivery
      * operation can be specified on the requested item. */
    Operation *oper;

    /** Customer creating this demand. */
    Customer *cust;

    /** Requested quantity. Only positive numbers are allowed. */
    double qty;

    /** Priority. Lower numbers indicate a higher priority level.*/
    int prio;

    /** Due date. */
    Date dueDate;

    /** Maximum lateness allowed when planning this demand.<br>
      * The default value is TimePeriod::MAX.
      */
    TimePeriod maxLateness;

    /** Minimum size for a delivery operation plan satisfying this demand. */
    double minShipment;

    /** Hide this demand or not. */
    bool hidden;

    /** A list of operation plans to deliver this demand. */
    OperationPlan_list deli;

    /** A list of constraints preventing this demand from being planned in
      * full and on time. */
    Problem::List constraints;
};


/** @brief This class is the default implementation of the abstract
  * Demand class. */
class DemandDefault : public Demand
{
  public:
    explicit DemandDefault(const string& str) : Demand(str) {initType(metadata);}
    virtual const MetaClass& getType() const {return *metadata;}
    static DECLARE_EXPORT const MetaClass* metadata;
    virtual size_t getSize() const
    {return sizeof(DemandDefault) + Demand::extrasize();}
    static int initialize();
};


/** @brief This class represents the resource capacity of an operationplan.
  *
  * For both the start and the end date of the operationplan, a loadplan
  * object is created. These are then inserted in the timeline structure
  * associated with a resource.
  */
class LoadPlan : public TimeLine<LoadPlan>::EventChangeOnhand, public PythonExtensionBase
{
    friend class OperationPlan::LoadPlanIterator;
  public:
    /** Public constructor.<br>
      * This constructor constructs the starting loadplan and will
      * also call a private constructor to creates the ending loadplan.
      * In other words, a single call to the constructor will create
      * two loadplan objects.
      */
    explicit DECLARE_EXPORT LoadPlan(OperationPlan*, const Load*);

    /** Return the operationplan owning this loadplan. */
    OperationPlan* getOperationPlan() const {return oper;}

    /** Return the load of which this is a plan instance. */
    const Load* getLoad() const {return ld;}

    /** Update the resource.<br>
      * The optional second argument specifies whether or not we need to verify
      * if the assigned resource is valid. A valid resource must a) be a
      * subresource of the resource specified on the load, and b) must also
      * have the skill specified on the resource.
      */
    DECLARE_EXPORT void setResource(Resource*, bool = false);

    /** Return the resource. */
    Resource* getResource() const {return res;}

    /** Update the load of an already existing flowplan.<br>
      * The new load must belong to the same operation.
      */
    DECLARE_EXPORT void setLoad(const Load*);

    /** Return true when this loadplan marks the start of an operationplan. */
    bool isStart() const {return start_or_end == START;}

    /** Destructor. */
    DECLARE_EXPORT virtual ~LoadPlan();

    /** This function needs to be called whenever the loadplan date or
      * quantity are changed.
      */
    DECLARE_EXPORT void update();

    /** Return a pointer to the timeline data structure owning this loadplan. */
    TimeLine<LoadPlan>* getTimeLine() const
    {return &(res->loadplans);}

    /** Returns the current setup of the resource.<br>
      * When the argument is true (= default) the current setup is returned.<br>
      * When the argument is false the setup just before the loadplan is returned.
      */
    DECLARE_EXPORT const string& getSetup(bool = true) const;

    /** Returns true when the loadplan is hidden.<br>
      * This is determined by looking at whether the load is hidden or not.
      */
    bool getHidden() const {return ld->getHidden();}

    /** Each operationplan has 2 loadplans per load: one at the start,
      * when the capacity consumption starts, and one at the end, when the
      * capacity consumption ends.<br>
      * This method returns the "companion" loadplan. It is not very
      * scalable: the performance is linear with the number of loadplans
      * on the resource.
      */
    DECLARE_EXPORT LoadPlan* getOtherLoadPlan() const;

    static int initialize();
    static DECLARE_EXPORT const MetaCategory* metadata;
    PyObject* getattro(const Attribute&);
    DECLARE_EXPORT int setattro(const Attribute&, const PythonObject&);

  private:
    /** Private constructor. It is called from the public constructor.<br>
      * The public constructor constructs the starting loadplan, while this
      * constructor creates the ending loadplan.
      */
    DECLARE_EXPORT LoadPlan(OperationPlan*, const Load*, LoadPlan*);

    /** This type is used to differentiate loadplans aligned with the START date
      * or the END date of operationplan. */
    enum type {START, END};

    /** Is this loadplan a starting one or an ending one. */
    type start_or_end;

    /** A pointer to the load model. */
    const Load *ld;

    /** A pointer to the selected resource.<br>
      * In case we use skills, the resource of the loadplan can be different
      * than the resource on the load.
      */
    Resource *res;

    /** A pointer to the operationplan owning this loadplan. */
    OperationPlan *oper;

    /** Points to the next loadplan owned by the same operationplan. */
    LoadPlan *nextLoadPlan;
};


inline Date Load::getLoadplanDate(const LoadPlan* lp) const
{
  const DateRange & dr = lp->getOperationPlan()->getDates();
  if (lp->isStart())
    return dr.getStart() > getEffective().getStart() ?
        dr.getStart() :
        getEffective().getStart();
  else
    return dr.getEnd() < getEffective().getEnd() ?
        dr.getEnd() :
        getEffective().getEnd();
}


inline double Load::getLoadplanQuantity(const LoadPlan* lp) const
{
  if (!lp->getOperationPlan()->getQuantity())
    // Operationplan has zero size, and so should the capacity it needs
    return 0.0;
  if (!lp->getOperationPlan()->getDates().overlap(getEffective())
      && (lp->getOperationPlan()->getDates().getDuration()
          || !getEffective().within(lp->getOperationPlan()->getDates().getStart())))
    // Load is not effective during this time.
    // The extra check is required to make sure that zero duration operationplans
    // operationplans don't get resized to 0
    return 0.0;
  if (getResource()->getType() == *ResourceBuckets::metadata)
    // Bucketized resource
    return - getQuantity() * lp->getOperationPlan()->getQuantity();
  else
    // Continuous resource
    return lp->isStart() ? getQuantity() : -getQuantity();
}



/** @brief A problem of this class is created when an operationplan is being
  * planned in the past, i.e. it starts before the "current" date of
  * the plan.
  */
class ProblemBeforeCurrent : public Problem
{
  public:
    string getDescription() const
    {
      ostringstream ch;
      ch << "Operation '"
          << (oper ? oper : static_cast<OperationPlan*>(getOwner())->getOperation())
          << "' planned in the past";
      return ch.str();
    }
    bool isFeasible() const {return false;}
    double getWeight() const
    {return oper ? state.quantity : static_cast<OperationPlan*>(getOwner())->getQuantity();}
    explicit ProblemBeforeCurrent(OperationPlan* o, bool add = true) : Problem(o), oper(NULL)
    {if (add) addProblem();}
    explicit ProblemBeforeCurrent(Operation* o, Date st, Date nd, double q)
      : oper(o), state(st, nd, q) {}
    ~ProblemBeforeCurrent() {removeProblem();}
    string getEntity() const {return "operation";}
    Object* getOwner() const
    {return oper ? static_cast<Object*>(oper) : static_cast<OperationPlan*>(owner);}
    const DateRange getDates() const
    {
      if (oper) return DateRange(state.start, state.end);
      OperationPlan *o = static_cast<OperationPlan*>(getOwner());
      if (o->getDates().getEnd() > Plan::instance().getCurrent())
        return DateRange(o->getDates().getStart(),
            Plan::instance().getCurrent());
      else
        return DateRange(o->getDates().getStart(),
            o->getDates().getEnd());
    }
    size_t getSize() const {return sizeof(ProblemBeforeCurrent);}

    /** Return a reference to the metadata structure. */
    const MetaClass& getType() const {return *metadata;}

    /** Storing metadata on this class. */
    static DECLARE_EXPORT const MetaClass* metadata;

  private:
    Operation* oper;
    OperationPlanState state;
};


/** @brief A problem of this class is created when an operationplan is being
  * planned before its fence date, i.e. it starts 1) before the "current"
  * date of the plan plus the release fence of the operation and 2) after the
  * current date of the plan.
  */
class ProblemBeforeFence : public Problem
{
  public:
    string getDescription() const
    {
      ostringstream ch;
      ch << "Operation '"
          << (oper ? oper : static_cast<OperationPlan*>(getOwner())->getOperation())
          << "' planned before fence";
      return ch.str();
    }
    bool isFeasible() const {return true;}
    double getWeight() const
    {return oper ? state.quantity : static_cast<OperationPlan*>(getOwner())->getQuantity();}
    explicit ProblemBeforeFence(OperationPlan* o, bool add = true)
      : Problem(o), oper(NULL)
    {if (add) addProblem();}
    explicit ProblemBeforeFence(Operation* o, Date st, Date nd, double q)
      : oper(o), state(st, nd, q) {}
    ~ProblemBeforeFence() {removeProblem();}
    string getEntity() const {return "operation";}
    Object* getOwner() const
    {return oper ? static_cast<Object*>(oper) : static_cast<OperationPlan*>(owner);}
    const DateRange getDates() const
    {
      if (oper) return DateRange(state.start, state.end);
      OperationPlan *o = static_cast<OperationPlan*>(owner);
      if (o->getDates().getEnd() > Plan::instance().getCurrent()
          + o->getOperation()->getFence())
        return DateRange(o->getDates().getStart(),
            Plan::instance().getCurrent() + o->getOperation()->getFence());
      else
        return DateRange(o->getDates().getStart(),
            o->getDates().getEnd());
    }
    size_t getSize() const {return sizeof(ProblemBeforeFence);}

    /** Return a reference to the metadata structure. */
    const MetaClass& getType() const {return *metadata;}

    /** Storing metadata on this class. */
    static DECLARE_EXPORT const MetaClass* metadata;

  private:
    Operation* oper;
    OperationPlanState state;
};


/** @brief A problem of this class is created when the sequence of two
  * operationplans in a routing isn't respected.
  */
class ProblemPrecedence : public Problem
{
  public:
    string getDescription() const
    {
      OperationPlan *o = static_cast<OperationPlan*>(getOwner());
      if (!o->nextsubopplan)
        return string("Bogus precedence problem on '")
            + o->getOperation()->getName() + "'";
      else
        return string("Operation '") + o->getOperation()->getName()
            + "' starts before operation '"
            + o->nextsubopplan->getOperation()->getName() +"' ends";
    }
    bool isFeasible() const {return false;}
    /** The weight of the problem is equal to the duration in days. */
    double getWeight() const
    {
      return static_cast<double>(getDates().getDuration()) / 86400;
    }
    explicit ProblemPrecedence(OperationPlan* o, bool add = true) : Problem(o)
    {if (add) addProblem();}
    ~ProblemPrecedence() {removeProblem();}
    string getEntity() const {return "operation";}
    Object* getOwner() const {return static_cast<OperationPlan*>(owner);}
    const DateRange getDates() const
    {
      OperationPlan *o = static_cast<OperationPlan*>(getOwner());
      return DateRange(o->nextsubopplan->getDates().getStart(),
          o->getDates().getEnd());
    }

    /** Return a reference to the metadata structure. */
    const MetaClass& getType() const {return *metadata;}

    /** Storing metadata on this class. */
    static DECLARE_EXPORT const MetaClass* metadata;
    size_t getSize() const {return sizeof(ProblemPrecedence);}
};


/** @brief A Problem of this class is created in the model when a new demand is
  * brought in the system, but it hasn't been planned yet.
  *
  * As a special case, a demand with a requested quantity of 0.0 doesn't create
  * this type of problem.
  */
class ProblemDemandNotPlanned : public Problem
{
  public:
    string getDescription() const
    {return string("Demand '") + getDemand()->getName() + "' is not planned";}
    bool isFeasible() const {return false;}
    double getWeight() const {return getDemand()->getQuantity();}
    explicit ProblemDemandNotPlanned(Demand* d, bool add = true) : Problem(d)
    {if (add) addProblem();}
    ~ProblemDemandNotPlanned() {removeProblem();}
    string getEntity() const {return "demand";}
    const DateRange getDates() const
    {return DateRange(getDemand()->getDue(),getDemand()->getDue());}
    Object* getOwner() const {return static_cast<Demand*>(owner);}
    Demand* getDemand() const {return static_cast<Demand*>(owner);}
    size_t getSize() const {return sizeof(ProblemDemandNotPlanned);}

    /** Return a reference to the metadata structure. */
    const MetaClass& getType() const {return *metadata;}

    /** Storing metadata on this class. */
    static DECLARE_EXPORT const MetaClass* metadata;
};


/** @brief A problem of this class is created when a demand is satisfied later
  * than the accepted tolerance after its due date.
  */
class ProblemLate : public Problem
{
  public:
    DECLARE_EXPORT string getDescription() const;
    bool isFeasible() const {return true;}

    /** The weight is equal to the delay, expressed in days.<br>
      * The quantity being delayed is not included.
      */
    double getWeight() const
    {
      assert(getDemand() && !getDemand()->getDelivery().empty());
      return static_cast<double>(DateRange(
          getDemand()->getDue(),
          getDemand()->getLatestDelivery()->getDates().getEnd()
          ).getDuration()) / 86400;
    }

    /** Constructor. */
    explicit ProblemLate(Demand* d, bool add = true) : Problem(d)
    {if (add) addProblem();}

    /** Destructor. */
    ~ProblemLate() {removeProblem();}

    const DateRange getDates() const
    {
      assert(getDemand() && !getDemand()->getDelivery().empty());
      return DateRange(getDemand()->getDue(),
          getDemand()->getLatestDelivery()->getDates().getEnd());
    }
    Demand* getDemand() const {return static_cast<Demand*>(getOwner());}
    size_t getSize() const {return sizeof(ProblemLate);}
    string getEntity() const {return "demand";}
    Object* getOwner() const {return static_cast<Demand*>(owner);}

    /** Return a reference to the metadata structure. */
    const MetaClass& getType() const {return *metadata;}

    /** Storing metadata on this class. */
    static DECLARE_EXPORT const MetaClass* metadata;
};


/** @brief A problem of this class is created when a demand is planned earlier
  * than the accepted tolerance before its due date.
  */
class ProblemEarly : public Problem
{
  public:
    DECLARE_EXPORT string getDescription() const;
    bool isFeasible() const {return true;}
    double getWeight() const
    {
      assert(getDemand() && !getDemand()->getDelivery().empty());
      return static_cast<double>(DateRange(
          getDemand()->getDue(),
          getDemand()->getEarliestDelivery()->getDates().getEnd()
          ).getDuration()) / 86400;
    }
    explicit ProblemEarly(Demand* d, bool add = true) : Problem(d)
    {if (add) addProblem();}
    ~ProblemEarly() {removeProblem();}
    string getEntity() const {return "demand";}
    Object* getOwner() const {return static_cast<Demand*>(owner);}
    const DateRange getDates() const
    {
      assert(getDemand() && !getDemand()->getDelivery().empty());
      return DateRange(getDemand()->getDue(),
          getDemand()->getEarliestDelivery()->getDates().getEnd());
    }
    Demand* getDemand() const {return static_cast<Demand*>(getOwner());}
    size_t getSize() const {return sizeof(ProblemEarly);}

    /** Return a reference to the metadata structure. */
    const MetaClass& getType() const {return *metadata;}

    /** Storing metadata on this class. */
    static DECLARE_EXPORT const MetaClass* metadata;
};


/** @brief A Problem of this class is created in the model when a data exception
  * prevents planning of certain objects
  */
class ProblemInvalidData : public Problem
{
  public:
    string getDescription() const {return description;}
    bool isFeasible() const {return false;}
    double getWeight() const {return qty;}
    explicit ProblemInvalidData(HasProblems* o, string d, string e,
        Date st, Date nd, double q, bool add = true)
      : Problem(o), description(d), entity(e), dates(st,nd), qty(q)
    {if (add) addProblem();}
    ~ProblemInvalidData() {removeProblem();}
    string getEntity() const {return entity;}
    const DateRange getDates() const {return dates;}
    Object* getOwner() const
    {
      if (entity == "demand") return static_cast<Demand*>(owner);
      if (entity == "buffer") return static_cast<Buffer*>(owner);
      if (entity == "resource") return static_cast<Resource*>(owner);
      if (entity == "operation") return static_cast<Operation*>(owner);
      throw LogicException("Unknown problem entity type");
    }
    size_t getSize() const
    {return sizeof(ProblemInvalidData) + description.size() + entity.size();}

    /** Return a reference to the metadata structure. */
    const MetaClass& getType() const {return *metadata;}

    /** Storing metadata on this class. */
    static DECLARE_EXPORT const MetaClass* metadata;

  private:
    /** Description of the data issue. */
    string description;
    string entity;
    DateRange dates;
    double qty;
};


/** @brief A problem of this class is created when a demand is planned for less than
  * the requested quantity.
  */
class ProblemShort : public Problem
{
  public:
    string getDescription() const
    {
      ostringstream ch;
      ch << "Demand '" << getDemand()->getName() << "' planned "
          << (getDemand()->getQuantity() - getDemand()->getPlannedQuantity())
          << " units short";
      return ch.str();
    }
    bool isFeasible() const {return true;}
    double getWeight() const
    {return getDemand()->getQuantity() - getDemand()->getPlannedQuantity();}
    explicit ProblemShort(Demand* d, bool add = true) : Problem(d)
    {if (add) addProblem();}
    ~ProblemShort() {removeProblem();}
    string getEntity() const {return "demand";}
    const DateRange getDates() const
    {return DateRange(getDemand()->getDue(), getDemand()->getDue());}
    Object* getOwner() const {return static_cast<Demand*>(owner);}
    Demand* getDemand() const {return static_cast<Demand*>(owner);}
    size_t getSize() const {return sizeof(ProblemShort);}

    /** Return a reference to the metadata structure. */
    const MetaClass& getType() const {return *metadata;}

    /** Storing metadata on this class. */
    static DECLARE_EXPORT const MetaClass* metadata;
};


/** @brief A problem of this class is created when a demand is planned for more
  * than the requested quantity.
  */
class ProblemExcess : public Problem
{
  public:
    string getDescription() const
    {
      ostringstream ch;
      ch << "Demand '" << getDemand()->getName() << "' planned "
          << (getDemand()->getPlannedQuantity() - getDemand()->getQuantity())
          << " units excess";
      return ch.str();
    }
    bool isFeasible() const {return true;}
    double getWeight() const
    {return getDemand()->getPlannedQuantity() - getDemand()->getQuantity();}
    explicit ProblemExcess(Demand* d, bool add = true) : Problem(d)
    {if (add) addProblem();}
    string getEntity() const {return "demand";}
    Object* getOwner() const {return static_cast<Demand*>(owner);}
    ~ProblemExcess() {removeProblem();}
    const DateRange getDates() const
    {return DateRange(getDemand()->getDue(), getDemand()->getDue());}
    Demand* getDemand() const {return static_cast<Demand*>(getOwner());}
    size_t getSize() const {return sizeof(ProblemExcess);}

    /** Return a reference to the metadata structure. */
    const MetaClass& getType() const {return *metadata;}

    /** Storing metadata on this class. */
    static DECLARE_EXPORT const MetaClass* metadata;
};


/** @brief A problem of this class is created when a resource is being
  * overloaded during a certain period of time.
  */
class ProblemCapacityOverload : public Problem
{
  public:
    DECLARE_EXPORT string getDescription() const;
    bool isFeasible() const {return false;}
    double getWeight() const {return qty;}
    ProblemCapacityOverload(Resource* r, Date st, Date nd, double q, bool add = true)
      : Problem(r), qty(q), dr(st,nd) {if (add) addProblem();}
    ~ProblemCapacityOverload() {removeProblem();}
    string getEntity() const {return "capacity";}
    Object* getOwner() const {return static_cast<Resource*>(owner);}
    const DateRange getDates() const {return dr;}
    Resource* getResource() const {return static_cast<Resource*>(getOwner());}
    size_t getSize() const {return sizeof(ProblemCapacityOverload);}

    /** Return a reference to the metadata structure. */
    const MetaClass& getType() const {return *metadata;}

    /** Storing metadata on this class. */
    static DECLARE_EXPORT const MetaClass* metadata;

  private:
    /** Overload quantity. */
    double qty;

    /** The daterange of the problem. */
    DateRange dr;
};


/** @brief A problem of this class is created when a resource is loaded below
  * its minimum during a certain period of time.
  */
class ProblemCapacityUnderload : public Problem
{
  public:
    DECLARE_EXPORT string getDescription() const;
    bool isFeasible() const {return true;}
    double getWeight() const {return qty;}
    ProblemCapacityUnderload(Resource* r, DateRange d, double q, bool add = true)
      : Problem(r), qty(q), dr(d) {if (add) addProblem();}
    ~ProblemCapacityUnderload() {removeProblem();}
    string getEntity() const {return "capacity";}
    Object* getOwner() const {return static_cast<Resource*>(owner);}
    const DateRange getDates() const {return dr;}
    Resource* getResource() const {return static_cast<Resource*>(getOwner());}
    size_t getSize() const {return sizeof(ProblemCapacityUnderload);}

    /** Return a reference to the metadata structure. */
    const MetaClass& getType() const {return *metadata;}

    /** Storing metadata on this class. */
    static DECLARE_EXPORT const MetaClass* metadata;

  private:
    /** Underload quantity. */
    double qty;

    /** The daterange of the problem. */
    DateRange dr;
};


/** @brief A problem of this class is created when a buffer is having a
  * material shortage during a certain period of time.
  */
class ProblemMaterialShortage : public Problem
{
  public:
    DECLARE_EXPORT string getDescription() const;
    bool isFeasible() const {return false;}
    double getWeight() const {return qty;}
    ProblemMaterialShortage(Buffer* b, Date st, Date nd, double q, bool add = true)
      : Problem(b), qty(q), dr(st,nd) {if (add) addProblem();}
    string getEntity() const {return "material";}
    Object* getOwner() const {return static_cast<Buffer*>(owner);}
    ~ProblemMaterialShortage() {removeProblem();}
    const DateRange getDates() const {return dr;}
    Buffer* getBuffer() const {return static_cast<Buffer*>(getOwner());}
    size_t getSize() const {return sizeof(ProblemMaterialShortage);}

    /** Return a reference to the metadata structure. */
    const MetaClass& getType() const {return *metadata;}

    /** Storing metadata on this class. */
    static DECLARE_EXPORT const MetaClass* metadata;

  private:
    /** Shortage quantity. */
    double qty;

    /** The daterange of the problem. */
    DateRange dr;
};


/** @brief A problem of this class is created when a buffer is carrying too
  * much material during a certain period of time.
  */
class ProblemMaterialExcess : public Problem
{
  public:
    DECLARE_EXPORT string getDescription() const;
    bool isFeasible() const {return true;}
    double getWeight() const {return qty;}
    ProblemMaterialExcess(Buffer* b, Date st, Date nd, double q, bool add = true)
      : Problem(b), qty(q), dr(st,nd) {if (add) addProblem();}
    string getEntity() const {return "material";}
    ~ProblemMaterialExcess() {removeProblem();}
    const DateRange getDates() const {return dr;}
    Object* getOwner() const {return static_cast<Buffer*>(owner);}
    Buffer* getBuffer() const {return static_cast<Buffer*>(owner);}
    size_t getSize() const {return sizeof(ProblemMaterialExcess);}

    /** Return a reference to the metadata structure. */
    const MetaClass& getType() const {return *metadata;}

    /** Storing metadata on this class. */
    static DECLARE_EXPORT const MetaClass* metadata;

  private:
    /** Excess quantity. */
    double qty;

    /** The daterange of the problem. */
    DateRange dr;
};


/** @brief This command is used to create an operationplan.
  *
  * The operationplan will have its loadplans and flowplans created when the
  * command is created. It is assigned an id and added to the list of all
  * operationplans when the command is committed.
  */
class CommandCreateOperationPlan : public Command
{
  public:
    /** Constructor. */
    CommandCreateOperationPlan
    (const Operation* o, double q, Date d1, Date d2, Demand* l,
     OperationPlan* ow=NULL, bool makeflowsloads=true)
    {
      opplan = o ?
          o->createOperationPlan(q, d1, d2, l, ow, 0, makeflowsloads)
          : NULL;
    }
    void commit()
    {
      if (opplan)
      {
        opplan->activate();
        opplan = NULL; // Avoid executing / initializing more than once
      }
    }
    virtual void rollback() {delete opplan; opplan = NULL;}
    virtual void undo() {if (opplan) opplan->deleteFlowLoads();}
    virtual void redo() {if (opplan) opplan->createFlowLoads();}
    virtual ~CommandCreateOperationPlan() {if (opplan) delete opplan;}
    OperationPlan *getOperationPlan() const {return opplan;}

  private:
    /** Pointer to the newly created operationplan. */
    OperationPlan *opplan;
};


/** @brief This command is used to delete an operationplan. */
class CommandDeleteOperationPlan : public Command
{
  public:
    /** Constructor. */
    DECLARE_EXPORT CommandDeleteOperationPlan(OperationPlan* o);
    virtual void commit()
    {
      if (opplan) delete opplan;
      opplan = NULL;
    }
    virtual void undo()
    {
      if (!opplan) return;
      opplan->createFlowLoads();
      opplan->insertInOperationplanList();
      if (opplan->getDemand())
        opplan->getDemand()->addDelivery(opplan);
      for (OperationPlan::iterator x(opplan); x != OperationPlan::end(); x++)
      {
        x->createFlowLoads();
        x->insertInOperationplanList();
      }
    }
    virtual void redo()
    {
      if (!opplan) return;
      opplan->deleteFlowLoads();
      opplan->removeFromOperationplanList();
      if (opplan->getDemand())
        opplan->getDemand()->removeDelivery(opplan);
      for (OperationPlan::iterator x(opplan); x != OperationPlan::end(); x++)
      {
        x->deleteFlowLoads();
        x->removeFromOperationplanList();
      }
    }
    virtual void rollback()
    {
      undo();
      opplan = NULL;
    }
    virtual ~CommandDeleteOperationPlan() {undo();}

  private:
    /** Pointer to the operationplan being deleted.<br>
      * Until the command is committed we don't deallocate the memory for the
      * operationplan, but only remove all pointers to it from various places.
      */
    OperationPlan *opplan;
};


/** @brief This class represents the command of moving an operationplan to a
  * new date and/or resizing it.
  * @todo Moving in a routing operation can't be undone with the current
  * implementation! The command will need to store all original dates of
  * the suboperationplans...
  */
class CommandMoveOperationPlan : public Command
{
  public:
    /** Constructor.<br>
      * Unlike most other commands the constructor already executes the change.
      * @param opplanptr Pointer to the operationplan being moved.
      * @param newStart New start date of the operationplan.
      * @param newEnd New end date of the operationplan.
      * @param newQty New quantity of the operationplan.The default is -1,
      * which indicates to leave the quantity unchanged.
      */
    DECLARE_EXPORT CommandMoveOperationPlan(OperationPlan* opplanptr,
        Date newStart, Date newEnd, double newQty = -1.0);

    /** Default constructor. */
    DECLARE_EXPORT CommandMoveOperationPlan(OperationPlan*);

    /** Commit the changes. */
    virtual void commit() {opplan=NULL;}

    /** Undo the changes. */
    virtual void rollback() {restore(true); opplan = NULL;}

    virtual void undo() {restore(false);}
    virtual DECLARE_EXPORT void redo();

    /** Undo the changes.<br>
      * When the argument is true, subcommands for suboperationplans are deleted. */
    DECLARE_EXPORT void restore(bool = false);

    /** Destructor. */
    virtual ~CommandMoveOperationPlan() {if (opplan) rollback();}

    /** Returns the operationplan being manipulated. */
    OperationPlan* getOperationPlan() const {return opplan;}

    /** Set another start date for the operationplan. */
    void setStart(Date d) {if (opplan) opplan->setStart(d);}

    /** Set another start date, end date and quantity for the operationplan. */
    void setParameters(Date s, Date e, double q, bool b)
    {
      assert(opplan->getOperation());
      if (opplan)
        opplan->getOperation()->setOperationPlanParameters(opplan, q, s, e, b);
    }

    /** Set another start date for the operationplan. */
    void setEnd(Date d) {if (opplan) opplan->setEnd(d);}

    /** Set another quantity for the operationplan. */
    void setQuantity(double q) {if (opplan) opplan->setQuantity(q);}

    /** Return the quantity of the original operationplan. */
    double getQuantity() const {return originalqty; }

    /** Return the dates of the original operationplan. */
    DateRange getDates() const {return originaldates;}

  private:
    /** This is a pointer to the operationplan being moved. */
    OperationPlan *opplan;

    /** These are the original dates of the operationplan before its move. */
    DateRange originaldates;

    /** This is the quantity of the operationplan before the command. */
    double originalqty;

    /** A pointer to a list of suboperationplan commands. */
    Command* firstCommand;
};


/** @brief This class models a iterator that walks over all available
  * HasProblem entities.
  *
  * This list is containing hard-coding the classes that are implementing
  * this class. It's not ideal, but we don't have an explicit container
  * of the objects (and we don't want one either) and this allows us also
  * to re-use the sorting used for the container classes.
  */
class HasProblems::EntityIterator
{
  private:
    /** This union contains iterators through the different entity types.
      * Only one of the different iterators will be active at a time, and
      * can thus save memory by collapsing the iterators into a single
      * union. */
    union
    {
      Buffer::iterator *bufIter;
      Resource::iterator *resIter;
      OperationPlan::iterator *operIter;
      Demand::iterator *demIter;
    };

    /** This type indicates which type of entity we are currently recursing
      * through.
      *  - 0: buffers
      *  - 1: resources
      *  - 2: operationplans
      *  - 3: demands
      */
    unsigned short type;

  public:
    /** Default constructor, which creates an iterator to the first
      * HasProblems object. */
    explicit DECLARE_EXPORT EntityIterator();

    /** Used to create an iterator pointing beyond the last HasProblems
      * object. */
    explicit EntityIterator(unsigned short i) : type(i) {}

    /** Copy constructor. */
    DECLARE_EXPORT EntityIterator(const EntityIterator& o);

    /** Assignment operator. */
    DECLARE_EXPORT EntityIterator& operator=(const EntityIterator& o);

    /** Destructor. */
    DECLARE_EXPORT ~EntityIterator();

    /** Pre-increment operator. */
    DECLARE_EXPORT EntityIterator& operator++();

    /** Inequality operator.<br>
      * Two iterators are different when they point to different objects.
      */
    DECLARE_EXPORT bool operator != (const EntityIterator& t) const;

    /** Equality operator.<br>
      * Two iterators are equal when they point to the same object.
      */
    bool operator == (const EntityIterator& t) const {return !(*this != t);}

    /** Dereference operator. */
    DECLARE_EXPORT HasProblems& operator*() const;

    /** Dereference operator. */
    DECLARE_EXPORT HasProblems* operator->() const;
};


/** @brief This class models an STL-like iterator that allows us to iterate
  * over the named entities in a simple and safe way.
  *
  * Objects of this class are returned by the begin() and end() functions.
  * @see Problem::begin()
  * @see Problem::begin(HasProblem*)
  * @see Problem::end()
  */
class Problem::const_iterator
{
    friend class Problem;
  private:
    /** A pointer to the current problem. If this pointer is NULL, we are
      * at the end of the list. */
    Problem* iter;
    HasProblems* owner;
    HasProblems::EntityIterator eiter;

  public:
    /** Creates an iterator that will loop through the problems of a
      * single entity only. <BR>
      * This constructor is also used to create a end-iterator, when passed
      * a NULL pointer as argument.
      */
    explicit const_iterator(HasProblems* o) : iter(o ? o->firstProblem : NULL),
      owner(o), eiter(4) {}

    /** Creates an iterator that will loop through the constraints of
      * a demand.
      */
    explicit const_iterator(Problem* o) : iter(o),
      owner(NULL), eiter(4) {}

    /** Creates an iterator that will loop through the problems of all
      * entities. */
    explicit const_iterator() : owner(NULL)
    {
      // Loop till we find an entity with a problem
      while (eiter!=HasProblems::endEntity() && !(eiter->firstProblem))
        ++eiter;
      // Found a first problem, or no problem at all
      iter = (eiter!=HasProblems::endEntity()) ? eiter->firstProblem : NULL;
    }

    /** Pre-increment operator. */
    DECLARE_EXPORT const_iterator& operator++();

    /** Inequality operator. */
    bool operator != (const const_iterator& t) const {return iter!=t.iter;}

    /** Equality operator. */
    bool operator == (const const_iterator& t) const {return iter==t.iter;}

    Problem& operator*() const {return *iter;}
    Problem* operator->() const {return iter;}
};


/** Retrieve an iterator for the list. */
inline Problem::const_iterator Problem::List::begin() const
{return Problem::const_iterator(first);}


/** Stop iterator. */
inline Problem::const_iterator Problem::List::end() const
{return Problem::const_iterator(static_cast<Problem*>(NULL));}


/** @brief This class allows upstream and downstream navigation through
  * the plan.
  *
  * Downstream navigation follows the material flow from raw materials
  * towards the produced end item.<br>
  * Upstream navigation traces back the material flow from the end item up to
  * the consumed raw materials.<br>
  * The class is implemented as an STL-like iterator.
  *
  * @todo operationplans without flowplans are skipped by the iterator - not correct!
  */
class PeggingIterator : public Object
{
  public:
    /** Constructor. */
    DECLARE_EXPORT PeggingIterator(const Demand*);

    /** Constructor. */
    DECLARE_EXPORT PeggingIterator(const OperationPlan*, bool = true);

    /** Constructor. */
    PeggingIterator(const FlowPlan* e, bool b = true)
      : first(true), downstream(b), firstIteration(true)
    {
      if (!e) return;
      if (downstream)
        states.push(state(0,abs(e->getQuantity()),1.0,e,NULL,NULL));
      else
        states.push(state(0,abs(e->getQuantity()),1.0,NULL,e,NULL));
      initType(metadata);
    }

    /** Return the operationplan consuming the material. */
    OperationPlan* getConsumingOperationplan() const
    {
      const FlowPlan* x = states.top().cons_flowplan;
      return x ? x->getOperationPlan() : NULL;
    }

    /** Return the material buffer through which we are pegging. */
    Buffer *getBuffer() const
    {
      const FlowPlan* x = states.top().prod_flowplan;
      if (!x) x = states.top().cons_flowplan;
      return x ? x->getFlow()->getBuffer() : NULL;
    }

    /** Return the operationplan producing the material. */
    OperationPlan* getProducingOperationplan() const
    {
      const FlowPlan* x = states.top().prod_flowplan;
      if (x) return x->getOperationPlan();
      return const_cast<OperationPlan*>(states.top().opplan);
    }

    /** Return the date when the material is consumed. */
    Date getConsumingDate() const
    {
      const FlowPlan* x = states.top().cons_flowplan;
      return x ? x->getDate() : Date::infinitePast;
    }

    /** Return the date when the material is produced. */
    Date getProducingDate() const
    {
      const FlowPlan* x = states.top().prod_flowplan;
      if (x) return x->getDate();
      const OperationPlan* y = states.top().opplan;
      return y ? y->getDates().getEnd() : Date::infinitePast;
    }

    /** Returns the recursion depth of the iterator.<br>
      * The original flowplan is at level 0, and each level (either upstream
      * or downstream) increments the value by 1.
      */
    short getLevel() const {return states.top().level;}

    /** Returns the quantity of the demand that is linked to this pegging
      * record.
      */
    double getQuantityDemand() const {return states.top().qty;}

    /** Returns the quantity of the buffer flowplans that is linked to this
      * pegging record.
      */
    double getQuantityBuffer() const
    {
      const state& t = states.top();
      return t.prod_flowplan
          ? t.factor * t.prod_flowplan->getOperationPlan()->getQuantity()
          : 0;
    }

    /** Returns which portion of the current flowplan is fed/supplied by the
      * original flowplan. */
    double getFactor() const {return states.top().factor;}

    /** Returns false if the flowplan remained unpegged, i.e. it wasn't
      * -either completely or paritally- unconsumed at the next level.
      */
    bool getPegged() const {return states.top().pegged;}

    /** Move the iterator foward to the next downstream flowplan. */
    DECLARE_EXPORT PeggingIterator& operator++();

    /** Move the iterator foward to the next downstream flowplan.<br>
      * This post-increment operator is less efficient than the pre-increment
      * operator.
      */
    PeggingIterator operator++(int)
    {PeggingIterator tmp = *this; ++*this; return tmp;}

    /** Move the iterator foward to the next upstream flowplan. */
    DECLARE_EXPORT PeggingIterator& operator--();

    /** Move the iterator foward to the next upstream flowplan.<br>
      * This post-increment operator is less efficient than the pre-decrement
      * operator.
      */
    PeggingIterator operator--(int)
    {PeggingIterator tmp = *this; --*this; return tmp;}

    /** Comparison operator. */
    bool operator==(const PeggingIterator& x) const {return states == x.states;}

    /** Inequality operator. */
    bool operator!=(const PeggingIterator& x) const {return states != x.states;}

    /** Conversion operator to a boolean value.
      * The return value is true when the iterator still has next elements to
      * explore. Returns false when the iteration is finished.
      */
    operator bool () const {return !states.empty();}

    /** Update the stack. */
    DECLARE_EXPORT void updateStack(short, double, double, const FlowPlan*, const FlowPlan*, bool = true);
    DECLARE_EXPORT void updateStack(short, double, double, const OperationPlan*, bool = true);

    /** Returns true if this is a downstream iterator. */
    bool isDownstream() {return downstream;}

    /** Initialize the class. */
    static int initialize();

    virtual void endElement(XMLInput& i, const Attribute& a, const DataElement& d)
    {
      throw LogicException("Pegging can't be read");
    }
    virtual const MetaClass& getType() const {return *metadata;}
    static DECLARE_EXPORT const MetaCategory* metadata;
    size_t getSize() const {return sizeof(PeggingIterator);}

  private:
    /** This structure is used to keep track of the iterator states during the
      * iteration. */
    struct state
    {
      /** Stores the quantity of this flowplan that is involved. */
      double qty;

      /** Stores what portion of the flowplan is involved with the root flowplan
        * where the recursion started.
        */
      double factor;

      /** Keeps track of the number of levels we're removed from the root
        * flowplan where the recursion started.
        */
      short level;

      /** The current flowplan. */
      const FlowPlan* cons_flowplan;

      /** The current flowplan. */
      const FlowPlan* prod_flowplan;

      /** Set to false when unpegged quantities are involved. */
      bool pegged;

      /** A pointer to an operationplan.
        * Used only when no flowplan at all is found to represent the
        * pegging. */
      const OperationPlan* opplan;

      /** Constructor. */
      state(unsigned int l, double d, double f,
          const FlowPlan* fc, const FlowPlan* fp,
          const OperationPlan* op, bool p = true)
        : qty(d), factor(f), level(l),
          cons_flowplan(fc), prod_flowplan(fp), pegged(p),
          opplan(op) {};

      /** Inequality operator. */
      bool operator != (const state& s) const
      {
        return cons_flowplan != s.cons_flowplan
            || prod_flowplan != s.prod_flowplan
            || level != s.level
            || opplan != s.opplan;
      }

      /** Equality operator. */
      bool operator == (const state& s) const
      {
        return cons_flowplan == s.cons_flowplan
            && prod_flowplan == s.prod_flowplan
            && level == s.level
            && opplan == s.opplan;
      }
    };

    /** A type to hold the iterator state. */
    typedef stack < state > statestack;

    /** A stack is used to store the iterator state. */
    statestack states;

    /** Iterate over the pegging in Python. */
    DECLARE_EXPORT PyObject *iternext();

    DECLARE_EXPORT PyObject* getattro(const Attribute&);

    /* Auxilary function to make recursive code possible. */
    DECLARE_EXPORT void followPegging(const OperationPlan*, short, double, double);

    /** Convenience variable during stack updates.
      * Depending on the value of this field, either the top element in the
      * stack is updated or a new state is pushed on the stack.
      */
    bool first;

    /** Downstream or upstream iterator. */
    bool downstream;

    /** A flag used by the Python iterators.
      * @see iternext()
      */
    bool firstIteration;
};


/** @brief An iterator class to go through all flowplans of an operationplan.
  * @see OperationPlan::beginFlowPlans
  * @see OperationPlan::endFlowPlans
  */
class OperationPlan::FlowPlanIterator
{
    friend class OperationPlan;
  private:
    FlowPlan* curflowplan;
    FlowPlan* prevflowplan;
    FlowPlanIterator(FlowPlan* b) : curflowplan(b), prevflowplan(NULL) {}
  public:
    FlowPlanIterator(const FlowPlanIterator& b)
    {
      curflowplan = b.curflowplan;
      prevflowplan = b.prevflowplan;
    }
    bool operator != (const FlowPlanIterator &b) const
    {return b.curflowplan != curflowplan;}
    bool operator == (const FlowPlanIterator &b) const
    {return b.curflowplan == curflowplan;}
    FlowPlanIterator& operator++()
    {
      prevflowplan = curflowplan;
      if (curflowplan) curflowplan = curflowplan->nextFlowPlan;
      return *this;
    }
    FlowPlanIterator operator++(int)
    {FlowPlanIterator tmp = *this; ++*this; return tmp;}
    FlowPlan* operator ->() const {return curflowplan;}
    FlowPlan& operator *() const {return *curflowplan;}
    void deleteFlowPlan()
    {
      if (!curflowplan) return;
      if (prevflowplan) prevflowplan->nextFlowPlan = curflowplan->nextFlowPlan;
      else curflowplan->oper->firstflowplan = curflowplan->nextFlowPlan;
      FlowPlan* tmp = curflowplan;
      // Move the iterator to the next element
      curflowplan = curflowplan->nextFlowPlan;
      delete tmp;
    }
};

inline OperationPlan::FlowPlanIterator OperationPlan::beginFlowPlans() const
{return OperationPlan::FlowPlanIterator(firstflowplan);}

inline OperationPlan::FlowPlanIterator OperationPlan::endFlowPlans() const
{return OperationPlan::FlowPlanIterator(NULL);}

inline int OperationPlan::sizeFlowPlans() const
{
  int c = 0;
  for (FlowPlanIterator i = beginFlowPlans(); i != endFlowPlans(); ++i) ++c;
  return c;
}


/** @brief An iterator class to go through all loadplans of an operationplan.
  * @see OperationPlan::beginLoadPlans
  * @see OperationPlan::endLoadPlans
  */
class OperationPlan::LoadPlanIterator
{
    friend class OperationPlan;
  private:
    LoadPlan* curloadplan;
    LoadPlan* prevloadplan;
    LoadPlanIterator(LoadPlan* b) : curloadplan(b), prevloadplan(NULL) {}
  public:
    LoadPlanIterator(const LoadPlanIterator& b)
    {
      curloadplan = b.curloadplan;
      prevloadplan = b.prevloadplan;
    }
    bool operator != (const LoadPlanIterator &b) const
    {return b.curloadplan != curloadplan;}
    bool operator == (const LoadPlanIterator &b) const
    {return b.curloadplan == curloadplan;}
    LoadPlanIterator& operator++()
    {
      prevloadplan = curloadplan;
      if (curloadplan) curloadplan = curloadplan->nextLoadPlan;
      return *this;
    }
    LoadPlanIterator operator++(int)
    {LoadPlanIterator tmp = *this; ++*this; return tmp;}
    LoadPlan* operator ->() const {return curloadplan;}
    LoadPlan& operator *() const {return *curloadplan;}
    void deleteLoadPlan()
    {
      if (!curloadplan) return;
      if (prevloadplan) prevloadplan->nextLoadPlan = curloadplan->nextLoadPlan;
      else curloadplan->oper->firstloadplan = curloadplan->nextLoadPlan;
      LoadPlan* tmp = curloadplan;
      // Move the iterator to the next element
      curloadplan = curloadplan->nextLoadPlan;
      delete tmp;
    }
};


inline OperationPlan::LoadPlanIterator OperationPlan::beginLoadPlans() const
{return OperationPlan::LoadPlanIterator(firstloadplan);}


inline OperationPlan::LoadPlanIterator OperationPlan::endLoadPlans() const
{return OperationPlan::LoadPlanIterator(NULL);}


inline int OperationPlan::sizeLoadPlans() const
{
  int c = 0;
  for (LoadPlanIterator i = beginLoadPlans(); i != endLoadPlans(); ++i) ++c;
  return c;
}


class ProblemIterator
  : public FreppleIterator<ProblemIterator,Problem::const_iterator,Problem>
{
  public:
    /** Constructor starting the iteration from a certain problem. */
    ProblemIterator(Problem *x) :
      FreppleIterator<ProblemIterator,Problem::const_iterator,Problem>(x) {}

    /** Constructor starting the iteration from a certain problem. */
    ProblemIterator(Problem &x) :
      FreppleIterator<ProblemIterator,Problem::const_iterator,Problem>(&x) {}

    /** Default constructor. */
    ProblemIterator() :
      FreppleIterator<ProblemIterator,Problem::const_iterator,Problem>() {}
};


class BufferIterator
  : public FreppleIterator<BufferIterator,Buffer::memberIterator,Buffer>
{
  public:
    BufferIterator(Buffer* b) : FreppleIterator<BufferIterator,Buffer::memberIterator,Buffer>(b) {}
    BufferIterator() {}
};


class LocationIterator
  : public FreppleIterator<LocationIterator,Location::memberIterator,Location>
{
  public:
    LocationIterator(Location* b) : FreppleIterator<LocationIterator,Location::memberIterator,Location>(b) {}
    LocationIterator() {}
};


class CustomerIterator
  : public FreppleIterator<CustomerIterator,Customer::memberIterator,Customer>
{
  public:
    CustomerIterator(Customer* b) : FreppleIterator<CustomerIterator,Customer::memberIterator,Customer>(b) {}
    CustomerIterator() {}
};


class ItemIterator
  : public FreppleIterator<ItemIterator,Item::memberIterator,Item>
{
  public:
    ItemIterator(Item* b) : FreppleIterator<ItemIterator,Item::memberIterator,Item>(b) {}
    ItemIterator() {}
};


class DemandIterator
  : public FreppleIterator<DemandIterator,Demand::memberIterator,Demand>
{
  public:
    DemandIterator(Demand* b) : FreppleIterator<DemandIterator,Demand::memberIterator,Demand>(b) {}
    DemandIterator() {}
};


class ResourceIterator
  : public FreppleIterator<ResourceIterator,Resource::memberIterator,Resource>
{
  public:
    ResourceIterator(Resource* b) : FreppleIterator<ResourceIterator,Resource::memberIterator,Resource>(b) {}
    ResourceIterator() {}
};


class SolverIterator
  : public FreppleIterator<SolverIterator,Solver::iterator,Solver>
{
};


class OperationIterator
  : public FreppleIterator<OperationIterator,Operation::iterator,Operation>
{
};


class CalendarIterator
  : public FreppleIterator<CalendarIterator,Calendar::iterator,Calendar>
{
};


class SetupMatrixIterator
  : public FreppleIterator<SetupMatrixIterator,SetupMatrix::iterator,SetupMatrix>
{
};


class SkillIterator
  : public FreppleIterator<SkillIterator,Skill::iterator,Skill>
{
};


//
// SETUP MATRIX RULES
//


class SetupMatrixRuleIterator : public PythonExtension<SetupMatrixRuleIterator>
{
  public:
    static int initialize();

    SetupMatrixRuleIterator(SetupMatrix* c) : matrix(c)
    {
      if (!c)
        throw LogicException("Creating rule iterator for NULL matrix");
      currule = c->beginRules();
    }

  private:
    SetupMatrix* matrix;
    SetupMatrix::RuleIterator currule;
    PyObject *iternext();
};


//
// RESOURCE SKILLS
//

class ResourceSkillIterator : public PythonExtension<ResourceSkillIterator>
{
  public:
    static int initialize();

    ResourceSkillIterator(Resource* r)
      : res(r), ir(r ? r->getSkills().begin() : NULL), skill(NULL), is(NULL)
    {
      if (!r)
        throw LogicException("Creating resourceskill iterator for NULL resource");
    }

    ResourceSkillIterator(Skill* s)
      : res(NULL), ir(NULL), skill(s), is(s ? s->getResources().begin() : NULL)
    {
      if (!s)
        throw LogicException("Creating resourceskill iterator for NULL skill");
    }

  private:
    Resource* res;
    Resource::skilllist::const_iterator ir;
    Skill* skill;
    Skill::resourcelist::const_iterator is;
    PyObject *iternext();
};


//
// CALENDARS
//


class CalendarBucketIterator : public PythonExtension<CalendarBucketIterator>
{
  public:
    static int initialize();

    CalendarBucketIterator(Calendar* c) : cal(c)
    {
      if (!c)
        throw LogicException("Creating bucket iterator for NULL calendar");
      i = c->beginBuckets();
    }

  private:
    Calendar* cal;
    Calendar::BucketIterator i;
    PyObject *iternext();
};


class CalendarEventIterator
  : public PythonExtension<CalendarEventIterator>
{
  public:
    static int initialize();

    CalendarEventIterator(Calendar* c, Date d=Date::infinitePast, bool f=true)
      : cal(c), eventiter(c,d,f), forward(f) {}

  private:
    Calendar* cal;
    Calendar::EventIterator eventiter;
    bool forward;
    PyObject *iternext();
};


//
// OPERATIONPLANS
//


class OperationPlanIterator
  : public FreppleIterator<OperationPlanIterator,OperationPlan::iterator,OperationPlan>
{
  public:
    /** Constructor to iterate over all operationplans. */
    OperationPlanIterator() {}

    /** Constructor to iterate over the operationplans of a single operation. */
    OperationPlanIterator(Operation* o)
      : FreppleIterator<OperationPlanIterator,OperationPlan::iterator,OperationPlan>(o)
    {}

    /** Constructor to iterate over the suboperationplans of an operationplans. */
    OperationPlanIterator(OperationPlan* opplan)
      : FreppleIterator<OperationPlanIterator,OperationPlan::iterator,OperationPlan>(opplan)
    {}
};


//
// FLOWPLANS
//


class FlowPlanIterator : public PythonExtension<FlowPlanIterator>
{
  public:
    /** Registration of the Python class and its metadata. */
    static int initialize();

    /** Constructor to iterate over the flowplans of a buffer. */
    FlowPlanIterator(Buffer* b) : buf(b), buffer_or_opplan(true)
    {
      if (!b)
        throw LogicException("Creating flowplan iterator for NULL buffer");
      bufiter = new Buffer::flowplanlist::const_iterator(b->getFlowPlans().begin());
    }

    /** Constructor to iterate over the flowplans of an operationplan. */
    FlowPlanIterator(OperationPlan* o) : opplan(o), buffer_or_opplan(false)
    {
      if (!o)
        throw LogicException("Creating flowplan iterator for NULL operationplan");
      opplaniter = new OperationPlan::FlowPlanIterator(o->beginFlowPlans());
    }

    ~FlowPlanIterator()
    {
      if (buffer_or_opplan) delete bufiter;
      else delete opplaniter;
    }

  private:
    union
    {
      Buffer* buf;
      OperationPlan* opplan;
    };

    union
    {
      Buffer::flowplanlist::const_iterator *bufiter;
      OperationPlan::FlowPlanIterator *opplaniter;
    };

    /** Flags whether we are browsing over the flowplans in a buffer or in an
      * operationplan. */
    bool buffer_or_opplan;

    PyObject *iternext();
};


//
// LOADPLANS
//


class LoadPlanIterator : public PythonExtension<LoadPlanIterator>
{
  public:
    static int initialize();

    LoadPlanIterator(Resource* r) : res(r), resource_or_opplan(true)
    {
      if (!r)
        throw LogicException("Creating loadplan iterator for NULL resource");
      resiter = new Resource::loadplanlist::const_iterator(r->getLoadPlans().begin());
    }

    LoadPlanIterator(OperationPlan* o) : opplan(o), resource_or_opplan(false)
    {
      if (!opplan)
        throw LogicException("Creating loadplan iterator for NULL operationplan");
      opplaniter = new OperationPlan::LoadPlanIterator(o->beginLoadPlans());
    }

    ~LoadPlanIterator()
    {
      if (resource_or_opplan) delete resiter;
      else delete opplaniter;
    }

  private:
    union
    {
      Resource* res;
      OperationPlan* opplan;
    };

    union
    {
      Resource::loadplanlist::const_iterator *resiter;
      OperationPlan::LoadPlanIterator *opplaniter;
    };

    /** Flags whether we are browsing over the flowplans in a buffer or in an
      * operationplan. */
    bool resource_or_opplan;

    PyObject *iternext();
};


//
// DEMAND DELIVERY OPERATIONPLANS
//


class DemandPlanIterator : public PythonExtension<DemandPlanIterator>
{
  public:
    static int initialize();

    DemandPlanIterator(Demand* r) : dem(r)
    {
      if (!r)
        throw LogicException("Creating demandplan iterator for NULL demand");
      i = r->getDelivery().begin();
    }

  private:
    Demand* dem;
    Demand::OperationPlan_list::const_iterator i;
    PyObject *iternext();
};


//
// LOADS
//


class LoadIterator : public PythonExtension<LoadIterator>
{
  public:
    static int initialize();

    LoadIterator(Resource* r)
      : res(r), ir(r ? r->getLoads().begin() : NULL), oper(NULL), io(NULL)
    {
      if (!r)
        throw LogicException("Creating loadplan iterator for NULL resource");
    }

    LoadIterator(Operation* o)
      : res(NULL), ir(NULL), oper(o), io(o ? o->getLoads().begin() : NULL)
    {
      if (!o)
        throw LogicException("Creating loadplan iterator for NULL operation");
    }

  private:
    Resource* res;
    Resource::loadlist::const_iterator ir;
    Operation* oper;
    Operation::loadlist::const_iterator io;
    PyObject *iternext();
};


//
// FLOW
//


class FlowIterator : public PythonExtension<FlowIterator>
{
  public:
    static int initialize();

    FlowIterator(Buffer* b)
      : buf(b), ib(b ? b->getFlows().begin() : NULL), oper(NULL), io(NULL)
    {
      if (!b)
        throw LogicException("Creating flowplan iterator for NULL buffer");
    }

    FlowIterator(Operation* o)
      : buf(NULL), ib(NULL), oper(o), io(o ? o->getFlows().begin() : NULL)
    {
      if (!o)
        throw LogicException("Creating flowplan iterator for NULL operation");
    }

  private:
    Buffer* buf;
    Buffer::flowlist::const_iterator ib;
    Operation* oper;
    Operation::flowlist::const_iterator io;
    PyObject *iternext();
};


/** @brief This Python function is used for reading XML input.
  *
  * The function takes up to three arguments:
  *   - XML data file to be processed.
  *     If this argument is omitted or None, the standard input is read.
  *   - Optional validate flag, defining whether or not the input data needs to be
  *     validated against the XML schema definition.
  *     The validation is switched ON by default.
  *     Switching it ON is recommended in situations where there is no 100% guarantee
  *     on the validity of the input data.
  *   - Optional validate_only flag, which allows us to validate the data but
  *     skip any processing.
  */
DECLARE_EXPORT PyObject* readXMLfile(PyObject*, PyObject*);


/** @brief This Python function is used for processing XML input data from a string.
  *
  * The function takes up to three arguments:
  *   - XML data string to be processed
  *   - Optional validate flag, defining whether or not the input data needs to be
  *     validated against the XML schema definition.
  *     The validation is switched ON by default.
  *     Switching it ON is recommended in situations where there is no 100% guarantee
  *     on the validity of the input data.
  *   - Optional validate_only flag, which allows us to validate the data but
  *     skip any processing.
  */
DECLARE_EXPORT PyObject* readXMLdata(PyObject *, PyObject *);


/** @brief This Python function writes the dynamic part of the plan to an text file.
  *
  * This saved information covers the buffer flowplans, operationplans,
  * resource loading, demand, problems, etc...<br>
  * The main use of this function is in the test suite: a simple text file
  * comparison allows us to identify changes quickly. The output format is
  * only to be seen in this context of testing, and is not intended to be used
  * as an official method for publishing plans to other systems.
  */
DECLARE_EXPORT PyObject* savePlan(PyObject*, PyObject*);


/** @brief This Python function prints a summary of the dynamically allocated
  * memory to the standard output. This is useful for understanding better the
  * size of your model.
  *
  * The numbers reported by this function won't match the memory size as
  * reported by the operating system, since the dynamically allocated memory
  * is only a part of the total memory used by a program.
  */
DECLARE_EXPORT PyObject* printModelSize(PyObject* self, PyObject* args);


/** @brief This python function writes the complete model to an XML-file.
  *
  * Both the static model (i.e. items, locations, buffers, resources,
  * calendars, etc...) and the dynamic data (i.e. the actual plan including
  * the operationplans, demand, problems, etc...).<br>
  * The format is such that the output file can be re-read to restore the
  * very same model.<br>
  * The function takes the following arguments:
  *   - Name of the output file
  *   - Type of output desired: STANDARD, PLAN or PLANDETAIL.
  *     The default value is STANDARD.
  */
DECLARE_EXPORT PyObject* saveXMLfile(PyObject*, PyObject*);


/** @brief This Python function erases the model or the plan from memory.
  *
  * The function allows the following modes to control what to delete:
  *  - plan:<br>
  *    Deletes the dynamic modelling constructs, such as operationplans,
  *    loadplans and flowplans only. Locked operationplans are not
  *    deleted.<br>
  *    The static model is left intact.<br>
  *    This is the default mode.
  *  - model:<br>
  *    The dynamic as well as the static objects are removed. You'll end
  *    up with a completely empty model.
  *    Due to the logic required in the object destructors this mode doesn't
  *    scale linear with the model size.
  */
DECLARE_EXPORT PyObject* eraseModel(PyObject* self, PyObject* args);


}   // End namespace

#endif<|MERGE_RESOLUTION|>--- conflicted
+++ resolved
@@ -2959,10 +2959,9 @@
     virtual DECLARE_EXPORT void followPegging
     (PeggingIterator&, FlowPlan*, short, double, double);
 
-<<<<<<< HEAD
     /** Clean up excess producing operationplans from the buffer. */
     virtual void removeExcess(vector<Buffer*>* buflist = NULL, CommandManager* = NULL) {}
-=======
+
     /** Return the minimum interval between purchasing operations.<br>
       * This parameter doesn't control the timing of the first purchasing
       * operation, but only to the subsequent ones.
@@ -2995,7 +2994,6 @@
       if (min_interval && max_interval < min_interval)
         min_interval = max_interval;
     }
->>>>>>> 87a65582
 
   private:
     /** A constant defining the default max inventory target.\\

--- conflicted
+++ resolved
@@ -857,11 +857,6 @@
     /** Destructor. */
     virtual DECLARE_EXPORT ~Solver() {}
 
-<<<<<<< HEAD
-    virtual DECLARE_EXPORT void writeElement(Serializer*, const Keyword&, mode=DEFAULT) const;
-    virtual DECLARE_EXPORT void endElement(DataInput&, const Attribute&, const DataElement&);
-=======
->>>>>>> 4f628c4d
     virtual DECLARE_EXPORT PyObject* getattro(const Attribute&);
     virtual DECLARE_EXPORT int setattro(const Attribute&, const PythonObject&);
     static int initialize();

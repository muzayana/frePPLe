/***************************************************************************
 *                                                                         *
 * Copyright (C) 2007-2013 by Johan De Taeye, frePPLe bvba                 *
 *                                                                         *
 * All information contained herein is, and remains the property of        *
 * frePPLe.                                                                *
 * You are allowed to use and modify the source code, as long as the       *
 * software is used within your company.                                   *
 * You are not allowed to distribute the software, either in the form of   *
 * source code or in the form of compiled binaries.                        *
 *                                                                         *
 ***************************************************************************/

#ifndef SOLVER_H
#define SOLVER_H

#include "frepple/model.h"
#ifndef DOXYGEN
#include <deque>
#include <cmath>
#endif

namespace frepple
{


/** @brief A lightweight solver class to remove excess material.
  *
  * The class works in a single thread only.
  */
class OperatorDelete : public Solver
{
  public:
	/** Constructor. */
    DECLARE_EXPORT OperatorDelete(CommandManager* c = NULL) : cmds(c)
    { initType(metadata); }

    /** Destructor. */
    virtual DECLARE_EXPORT ~OperatorDelete() {}

    /** Python method for running the solver. */
    static PyObject* solve(PyObject*, PyObject*);

    /** Remove all entities for excess material that can be removed. */
    DECLARE_EXPORT void solve(void *v = NULL);

    /** Remove an operationplan and all its upstream supply.<br>
      * The argument operationplan is invalid when this function returns!
      */
    DECLARE_EXPORT void solve(OperationPlan*, void* = NULL);

    /** Remove excess from a buffer and all its upstream colleagues. */
    DECLARE_EXPORT void solve(const Buffer*, void* = NULL);

    /** Remove excess starting from a single demand. */
    DECLARE_EXPORT  void solve(const Demand*, void* = NULL);

    /** Remove excess operations on a resource. */
    DECLARE_EXPORT void solve(const Resource*, void* = NULL);

    static int initialize();
    static PyObject* create(PyTypeObject*, PyObject*, PyObject*);
    virtual const MetaClass& getType() const {return *metadata;}
    static DECLARE_EXPORT const MetaClass* metadata;
    virtual size_t getSize() const {return sizeof(OperatorDelete);}

  private:
    /** Auxilary function to push consuming or producing buffers of an
      * operationplan to the stack.<br>
      * When the argument is true, we push the consumers.
      * When the argument is false, we push the producers.
      */
	  void pushBuffers(OperationPlan*, bool);

	  /** A list of buffers still to scan for excess. */
	  vector<Buffer*> buffersToScan;   // TODO Use a different data structure to allow faster lookups and sorting?

	  /** A pointer to a command manager that takes care of the commit and
	    * rollback of all actions.
	    */
	  CommandManager* cmds;
};


/** @brief This solver implements a heuristic algorithm for planning demands.
  *
  * One by one the demands are processed. The demand will consume step by step
  * any upstream materials, respecting all constraints on its path.<br>
  * The solver supports all planning constraints as defined in Solver
  * class.<br>
  * See the documentation of the different solve methods to understand the
  * functionality in more detail.
  *
  * The logging levels have the following meaning:
  * - 0: Silent operation. Default logging level.
  * - 1: Show solver progress for each demand.
  * - 2: Show the complete ask&reply communication of the solver.
  * - 3: Trace the status of all entities.
  */
class SolverMRP : public Solver
{
  protected:
    /** This variable stores the constraint which the solver should respect.
      * By default no constraints are enabled. */
    short constrts;

    bool allowSplits;

    /** Behavior of this solver method is:
      *  - It will ask the consuming flows for the required quantity.
      *  - The quantity asked for takes into account the quantity_per of the
      *    producing flow.
      *  - The date asked for takes into account the post-operation time
      *    of the operation.
      */
    DECLARE_EXPORT void solve(const Operation*, void* = NULL);

    /** Behavior of this solver method is:
      *  - Asks each of the routing steps for the requested quantity, starting
      *    with the last routing step.<br>
      *    The time requested for the operation is based on the start date of
      *    the next routing step.
      */
    DECLARE_EXPORT void solve(const OperationRouting*, void* = NULL);

    /** Behavior of this solver method is:
      *  - The solver asks each alternate for the percentage of the requested
      *    quantity. We ask the operation with the highest percentage first,
      *    and only ask suboperations that are effective on the requested date.
      *  - The percentages don't need to add up to 100. We scale the proportiona
      *  - If an alternate replies more than requested (due to multiple and
      *    minimum size) this is considered when dividing the remaining
      *    quantity over the others.
      *  - If an alternate can't deliver the requested percentage of the
      *    quantity, we undo all previous alternates and retry planning
      *    for a rescaled total quantity.
      *    The split percentage is thus a hard constraint that must be
      *    respected - a constraint on a single alternate also constrains the
      *    planned quantity on all others.
      *    Obviously if an alternate replies 0 the total rescaled quantity
      *    remains 0.
      *  - A case not handled with this logic is when the split operations
      *    merge again upstream. If a shared upstream constraint is limiting
      *    the total quantity, the solver doesn't see this and can't react
      *    nicely to it. The solution would be that we a) detect this kind
      *    of situation and b) iteratively try to split an increasing total
      *    quantity. TODO...
      *  - For each effective alternate suboperation we create 1
      *    suboperationplan of the top operationplan.
      */
    DECLARE_EXPORT void solve(const OperationSplit*,void* = NULL);

    /** Behavior of this solver method is:
      *  - The solver loops through each alternate operation in order of
      *    priority. On each alternate operation, the solver will try to plan
      *    the quantity that hasn't been planned on higher priority alternates.
      *  - As a special case, operations with zero priority are skipped in the
      *    loop. These operations are considered to be temporarily unavailable.
      *  - The requested operation can be planned over multiple alternates.
      *    We don't garantuee that a request is planned using a single alternate
      *    operation.
      *  - The solver properly considers the quantity_per of all flows producing
      *    into the requested buffer, if such a buffer is specified.
      */
    DECLARE_EXPORT void solve(const OperationAlternate*,void* = NULL);

    /** Behavior of this solver method:
      *  - No propagation to upstream buffers at all, even if a producing
      *    operation has been specified.
      *  - Always give an answer for the full quantity on the requested date.
      */
    DECLARE_EXPORT void solve(const BufferInfinite*,void* = NULL);

    /** Behavior of this solver method:
      *  - Consider 0 as the hard minimum limit. It is not possible
      *    to plan with a 'hard' safety stock reservation.
      *  - Minimum inventory is treated as a 'wish' inventory. When replenishing
      *    a buffer we try to satisfy the minimum target. If that turns out
      *    not to be possible we use whatever available supply for satisfying
      *    the demand first.
      *  - Planning for the minimum target is part of planning a demand. There
      *    is no planning run independent of demand to satisfy the minimum
      *    target.<br>
      *    E.g. If a buffer has no demand on it, the solver won't try to
      *    replenish to the minimum target.<br>
      *    E.g. If the minimum target increases after the latest date required
      *    for satisfying a certain demand that change will not be considered.
      *  - The solver completely ignores the maximum target.
      */
    DECLARE_EXPORT void solve(const Buffer*, void* = NULL);

    /** Called by the previous method to solve for safety stock only. */
    DECLARE_EXPORT void solveSafetyStock(const Buffer*, void* = NULL);

    /** Behavior of this solver method:
      *  - When the inventory drops below the minimum inventory level, a new
      *    replenishment is triggered.
      *    The replenishment brings the inventory to the maximum level again.
      *  - The minimum and maximum inventory are soft-constraints. The actual
      *    inventory can go lower than the minimum or exceed the maximum.
      *  - The minimum, maximum and multiple size of the replenishment are
      *    hard constraints, and will always be respected.
      *  - A minimum and maximum interval between replenishment is also
      *    respected as a hard constraint.
      *  - No propagation to upstream buffers at all, even if a producing
      *    operation has been specified.
      *  - The minimum calendar isn't used by the solver.
      *
      * @todo Optimize the solver method as follows for the common case of infinite
      * buying capability (ie no max quantity + min time):
      *  - beyond lead time: always reply OK, without rearranging the operation plans
      *  - at the end of the solver loop, we revisit the procurement buffers to establish
      *    the final purchasing profile
      */
    DECLARE_EXPORT void solve(const BufferProcure*, void* = NULL);

    /** Behavior of this solver method:
      *  - This method simply passes on the request to the referenced buffer.
      *    It is called from a solve(Operation*) method and passes on the
      *    control to a solve(Buffer*) method.
      * @see checkOperationMaterial
      */
    DECLARE_EXPORT void solve(const Flow*, void* = NULL);

    /** Behavior of this solver method:
      *  - The operationplan is checked for a capacity overload. When detected
      *    it is moved to an earlier date.
      *  - This move can be repeated until no capacity is found till a suitable
      *    time slot is found. If the fence and/or leadtime constraints are
      *    enabled they can restrict the feasible moving time.<br>
      *    If a feasible timeslot is found, the method exits here.
      *  - If no suitable time slot can be found at all, the operation plan is
      *    put on its original date and we now try to move it to a feasible
      *    later date. Again, successive moves are possible till a suitable
      *    slot is found or till we reach the end of the horizon.
      *    The result of the search is returned as the answer-date to the
      *    solver.
      */
    DECLARE_EXPORT void solve(const Resource*, void* = NULL);

    /** Behavior of this solver method:
      *  - Always return OK.
      */
    DECLARE_EXPORT void solve(const ResourceInfinite*,void* = NULL);

    /** Behavior of this solver method:
      *  - The operationplan is checked for a capacity in the time bucket
      *    where its start date falls.
      *  - If no capacity is found in that bucket, we check in the previous
      *    buckets (until we hit the limit defined by the maxearly field).
      *    We move the operationplan such that it starts one second before
      *    the end of the earlier bucket.
      *  - If no available time bucket is found in the allowed time fence,
      *    we scan for the first later bucket which still has capacity left.
      *    And we return the start date of that bucket as the answer-date to
      *    the solver.
      */
    DECLARE_EXPORT void solve(const ResourceBuckets*,void* = NULL);

    /** Behavior of this solver method:
      *  - This method simply passes on the request to the referenced resource.
      *    With the current model structure it could easily be avoided (and
      *    thus gain a bit in performance), but we wanted to include it anyway
      *    to make the solver as generic and future-proof as possible.
      * @see checkOperationCapacity
      */
    DECLARE_EXPORT void solve(const Load*, void* = NULL);

    /** Behavior of this solver method:
      *  - Respects the following demand planning policies:<br>
      *     1) Maximum allowed lateness
      *     2) Minimum shipment quantity
      * This method is normally called from within the main solve method, but
      * it can also be called independently to plan a certain demand.
      * @see solve
      */
    DECLARE_EXPORT void solve(const Demand*, void* = NULL);

    /** Choose a resource.<br>
      * Normally the chosen resource is simply the resource specified on the
      * load.<br>
      * When the load specifies a certain skill and an aggregate resource, then
      * we search for appropriate child resources.
      */
    DECLARE_EXPORT void chooseResource(const Load*, void*);

  public:
    /** This is the main solver method that will appropriately call the other
      * solve methods.<br>
      * The demands in the model will all be sorted with the criteria defined in
      * the demand_comparison() method. For each of demand the solve(Demand*)
      * method is called to plan it.
      */
    DECLARE_EXPORT void solve(void *v = NULL);

    /** Constructor. */
    DECLARE_EXPORT SolverMRP() : constrts(15), allowSplits(true), plantype(1),
      lazydelay(86400L), iteration_threshold(1), iteration_accuracy(0.01),
      iteration_max(0), autocommit(true), planSafetyStockFirst(false),
      erasePreviousFirst(true)
    {
      initType(metadata);
      commands.sol = this;
    }

    /** Destructor. */
    virtual DECLARE_EXPORT ~SolverMRP() {}

<<<<<<< HEAD
    DECLARE_EXPORT void writeElement(Serializer*, const Keyword&, mode=DEFAULT) const;
    DECLARE_EXPORT void endElement(DataInput& pIn, const Attribute& pAttr, const DataElement& pElement);
=======
>>>>>>> 4f628c4d
    virtual DECLARE_EXPORT PyObject* getattro(const Attribute&);
    virtual DECLARE_EXPORT int setattro(const Attribute&, const PythonObject&);
    static int initialize();
    static PyObject* create(PyTypeObject*, PyObject*, PyObject*);
    virtual const MetaClass& getType() const {return *metadata;}
    static DECLARE_EXPORT const MetaClass* metadata;
    virtual size_t getSize() const {return sizeof(SolverMRP);}

    /** Static constant for the LEADTIME constraint type.<br>
      * The numeric value is 1.
      * @see MATERIAL
      * @see CAPACITY
      * @see FENCE
      */
    static const short LEADTIME = 1;

    /** Static constant for the MATERIAL constraint type.<br>
      * The numeric value is 2.
      * @see LEADTIME
      * @see CAPACITY
      * @see FENCE
      */
    static const short MATERIAL = 2;

    /** Static constant for the CAPACITY constraint type.<br>
      * The numeric value is 4.
      * @see MATERIAL
      * @see LEADTIME
      * @see FENCE
      */
    static const short CAPACITY = 4;

    /** Static constant for the FENCE constraint type.<br>
      * The numeric value is 8.
      * @see MATERIAL
      * @see CAPACITY
      * @see LEADTIME
      */
    static const short FENCE = 8;

    /** Update the constraints to be considered by this solver. This field may
      * not be applicable for all solvers. */
    void setConstraints(short i) {constrts = i;}

    /** Returns the constraints considered by the solve. */
    short getConstraints() const {return constrts;}

    /** Returns true if this solver respects the operation release fences.
      * The solver isn't allowed to create any operation plans within the
      * release fence.
      */
    bool isFenceConstrained() const {return (constrts & FENCE)>0;}

    /** Returns true if the solver respects the current time of the plan.
      * The solver isn't allowed to create any operation plans in the past.
      */
    bool isLeadtimeConstrained() const {return (constrts & LEADTIME)>0;}

    /** Returns true if the solver respects the material procurement
      * constraints on procurement buffers.
      */
    bool isMaterialConstrained() const {return (constrts & MATERIAL)>0;}

    /** Returns true if the solver respects capacity constraints. */
    bool isCapacityConstrained() const {return (constrts & CAPACITY)>0;}

    /** Returns true if any constraint is relevant for the solver. */
    bool isConstrained() const {return constrts>0;}

    /** Returns the plan type:
      *  - 1: Constrained plan.<br>
      *       This plan doesn't not violate any constraints.<br>
      *       In case of material or capacity shortages the demand is delayed
      *       or planned short.
      *  - 2: Unconstrained plan with alternate search.<br>
      *       This unconstrained plan leaves material, capacity and operation
      *       problems when shortages are found. Availability is searched across
      *       alternates and the remaining shortage is shown on the primary
      *       alternate.<br>
      *       The demand is always fully met on time.
      *  - 3: Unconstrained plan without alternate search.<br>
      *       This unconstrained plan leaves material, capacity and operation
      *       problems when shortages are found. It doesn't evaluate availability
      *       on alternates.<br>
      *       The demand is always fully met on time.
      * The default is 1.
      */
    short getPlanType() const {return plantype;}

    void setPlanType(short b)
    {
      if (b < 1 || b > 3)
        throw DataException("Invalid plan type");
      plantype = b;
    }

    /** This function defines the order in which the demands are being
      * planned.<br>
      * The following sorting criteria are appplied in order:
      *  - demand priority: smaller priorities first
      *  - demand due date: earlier due dates first
      *  - demand quantity: smaller quantities first
      */
    static DECLARE_EXPORT bool demand_comparison(const Demand*, const Demand*);

    /** Return the time increment between requests when the answered reply
      * date isn't usable. */
    Duration getLazyDelay() const {return lazydelay;}

    /** Update the time increment between requests when the answered reply
      * date isn't usable. */
    void setLazyDelay(Duration l)
    {
      if (l <= 0L) throw DataException("Invalid lazy delay");
      lazydelay = l;
    }

    /** Get the threshold to stop iterating when the delta between iterations
      * is less than this absolute threshold.
      */
    double getIterationThreshold() const {return iteration_threshold;}

    /** Set the threshold to stop iterating when the delta between iterations
      * is less than this absolute threshold.<br>
      * The value must be greater than or equal to zero and the default is 1.
      */
    void setIterationThreshold(double d)
    {
      if (d<0.0)
        throw DataException("Invalid iteration threshold: must be >= 0");
      iteration_threshold = d;
    }

    /** Get the threshold to stop iterating when the delta between iterations
      * is less than this percentage threshold.
      */
    double getIterationAccuracy() const {return iteration_accuracy;}

    /** Set the threshold to stop iterating when the delta between iterations
      * is less than this percentage threshold.<br>
      * The value must be between 0 and 100 and the default is 1%.
      */
    void setIterationAccuracy(double d)
    {
      if (d<0.0 || d>100.0)
        throw DataException("Invalid iteration accuracy: must be >=0 and <= 100");
      iteration_accuracy = d;
    }

    /** Return the maximum number of asks allowed to plan a demand.
      * If the can't plan a demand within this limit, we consider it
      * unplannable.
      */
    unsigned long getIterationMax() const {return iteration_max;}

    /** Update the maximum number of asks allowed to plan a demand.
      * If the can't plan a demand within this limit, we consider it
      * unplannable.
      */
    void setIterationMax(unsigned long d)
    {
      iteration_max = d;
    }

    /** Return whether or not we automatically commit the changes after
      * planning a demand. */
    bool getAutocommit() const {return autocommit;}

    /** Update whether or not we automatically commit the changes after
      * planning a demand. */
    void setAutocommit(const bool b) {autocommit = b;}

    /** Specify a Python function that is called before solving a flow. */
    DECLARE_EXPORT void setUserExitFlow(const string& n) {userexit_flow = n;}

    /** Specify a Python function that is called before solving a flow. */
    DECLARE_EXPORT void setUserExitFlow(PyObject* p) {userexit_flow = p;}

    /** Return the Python function that is called before solving a flow. */
    PythonFunction getUserExitFlow() const {return userexit_flow;}

    /** Specify a Python function that is called before solving a demand. */
    DECLARE_EXPORT void setUserExitDemand(const string& n) {userexit_demand = n;}

    /** Specify a Python function that is called before solving a demand. */
    DECLARE_EXPORT void setUserExitDemand(PyObject* p) {userexit_demand = p;}

    /** Return the Python function that is called before solving a demand. */
    PythonFunction getUserExitDemand() const {return userexit_demand;}

    /** Specify a Python function that is called before solving a buffer. */
    DECLARE_EXPORT void setUserExitBuffer(const string& n) {userexit_buffer = n;}

    /** Specify a Python function that is called before solving a buffer. */
    DECLARE_EXPORT void setUserExitBuffer(PyObject* p) {userexit_buffer = p;}

    /** Return the Python function that is called before solving a buffer. */
    PythonFunction getUserExitBuffer() const {return userexit_buffer;}

    /** Specify a Python function that is called before solving a resource. */
    DECLARE_EXPORT void setUserExitResource(const string& n) {userexit_resource = n;}

    /** Specify a Python function that is called before solving a resource. */
    DECLARE_EXPORT void setUserExitResource(PyObject* p) {userexit_resource = p;}

    /** Return the Python function that is called before solving a resource. */
    PythonFunction getUserExitResource() const {return userexit_resource;}

    /** Specify a Python function that is called before solving a operation. */
    DECLARE_EXPORT void setUserExitOperation(const string& n) {userexit_operation = n;}

    /** Specify a Python function that is called before solving a operation. */
    DECLARE_EXPORT void setUserExitOperation(PyObject* p) {userexit_operation = p;}

    /** Return the Python function that is called before solving a operation. */
    PythonFunction getUserExitOperation() const {return userexit_operation;}

    /** Python method for running the solver. */
    static DECLARE_EXPORT PyObject* solve(PyObject*, PyObject*);

    /** Python method for commiting the plan changes. */
    static DECLARE_EXPORT PyObject* commit(PyObject*, PyObject*);

    /** Python method for undoing the plan changes. */
    static DECLARE_EXPORT PyObject* rollback(PyObject*, PyObject*);

    bool getAllowSplits() const {return allowSplits;}
    void setAllowSplits(bool b) {allowSplits = b;}

    bool getPlanSafetyStockFirst() const {return planSafetyStockFirst;}

    void setPlanSafetyStockFirst(bool b) {planSafetyStockFirst = b;}

    bool getErasePreviousFirst() const {return erasePreviousFirst;}

    void setErasePreviousFirst(bool b) {erasePreviousFirst= b;}

  private:
    typedef vector< deque<Demand*> > classified_demand;
    typedef classified_demand::iterator cluster_iterator;
    classified_demand demands_per_cluster;

    /** Type of plan to be created. */
    short plantype;

    /** Time increments for a lazy replan.<br>
      * The solver is expected to return always a next-feasible date when the
      * request can't be met. The solver can then retry the request with an
      * updated request date. In some corner cases and in case of a bug it is
      * possible that no valid date is returned. The solver will then try the
      * request with a request date incremented by this value.<br>
      * The default value is 1 day.
      */
    Duration lazydelay;

    /** Threshold to stop iterating when the delta between iterations is
      * less than this absolute limit.
      */
    double iteration_threshold;

    /** Threshold to stop iterating when the delta between iterations is
      * less than this percentage limit.
      */
    double iteration_accuracy;

    /** Maximum number of asks allowed to plan a demand.
      * If the can't plan a demand within this limit, we consider it
      * unplannable.
      */
    unsigned long iteration_max;

    /** Enable or disable automatically committing the changes in the plan
      * after planning each demand.<br>
      * The flag is only respected when planning incremental changes, and
      * is ignored when doing a complete replan.
      */
    bool autocommit;

    /** A Python callback function that is called for each alternate
      * flow. If the callback function returns false, that alternate
      * flow is an invalid choice.
      */
    PythonFunction userexit_flow;

    /** A Python callback function that is called for each demand. The return
      * value is not used.
      */
    PythonFunction userexit_demand;

    /** A Python callback function that is called for each buffer. The return
      * value is not used.
      */
    PythonFunction userexit_buffer;

    /** A Python callback function that is called for each resource. The return
      * value is not used.
      */
    PythonFunction userexit_resource;

    /** A Python callback function that is called for each operation. The return
      * value is not used.
      */
    PythonFunction userexit_operation;

    /** A flag that determines how we plan safety stock.<br/>
      *
      * By default the flag is FALSE and we get the following behavior:
      *  - When planning demands, we already try to replenish towards the
      *    safety stock level.
      *  - After planning all demands, we do another loop over all buffers
      *    to replenish to the safety stock level. This will replenish eg
      *    buffers without any (direct or indirect) demand on them.
      *
      * If the flag is set to TRUE, replenishing to the safety stock level
      * is more important than planning the demand on time. We get the
      * following behavior:
      *  - Before planning any demand, we try to replenish any buffer to its
      *    safety stock level.
      *    Buffers closer to the end item demand are replenished first.
      *  - When planning demands, we try to replenish towards the safety
      *    stock level.
      */
    bool planSafetyStockFirst;

    /** Flag to specify whether we erase the previous plan first or not. */
    bool erasePreviousFirst;

  protected:
    /** @brief This class is used to store the solver status during the
      * ask-reply calls of the solver.
      */
    struct State
    {
      /** Points to the demand being planned.<br>
        * This field is only non-null when planning the delivery operation.
        */
      Demand* curDemand;

      /** Points to the current owner operationplan. This is used when
        * operations are nested. */
      OperationPlan* curOwnerOpplan;

      /** Points to the current buffer. */
      Buffer* curBuffer;

      /** A flag to force the resource solver to move the operationplan to
        * a later date where it is feasible.
        */
      bool forceLate;

      /** This is the quantity we are asking for. */
      double q_qty;

      /** This is the date we are asking for. */
      Date q_date;

      /** This is the maximum date we are asking for.<br>
        * In case of a post-operation time there is a difference between
        * q_date and q_date_max.
        */
      Date q_date_max;

      /** This is the quantity we can get by the requested Date. */
      double a_qty;

      /** This is the Date when we can get extra availability. */
      Date a_date;

      /** This is a pointer to a LoadPlan. It is used for communication
        * between the Operation-Solver and the Resource-Solver. */
      LoadPlan* q_loadplan;

      /** This is a pointer to a FlowPlan. It is used for communication
        * between the Operation-Solver and the Buffer-Solver. */
      FlowPlan* q_flowplan;

      /** A pointer to an operationplan currently being solved. */
      OperationPlan* q_operationplan;

      /** Cost of the reply.<br>
        * Only the direct cost should be returned in this field.
        */
      double a_cost;

      /** Penalty associated with the reply.<br>
        * This field contains indirect costs and other penalties that are
        * not strictly related to the request. Examples are setup costs,
        * inventory carrying costs, ...
        */
      double a_penalty;

      /** Motive of the current solver. */
      Plannable* motive;
    };

    /** @brief This class is a helper class of the SolverMRP class.
      *
      * It stores the solver state maintained by each solver thread.
      * @see SolverMRP
      */
    class SolverMRPdata : public CommandManager
    {
        friend class SolverMRP;
      public:
        static void runme(void *args)
        {
          SolverMRP::SolverMRPdata* x = static_cast<SolverMRP::SolverMRPdata*>(args);
          x->commit();
          delete x;
        }

        /** Return the solver. */
        SolverMRP* getSolver() const {return sol;}

        /** Constructor. */
        SolverMRPdata(SolverMRP* s = NULL, int c = 0, deque<Demand*>* d = NULL)
          : sol(s), cluster(c), demands(d),
            constrainedPlanning(true), state(statestack),
            prevstate(statestack-1)
        { operator_delete = new OperatorDelete(this); }

        /** Destructor. */
        virtual ~SolverMRPdata()
        {
          delete operator_delete;
        };

        /** Verbose mode is inherited from the solver. */
        unsigned short getLogLevel() const {return sol ? sol->getLogLevel() : 0;}

        /** This function runs a single planning thread. Such a thread will loop
          * through the following steps:
          *    - Use the method next_cluster() to find another unplanned cluster.
          *    - Exit the thread if no more cluster is found.
          *    - Sort all demands in the cluster, using the demand_comparison()
          *      method.
          *    - Loop through the sorted list of demands and plan each of them.
          *      During planning the demands exceptions are caught, and the
          *      planning loop will simply move on to the next demand.
          *      In this way, an error in a part of the model doesn't ruin the
          *      complete plan.
          * @see demand_comparison
          * @see next_cluster
          */
        virtual DECLARE_EXPORT void commit();

        virtual const MetaClass& getType() const {return *SolverMRP::metadata;}
        virtual size_t getSize() const {return sizeof(SolverMRPdata);}

        bool getVerbose() const
        {
          throw LogicException("Use the method SolverMRPdata::getLogLevel() instead of SolverMRPdata::getVerbose()");
        }

        /** Add a new state to the status stack. */
        inline void push(double q = 0.0, Date d = Date::infiniteFuture)
        {
          if (state >= statestack + MAXSTATES)
            throw RuntimeException("Maximum recursion depth exceeded");
          ++state;
          ++prevstate;
          state->q_qty = q;
          state->q_date = d;
          state->q_date_max = d;
          state->curOwnerOpplan = NULL;
          state->q_loadplan = NULL;
          state->q_flowplan = NULL;
          state->q_operationplan = NULL;
          state->curDemand = NULL;
          state->a_cost = 0.0;
          state->a_penalty = 0.0;
        }

        /** Removes a state from the status stack. */
        inline void pop()
        {
          if (--state < statestack)
            throw LogicException("State stack empty");
          --prevstate;
        }

      private:
        static const int MAXSTATES = 256;

        /** Auxilary method to replenish safety stock in all buffers of a
          * cluster. This method is only intended to be called from the
          * commit() method.
          * @see SolverMRP::planSafetyStockFirst
          * @see SolverMRP::SolverMRPdata::commit
          */
        void solveSafetyStock(SolverMRP*);

        /** Points to the solver. */
        SolverMRP* sol;

        /** An identifier of the cluster being replanned. Note that it isn't
          * always the complete cluster that is being planned.
          */
        unsigned int cluster;

        /** Internal solver to remove material. */
        OperatorDelete *operator_delete;

        /** A deque containing all demands to be (re-)planned. */
        deque<Demand*>* demands;

        /** Stack of solver status information. */
        State statestack[MAXSTATES];

        /** True when planning in constrained mode. */
        bool constrainedPlanning;

        /** Flags whether or not constraints are being tracked. */
        bool logConstraints;

        /** Points to the demand being planned. */
        Demand* planningDemand;

        /** Internal flag that is set to true when solving for safety stock. */
        bool safety_stock_planning;

        /** Count the number of asks. */
        unsigned long iteration_count;

      public:
        /** Pointer to the current solver status. */
        State* state;

        /** Pointer to the solver status one level higher on the stack. */
        State* prevstate;
    };

    /** When autocommit is switched off, this command structure will contain
      * all plan changes.
      */
    SolverMRPdata commands;

    /** This function will check all constraints for an operationplan
      * and propagate it upstream. The check does NOT check eventual
      * sub operationplans.<br>
      * The return value is a flag whether the operationplan is
      * acceptable (sometimes in reduced quantity) or not.
      */
    DECLARE_EXPORT bool checkOperation(OperationPlan*, SolverMRPdata& data);

    /** Verifies whether this operationplan violates the leadtime
      * constraints. */
    DECLARE_EXPORT bool checkOperationLeadtime(OperationPlan*, SolverMRPdata&, bool);

    /** Verifies whether this operationplan violates the capacity constraint.<br>
      * In case it does the operationplan is moved to an earlier or later
      * feasible date.
      */
    DECLARE_EXPORT void checkOperationCapacity(OperationPlan*, SolverMRPdata&);

    /** Scan the operationplans that are about to be committed to verify that
      * they are not creating any excess.
      */
    DECLARE_EXPORT void scanExcess(CommandManager*);

    /** Scan the operationplans that are about to be committed to verify that
      * they are not creating any excess.
      */
    DECLARE_EXPORT void scanExcess(CommandList*);

  public:
    /** Get a reference to the command list. */
    SolverMRPdata& getCommands()
    {
      return commands;
    }

};


/** @brief This class holds functions that used for maintenance of the solver
  * code.
  */
class LibrarySolver
{
  public:
    static void initialize();
};


} // end namespace


#endif<|MERGE_RESOLUTION|>--- conflicted
+++ resolved
@@ -306,11 +306,6 @@
     /** Destructor. */
     virtual DECLARE_EXPORT ~SolverMRP() {}
 
-<<<<<<< HEAD
-    DECLARE_EXPORT void writeElement(Serializer*, const Keyword&, mode=DEFAULT) const;
-    DECLARE_EXPORT void endElement(DataInput& pIn, const Attribute& pAttr, const DataElement& pElement);
-=======
->>>>>>> 4f628c4d
     virtual DECLARE_EXPORT PyObject* getattro(const Attribute&);
     virtual DECLARE_EXPORT int setattro(const Attribute&, const PythonObject&);
     static int initialize();

--- conflicted
+++ resolved
@@ -52,9 +52,5 @@
 
 EXTRA_DIST = dll.rc exe.rc frepple.ico setup.py pythonextension.cpp
 
-<<<<<<< HEAD
-CLEANFILES = *.gcda *.gcov *.gcno build
-=======
 clean-local:
-	-rm -rf *.gcda *.gcov *.gcno build
->>>>>>> ee48954a
+	-rm -rf *.gcda *.gcov *.gcno build
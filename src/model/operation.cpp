/***************************************************************************
 *                                                                         *
 * Copyright (C) 2007-2013 by Johan De Taeye, frePPLe bvba                 *
 *                                                                         *
 * This library is free software; you can redistribute it and/or modify it *
 * under the terms of the GNU Affero General Public License as published   *
 * by the Free Software Foundation; either version 3 of the License, or    *
 * (at your option) any later version.                                     *
 *                                                                         *
 * This library is distributed in the hope that it will be useful,         *
 * but WITHOUT ANY WARRANTY; without even the implied warranty of          *
 * MERCHANTABILITY or FITNESS FOR A PARTICULAR PURPOSE. See the            *
 * GNU Affero General Public License for more details.                     *
 *                                                                         *
 * You should have received a copy of the GNU Affero General Public        *
 * License along with this program.                                        *
 * If not, see <http://www.gnu.org/licenses/>.                             *
 *                                                                         *
 ***************************************************************************/

#define FREPPLE_CORE
#include "frepple/model.h"

namespace frepple
{

template<class Operation> DECLARE_EXPORT Tree utils::HasName<Operation>::st;
DECLARE_EXPORT const MetaCategory* Operation::metadata;
DECLARE_EXPORT const MetaClass* OperationFixedTime::metadata,
               *OperationTimePer::metadata,
               *OperationRouting::metadata,
               *OperationAlternate::metadata,
               *OperationSetup::metadata;
DECLARE_EXPORT Operation::Operationlist Operation::nosubOperations;
DECLARE_EXPORT const Operation* OperationSetup::setupoperation;


int Operation::initialize()
{
  // Initialize the metadata
  metadata = new MetaCategory("operation", "operations", reader, writer);

  // Initialize the Python class
  return FreppleCategory<Operation>::initialize();
}


int OperationFixedTime::initialize()
{
  // Initialize the metadata
  metadata = new MetaClass("operation", "operation_fixed_time",
      Object::createString<OperationFixedTime>, true);

  // Initialize the Python class
  return FreppleClass<OperationFixedTime,Operation>::initialize();
}


int OperationTimePer::initialize()
{
  // Initialize the metadata
  metadata = new MetaClass("operation", "operation_time_per",
      Object::createString<OperationTimePer>);

  // Initialize the Python class
  return FreppleClass<OperationTimePer,Operation>::initialize();
}


int OperationAlternate::initialize()
{
  // Initialize the metadata
  metadata = new MetaClass("operation", "operation_alternate",
      Object::createString<OperationAlternate>);

  // Initialize the Python class
  FreppleClass<OperationAlternate,Operation>::getType().addMethod(
    "addAlternate", OperationAlternate::addAlternate,
    METH_VARARGS | METH_KEYWORDS, "add an alternate"
    );
  return FreppleClass<OperationAlternate,Operation>::initialize();
}


int OperationRouting::initialize()
{
  // Initialize the metadata
  metadata = new MetaClass("operation", "operation_routing",
      Object::createString<OperationRouting>);

  // Initialize the Python class
  FreppleClass<OperationRouting,Operation>::getType().addMethod("addStep", OperationRouting::addStep, METH_VARARGS , "add steps to the routing");
  return FreppleClass<OperationRouting,Operation>::initialize();
}


int OperationSetup::initialize()
{
  // Initialize the metadata.
  // There is NO factory method
  metadata = new MetaClass("operation", "operation_setup");

  // Initialize the Python class
  int tmp = FreppleClass<OperationSetup,Operation>::initialize();

  // Create a generic setup operation.
  // This will be the only instance of this class.
  setupoperation = add(new OperationSetup("setup operation"));

  return tmp;
}


DECLARE_EXPORT Operation::~Operation()
{
  // Delete all existing operationplans (even locked ones)
  deleteOperationPlans(true);

  // The Flow and Load objects are automatically deleted by the destructor
  // of the Association list class.

  // Remove the reference to this operation from all items
  for (Item::iterator k = Item::begin(); k != Item::end(); ++k)
    if (k->getOperation() == this) k->setOperation(NULL);

  // Remove the reference to this operation from all demands
  for (Demand::iterator l = Demand::begin(); l != Demand::end(); ++l)
    if (l->getOperation() == this) l->setOperation(NULL);

  // Remove the reference to this operation from all buffers
  for (Buffer::iterator m = Buffer::begin(); m != Buffer::end(); ++m)
    if (m->getProducingOperation() == this) m->setProducingOperation(NULL);

  // Remove the operation from its super-operations and sub-operations
  // Note that we are not using a for-loop since our function is actually
  // updating the list of super-operations at the same time as we move
  // through it.
  while (!getSuperOperations().empty())
    removeSuperOperation(*getSuperOperations().begin());
}


DECLARE_EXPORT OperationRouting::~OperationRouting()
{
  // Note that we are not using a for-loop since our function is actually
  // updating the list of super-operations at the same time as we move
  // through it.
  while (!getSubOperations().empty())
    removeSubOperation(*getSubOperations().begin());
}


DECLARE_EXPORT OperationAlternate::~OperationAlternate()
{
  // Note that we are not using a for-loop since our function is actually
  // updating the list of super-operations at the same time as we move
  // through it.
  while (!getSubOperations().empty())
    removeSubOperation(*getSubOperations().begin());
}


DECLARE_EXPORT OperationPlan* Operation::createOperationPlan (double q, Date s, Date e,
    Demand* l, OperationPlan* ow, unsigned long i,
    bool makeflowsloads) const
{
  OperationPlan *opplan = new OperationPlan();
  initOperationPlan(opplan,q,s,e,l,ow,i,makeflowsloads);
  return opplan;
}


DECLARE_EXPORT DateRange Operation::calculateOperationTime
(Date thedate, TimePeriod duration, bool forward,
 TimePeriod *actualduration) const
{
  int calcount = 0;
  // Initial size of 10 should do for 99.99% of all cases
  vector<Calendar::EventIterator*> cals(10);

  // Default actual duration
  if (actualduration) *actualduration = duration;

  try
  {
    // Step 1: Create an iterator on each of the calendars
    // a) operation's location
    if (loc && loc->getAvailable())
      cals[calcount++] = new Calendar::EventIterator(loc->getAvailable(), thedate, forward);
    /* @todo multiple availability calendars are not implemented yet
      for (Operation::loadlist::const_iterator g=loaddata.begin();
        g!=loaddata.end(); ++g)
    {
      Resource* res = g->getResource();
      if (res->getMaximum())
        // b) resource size calendar
        cals[calcount++] = new Calendar::EventIterator(
          res->getMaximum(),
          thedate
          );
      if (res->getLocation() && res->getLocation()->getAvailable())
        // c) resource location
        cals[calcount++] = new Calendar::EventIterator(
          res->getLocation()->getAvailable(),
          thedate
          );
    }
    */

    // Special case: no calendars at all
    if (calcount == 0)
      return forward ?
          DateRange(thedate, thedate+duration) :
          DateRange(thedate-duration, thedate);

    // Step 2: Iterate over the calendar dates to find periods where all
    // calendars are simultaneously effective.
    DateRange result;
    Date curdate = thedate;
    bool status = false;
    TimePeriod curduration = duration;
    while (true)
    {
      // Check whether all calendars are available
      bool available = true;
      for (int c = 0; c < calcount && available; c++)
      {
    	const Calendar::Bucket *tmp = cals[c]->getBucket();
        if (tmp)
          available = tmp->getBool();
        else
          available = cals[c]->getCalendar()->getBool();
      }
      curdate = cals[0]->getDate();

      if (available && !status)
      {
        // Becoming available after unavailable period
        thedate = curdate;
        status = true;
        if (forward && result.getStart() == Date::infinitePast)
          // First available time - make operation start at this time
          result.setStart(curdate);
        else if (!forward && result.getEnd() == Date::infiniteFuture)
          // First available time - make operation end at this time
          result.setEnd(curdate);
      }
      else if (!available && status)
      {
        // Becoming unavailable after available period
        status = false;
        if (forward)
        {
          // Forward
          TimePeriod delta = curdate - thedate;
          if (delta >= curduration)
          {
            result.setEnd(thedate + curduration);
            break;
          }
          else
            curduration -= delta;
        }
        else
        {
          // Backward
          TimePeriod delta = thedate - curdate;
          if (delta >= curduration)
          {
            result.setStart(thedate - curduration);
            break;
          }
          else
            curduration -= delta;
        }
      }
      else if (forward && curdate == Date::infiniteFuture)
      {
        // End of forward iteration
        if (available)
        {
          TimePeriod delta = curdate - thedate;
          if (delta >= curduration)
            result.setEnd(thedate + curduration);
          else if (actualduration)
            *actualduration = duration - curduration;
        }
        else  if (actualduration)
          *actualduration = duration - curduration;
        break;
      }
      else if (!forward && curdate == Date::infinitePast)
      {
        // End of backward iteration
        if (available)
        {
          TimePeriod delta = thedate - curdate;
          if (delta >= curduration)
            result.setStart(thedate - curduration);
          else if (actualduration)
            *actualduration = duration - curduration;
        }
        else if (actualduration)
          *actualduration = duration - curduration;
        break;
      }

      // Advance to the next event
      if (forward) ++(*cals[0]);
      else --(*cals[0]);
    }

    // Step 3: Clean up
    while (calcount) delete cals[--calcount];
    return result;
  }
  catch (...)
  {
    // Clean up
    while (calcount) delete cals[calcount--];
    // Rethrow the exception
    throw;
  }
}


DECLARE_EXPORT DateRange Operation::calculateOperationTime
(Date start, Date end, TimePeriod *actualduration) const
{
  // Switch start and end if required
  if (end < start)
  {
    Date tmp = start;
    start = end;
    end = tmp;
  }

  int calcount = 0;
  // Initial size of 10 should do for 99.99% of all cases
  vector<Calendar::EventIterator*> cals(10);

  // Default actual duration
  if (actualduration) *actualduration = 0L;

  try
  {
    // Step 1: Create an iterator on each of the calendars
    // a) operation's location
    if (loc && loc->getAvailable())
      cals[calcount++] = new Calendar::EventIterator(loc->getAvailable(), start);
    /* @todo multiple availability calendars are not implmented yet
      for (Operation::loadlist::const_iterator g=loaddata.begin();
        g!=loaddata.end(); ++g)
    {
      Resource* res = g->getResource();
      if (res->getMaximum())
        // b) resource size calendar
        cals[calcount++] = new Calendar::EventIterator(
          res->getMaximum(),
          start
          );
      if (res->getLocation() && res->getLocation()->getAvailable())
        // c) resource location
        cals[calcount++] = new Calendar::EventIterator(
          res->getLocation()->getAvailable(),
          start
          );
    }
    */

    // Special case: no calendars at all
    if (calcount == 0)
    {
      if (actualduration) *actualduration = end - start;
      return DateRange(start, end);
    }

    // Step 2: Iterate over the calendar dates to find periods where all
    // calendars are simultaneously effective.
    DateRange result;
    Date curdate = start;
    bool status = false;
    while (true)
    {
      // Check whether all calendar are available
      bool available = true;
      for (int c = 0; c < calcount && available; c++)
      {
        if (cals[c]->getBucket())
          available = cals[c]->getBucket()->getBool();
        else
          available = cals[c]->getCalendar()->getBool();
      }
      curdate = cals[0]->getDate();

      if (available && !status)
      {
        // Becoming available after unavailable period
        if (curdate >= end)
        {
          // Leaving the desired date range
          result.setEnd(start);
          break;
        }
        start = curdate;
        status = true;
        if (result.getStart() == Date::infinitePast)
          // First available time - make operation start at this time
          result.setStart(curdate);
      }
      else if (!available && status)
      {
        // Becoming unavailable after available period
        if (curdate >= end)
        {
          // Leaving the desired date range
          if (actualduration) *actualduration += end - start;
          result.setEnd(end);
          break;
        }
        status = false;
        if (actualduration) *actualduration += curdate - start;
        start = curdate;
      }
      else if (curdate >= end)
      {
        // Leaving the desired date range
        if (available)
        {
          if (actualduration) *actualduration += end - start;
          result.setEnd(end);
          break;
        }
        else
          result.setEnd(start);
        break;
      }

      // Advance to the next event
      ++(*cals[0]);
    }

    // Step 3: Clean up
    while (calcount) delete cals[--calcount];
    return result;
  }
  catch (...)
  {
    // Clean up
    while (calcount) delete cals[calcount--];
    // Rethrow the exception
    throw;
  }
}


DECLARE_EXPORT void Operation::initOperationPlan (OperationPlan* opplan,
    double q, const Date& s, const Date& e, Demand* l, OperationPlan* ow,
    unsigned long i, bool makeflowsloads) const
{
  opplan->oper = const_cast<Operation*>(this);
  opplan->setDemand(l);
  opplan->id = i;

  // Setting the owner first. Note that the order is important here!
  // For alternates & routings the quantity needs to be set through the owner.
  opplan->setOwner(ow);

  // Setting the dates and quantity
  setOperationPlanParameters(opplan,q,s,e);

  // Create the loadplans and flowplans, if allowed
  if (makeflowsloads) opplan->createFlowLoads();

  // Update flow and loadplans, and mark for problem detection
  opplan->update();
}


DECLARE_EXPORT void Operation::deleteOperationPlans(bool deleteLockedOpplans)
{
  OperationPlan::deleteOperationPlans(this, deleteLockedOpplans);
}


DECLARE_EXPORT void Operation::writeElement(XMLOutput *o, const Keyword& tag, mode m) const
{
  // Note that this class is abstract and never instantiated directly. There is
  // therefore no reason to ever write a header.
  assert(m == NOHEAD || m == NOHEADTAIL);

  // Write the fields
  HasDescription::writeElement(o, tag);
  Plannable::writeElement(o, tag);
  if (post_time)
    o->writeElement(Tags::tag_posttime, post_time);
  if (pre_time)
    o->writeElement(Tags::tag_pretime, pre_time);
  if (getCost() != 0.0)
    o->writeElement(Tags::tag_cost, getCost());
  if (fence)
    o->writeElement(Tags::tag_fence, fence);
  if (size_minimum != 1.0)
    o->writeElement(Tags::tag_size_minimum, size_minimum);
  if (size_multiple > 0.0)
    o->writeElement(Tags::tag_size_multiple, size_multiple);
  if (size_maximum < DBL_MAX)
    o->writeElement(Tags::tag_size_maximum, size_maximum);
  if (loc)
    o->writeElement(Tags::tag_location, loc);

  // Write extra plan information
  if ((o->getContentType() == XMLOutput::PLAN
      || o->getContentType() == XMLOutput::PLANDETAIL) && first_opplan)
  {
    o->BeginObject(Tags::tag_operationplans);
    for (OperationPlan::iterator i(this); i!=OperationPlan::end(); ++i)
      o->writeElement(Tags::tag_operationplan, *i, FULL);
    o->EndObject(Tags::tag_operationplans);
  }
}


DECLARE_EXPORT void Operation::beginElement(XMLInput& pIn, const Attribute& pAttr)
{
  if (pAttr.isA(Tags::tag_flow)
      && pIn.getParentElement().first.isA(Tags::tag_flows))
  {
    Flow *f =
      dynamic_cast<Flow*>(MetaCategory::ControllerDefault(Flow::metadata,pIn.getAttributes()));
    if (f) f->setOperation(this);
    pIn.readto(f);
  }
  else if (pAttr.isA (Tags::tag_load)
      && pIn.getParentElement().first.isA(Tags::tag_loads))
  {
    Load* l = new Load();
    l->setOperation(this);
    pIn.readto(&*l);
  }
  else if (pAttr.isA (Tags::tag_operationplan))
    pIn.readto(OperationPlan::createOperationPlan(OperationPlan::metadata, pIn.getAttributes()));
  else if (pAttr.isA (Tags::tag_location))
    pIn.readto( Location::reader(Location::metadata,pIn.getAttributes()) );
}


DECLARE_EXPORT void Operation::endElement (XMLInput& pIn, const Attribute& pAttr, const DataElement& pElement)
{
  if (pAttr.isA (Tags::tag_fence))
    setFence(pElement.getTimeperiod());
  else if (pAttr.isA (Tags::tag_size_minimum))
    setSizeMinimum(pElement.getDouble());
  else if (pAttr.isA (Tags::tag_cost))
    setCost(pElement.getDouble());
  else if (pAttr.isA (Tags::tag_size_multiple))
    setSizeMultiple(pElement.getDouble());
  else if (pAttr.isA (Tags::tag_size_maximum))
    setSizeMaximum(pElement.getDouble());
  else if (pAttr.isA (Tags::tag_pretime))
    setPreTime(pElement.getTimeperiod());
  else if (pAttr.isA (Tags::tag_posttime))
    setPostTime(pElement.getTimeperiod());
  else if (pAttr.isA (Tags::tag_location))
  {
    Location *l = dynamic_cast<Location*>(pIn.getPreviousObject());
    if (l) setLocation(l);
    else throw LogicException("Incorrect object type during read operation");
  }
  else
  {
    Plannable::endElement(pIn, pAttr, pElement);
    HasDescription::endElement(pIn, pAttr, pElement);
  }
}


DECLARE_EXPORT OperationPlanState
OperationFixedTime::setOperationPlanParameters
(OperationPlan* opplan, double q, Date s, Date e, bool preferEnd, bool execute) const
{
  // Invalid call to the function, or locked operationplan.
  if (!opplan || q<0)
    throw LogicException("Incorrect parameters for fixedtime operationplan");
  if (opplan->getLocked())
    return OperationPlanState(opplan);

  // All quantities are valid, as long as they are above the minimum size and
  // below the maximum size
  if (q > 0 && q < getSizeMinimum()) q = getSizeMinimum();
  if (q > getSizeMaximum()) q = getSizeMaximum();
  if (fabs(q - opplan->getQuantity()) > ROUNDING_ERROR)
    q = opplan->setQuantity(q, false, false, execute);

  // Set the start and end date.
  DateRange x;
  TimePeriod actualduration;
  if (e && s)
  {
    if (preferEnd) x = calculateOperationTime(e, duration, false, &actualduration);
    else x = calculateOperationTime(s, duration, true, &actualduration);
  }
  else if (s) x = calculateOperationTime(s, duration, true, &actualduration);
  else x = calculateOperationTime(e, duration, false, &actualduration);
  if (!execute)
    // Simulation only
    return OperationPlanState(x, actualduration == duration ? q : 0);
  else if (actualduration == duration)
    // Update succeeded
    opplan->setStartAndEnd(x.getStart(), x.getEnd());
  else
    // Update failed - Not enough available time
    opplan->setQuantity(0);

  // Return value
  return OperationPlanState(opplan);
}


DECLARE_EXPORT bool OperationFixedTime::extraInstantiate(OperationPlan* o)
{
  // See if we can consolidate this operationplan with an existing one.
  // Merging is possible only when all the following conditions are met:
  //   - id of the new opplan is not set
  //   - id of the old opplan is set
  //   - it is a fixedtime operation
  //   - it doesn't load any resources of type default
  //   - both operationplans aren't locked
  //   - both operationplans have no owner
  //   - start and end date of both operationplans are the same
  //   - demand of both operationplans are the same
  //   - maximum operation size is not exceeded
  //   - alternate flowplans need to be on the same alternate
  if (!o->getRawIdentifier() && !o->getLocked() && !o->getOwner())
  {
    // Verify we load no resources of type "default".
    // It's ok to merge operationplans which load "infinite" or "buckets" resources.
    for (Operation::loadlist::const_iterator i = getLoads().begin(); i != getLoads().end(); ++i)
      if (i->getResource()->getType() == *ResourceDefault::metadata)
        return true;

    // Loop through candidates
    OperationPlan::iterator x(this);
    OperationPlan *y = NULL;
    for (; x != OperationPlan::end() && *x < *o; ++x)
      y = &*x;
    if (y && y->getDates() == o->getDates() && !y->getOwner()
        && y->getDemand() == o->getDemand() && !y->getLocked() && y->getRawIdentifier()
        && y->getQuantity() + o->getQuantity() < getSizeMaximum())
    {
      // Check that the flowplans are on identical alternates and not of type fixed
      OperationPlan::FlowPlanIterator fp1 = o->beginFlowPlans();
      OperationPlan::FlowPlanIterator fp2 = y->beginFlowPlans();
      while (fp1 != o->endFlowPlans())
      {
        if (fp1->getBuffer() != fp2->getBuffer()
          || fp1->getFlow()->getType() == *FlowFixedEnd::metadata
          || fp1->getFlow()->getType() == *FlowFixedStart::metadata
          || fp2->getFlow()->getType() == *FlowFixedEnd::metadata
          || fp2->getFlow()->getType() == *FlowFixedStart::metadata)
          // No merge possible
          return true;
        ++fp1;
        ++fp2;
      }
      // Merging with the 'next' operationplan
      y->setQuantity(y->getQuantity() + o->getQuantity());
      return false;
    }
    if (x!= OperationPlan::end() && x->getDates() == o->getDates() && !x->getOwner()
        && x->getDemand() == o->getDemand() && !x->getLocked() && x->getRawIdentifier()
        && x->getQuantity() + o->getQuantity() < getSizeMaximum())
    {
      // Check that the flowplans are on identical alternates
      OperationPlan::FlowPlanIterator fp1 = o->beginFlowPlans();
      OperationPlan::FlowPlanIterator fp2 = x->beginFlowPlans();
      while (fp1 != o->endFlowPlans())
      {
        if (fp1->getBuffer() != fp2->getBuffer())
          // Different alternates - no merge possible
          return true;
        ++fp1;
        ++fp2;
      }
      // Merging with the 'previous' operationplan
      x->setQuantity(x->getQuantity() + o->getQuantity());
      return false;
    }
  }
  return true;
}


DECLARE_EXPORT void OperationFixedTime::writeElement
(XMLOutput *o, const Keyword& tag, mode m) const
{
  // Writing a reference
  if (m == REFERENCE)
  {
    o->writeElement
    (tag, Tags::tag_name, getName(), Tags::tag_type, getType().type);
    return;
  }

  // Write the head
  if (m != NOHEAD && m != NOHEADTAIL) o->BeginObject
    (tag, Tags::tag_name, XMLEscape(getName()), Tags::tag_type, getType().type);

  // Write the fields
  Operation::writeElement(o, tag, NOHEAD);
  if (duration) o->writeElement (Tags::tag_duration, duration);

  // Write the tail
  if (m != NOHEADTAIL && m != NOTAIL) o->EndObject (tag);
}


DECLARE_EXPORT void OperationFixedTime::endElement (XMLInput& pIn, const Attribute& pAttr, const DataElement& pElement)
{
  if (pAttr.isA (Tags::tag_duration))
    setDuration (pElement.getTimeperiod());
  else
    Operation::endElement (pIn, pAttr, pElement);
}


DECLARE_EXPORT OperationPlanState
OperationTimePer::setOperationPlanParameters
(OperationPlan* opplan, double q, Date s, Date e, bool preferEnd, bool execute) const
{
  // Invalid call to the function.
  if (!opplan || q<0)
    throw LogicException("Incorrect parameters for timeper operationplan");
  if (opplan->getLocked())
    return OperationPlanState(opplan);

  // Respect minimum and maximum size
  if (q > 0 && q < getSizeMinimum()) q = getSizeMinimum();
  if (q > getSizeMaximum()) q = getSizeMaximum();

  // The logic depends on which dates are being passed along
  DateRange x;
  TimePeriod actual;
  if (s && e)
  {
    // Case 1: Both the start and end date are specified: Compute the quantity.
    // Calculate the available time between those dates
    x = calculateOperationTime(s,e,&actual);
    if (actual < duration)
    {
      // Start and end aren't far enough from each other to fit the constant
      // part of the operation duration. This is infeasible.
      if (!execute) return OperationPlanState(x,0);
      opplan->setQuantity(0,true,false,execute);
      opplan->setEnd(e);
    }
    else
    {
      // Calculate the quantity, respecting minimum, maximum and multiple size.
      if (duration_per)
      {
        if (q * duration_per < static_cast<double>(actual - duration) + 1)
          // Provided quantity is acceptable.
          // Note that we allow a margin of 1 second to accept.
          q = opplan->setQuantity(q, true, false, execute);
        else
          // Calculate the maximum operationplan that will fit in the window
          q = opplan->setQuantity(
              static_cast<double>(actual - duration) / duration_per,
              true, false, execute);
      }
      else
        // No duration_per field given, so any quantity will go
        q = opplan->setQuantity(q, true, false, execute);

      // Updates the dates
      TimePeriod wanted(
        duration + static_cast<long>(duration_per * q)
      );
      if (preferEnd) x = calculateOperationTime(e, wanted, false, &actual);
      else x = calculateOperationTime(s, wanted, true, &actual);
      if (!execute) return OperationPlanState(x,q);
      opplan->setStartAndEnd(x.getStart(),x.getEnd());
    }
  }
  else if (e || !s)
  {
    // Case 2: Only an end date is specified. Respect the quantity and
    // compute the start date
    // Case 4: No date was given at all. Respect the quantity and the
    // existing end date of the operationplan.
    q = opplan->setQuantity(q,true,false,execute); // Round and size the quantity
    TimePeriod wanted(duration + static_cast<long>(duration_per * q));
    x = calculateOperationTime(e, wanted, false, &actual);
    if (actual == wanted)
    {
      // Size is as desired
      if (!execute) return OperationPlanState(x, q);
      opplan->setStartAndEnd(x.getStart(),x.getEnd());
    }
    else if (actual < duration)
    {
      // Not feasible
      if (!execute) return OperationPlanState(x, 0);
      opplan->setQuantity(0,true,false);
      opplan->setStartAndEnd(e,e);
    }
    else
    {
      // Resize the quantity to be feasible
      double max_q = duration_per ?
          static_cast<double>(actual-duration) / duration_per :
          q;
      q = opplan->setQuantity(q < max_q ? q : max_q, true, false, execute);
      wanted = duration + static_cast<long>(duration_per * q);
      x = calculateOperationTime(e, wanted, false, &actual);
      if (!execute) return OperationPlanState(x, q);
      opplan->setStartAndEnd(x.getStart(),x.getEnd());
    }
  }
  else
  {
    // Case 3: Only a start date is specified. Respect the quantity and
    // compute the end date
    q = opplan->setQuantity(q,true,false,execute); // Round and size the quantity
    TimePeriod wanted(
      duration + static_cast<long>(duration_per * q)
    );
    TimePeriod actual;
    x = calculateOperationTime(s, wanted, true, &actual);
    if (actual == wanted)
    {
      // Size is as desired
      if (!execute) return OperationPlanState(x, q);
      opplan->setStartAndEnd(x.getStart(),x.getEnd());
    }
    else if (actual < duration)
    {
      // Not feasible
      if (!execute) return OperationPlanState(x, 0);
      opplan->setQuantity(0,true,false);
      opplan->setStartAndEnd(s,s);
    }
    else
    {
      // Resize the quantity to be feasible
      double max_q = duration_per ?
          static_cast<double>(actual-duration) / duration_per :
          q;
      q = opplan->setQuantity(q < max_q ? q : max_q, true, false, execute);
      wanted = duration + static_cast<long>(duration_per * q);
      x = calculateOperationTime(e, wanted, false, &actual);
      if (!execute) return OperationPlanState(x, q);
      opplan->setStartAndEnd(x.getStart(),x.getEnd());
    }
  }

  // Return value
  return OperationPlanState(opplan);
}


DECLARE_EXPORT void OperationTimePer::writeElement
(XMLOutput *o, const Keyword& tag, mode m) const
{
  // Writing a reference
  if (m == REFERENCE)
  {
    o->writeElement
    (tag, Tags::tag_name, getName(), Tags::tag_type, getType().type);
    return;
  }

  // Write the head
  if (m != NOHEAD && m != NOHEADTAIL) o->BeginObject
    (tag, Tags::tag_name, XMLEscape(getName()), Tags::tag_type, getType().type);

  // Write the fields
  Operation::writeElement(o, tag, NOHEADTAIL);
  o->writeElement(Tags::tag_duration, duration);
  if (duration_per)
  {
    char t[65];
    TimePeriod::double2CharBuffer(duration_per, t);
    o->writeElement(Tags::tag_duration_per, t);
  }

  // Write the tail
  if (m != NOHEADTAIL && m != NOTAIL) o->EndObject(tag);
}


DECLARE_EXPORT void OperationTimePer::endElement (XMLInput& pIn, const Attribute& pAttr, const DataElement& pElement)
{
  if (pAttr.isA(Tags::tag_duration))
    setDuration(pElement.getTimeperiod());
  else if (pAttr.isA(Tags::tag_duration_per))
    setDurationPer( TimePeriod::parse2double(pElement.getString().c_str()) );
  else
    Operation::endElement (pIn, pAttr, pElement);
}


DECLARE_EXPORT void OperationRouting::writeElement
(XMLOutput *o, const Keyword& tag, mode m) const
{
  // Writing a reference
  if (m == REFERENCE)
  {
    o->writeElement
    (tag, Tags::tag_name, getName(), Tags::tag_type, getType().type);
    return;
  }

  // Write the head
  if (m != NOHEAD && m != NOHEADTAIL) o->BeginObject
    (tag, Tags::tag_name, XMLEscape(getName()), Tags::tag_type, getType().type);

  // Write the fields
  Operation::writeElement(o, tag, NOHEADTAIL);
  if (steps.size())
  {
    o->BeginObject(Tags::tag_steps);
    for (Operationlist::const_iterator i = steps.begin(); i!=steps.end(); ++i)
      o->writeElement(Tags::tag_operation, *i, REFERENCE);
    o->EndObject(Tags::tag_steps);
  }

  // Write the tail
  if (m != NOHEADTAIL && m != NOTAIL) o->EndObject(tag);
}


DECLARE_EXPORT void OperationRouting::beginElement(XMLInput& pIn, const Attribute& pAttr)
{
  if (pAttr.isA (Tags::tag_operation))
    pIn.readto( Operation::reader(Operation::metadata,pIn.getAttributes()) );
  else
    Operation::beginElement(pIn, pAttr);
}


DECLARE_EXPORT void OperationRouting::endElement (XMLInput& pIn, const Attribute& pAttr, const DataElement& pElement)
{
  if (pAttr.isA (Tags::tag_operation)
      && pIn.getParentElement().first.isA(Tags::tag_steps))
  {
    Operation *oper = dynamic_cast<Operation*>(pIn.getPreviousObject());
    if (oper) addStepBack (oper);
    else throw LogicException("Incorrect object type during read operation");
  }
  Operation::endElement (pIn, pAttr, pElement);
}


DECLARE_EXPORT OperationPlanState OperationRouting::setOperationPlanParameters
(OperationPlan* opplan, double q, Date s, Date e, bool preferEnd, bool execute) const
{
  // Invalid call to the function
  if (!opplan || q<0)
    throw LogicException("Incorrect parameters for routing operationplan");
  if (opplan->getLocked())
    return OperationPlanState(opplan);

  if (!opplan->lastsubopplan || opplan->lastsubopplan->getOperation() == OperationSetup::setupoperation) // @todo replace with proper iterator
  {
    // No step operationplans to work with. Just apply the requested quantity
    // and dates.
    q = opplan->setQuantity(q,false,false,execute);
    if (!s && e) s = e;
    if (s && !e) e = s;
    if (!execute) return OperationPlanState(s, e, q);
    opplan->setStartAndEnd(s,e);
    return OperationPlanState(opplan);
  }

  // Behavior depends on the dates being passed.
  // Move all sub-operationplans in an orderly fashion, either starting from
  // the specified end date or the specified start date.
  OperationPlanState x;
  Date y;
  bool realfirst = true;
  if (e)
  {
    // Case 1: an end date is specified
    for (OperationPlan* i = opplan->lastsubopplan; i; i = i->prevsubopplan)
    {
      if (i->getOperation() == OperationSetup::setupoperation) continue;
      x = i->getOperation()->setOperationPlanParameters(i,q,Date::infinitePast,e,preferEnd,execute);
      e = x.start;
      if (realfirst)
      {
        y = x.end;
        realfirst = false;
      }
    }
    return OperationPlanState(x.start, y, x.quantity);
  }
  else if (s)
  {
    // Case 2: a start date is specified
    for (OperationPlan *i = opplan->firstsubopplan; i; i = i->nextsubopplan)
    {
      if (i->getOperation() == OperationSetup::setupoperation) continue;
      x = i->getOperation()->setOperationPlanParameters(i,q,s,Date::infinitePast,preferEnd,execute);
      s = x.end;
      if (realfirst)
      {
        y = x.start;
        realfirst = false;
      }
    }
    return OperationPlanState(y, x.end, x.quantity);
  }
  else
    throw LogicException(
      "Updating a routing operationplan without start or end date argument"
    );
}


DECLARE_EXPORT bool OperationRouting::extraInstantiate(OperationPlan* o)
{
  // Create step suboperationplans if they don't exist yet.
  if (!o->lastsubopplan || o->lastsubopplan->getOperation() == OperationSetup::setupoperation)
  {
    Date d = o->getDates().getEnd();
    OperationPlan *p = NULL;
    // @todo not possible to initialize a routing oplan based on a start date
    if (d != Date::infiniteFuture)
    {
      // Using the end date
      for (Operation::Operationlist::const_reverse_iterator e =
          getSubOperations().rbegin(); e != getSubOperations().rend(); ++e)
      {
        p = (*e)->createOperationPlan(o->getQuantity(), Date::infinitePast,
            d, NULL, o, 0, true);
        d = p->getDates().getStart();
      }
    }
    else
    {
      // Using the start date when there is no end date
      d = o->getDates().getStart();
      // Using the current date when both the start and end date are missing
      if (!d) d = Plan::instance().getCurrent();
      for (Operation::Operationlist::const_iterator e =
          getSubOperations().begin(); e != getSubOperations().end(); ++e)
      {
        p = (*e)->createOperationPlan(o->getQuantity(), d,
            Date::infinitePast, NULL, o, 0, true);
        d = p->getDates().getEnd();
      }
    }
  }
  return true;
}


DECLARE_EXPORT SearchMode decodeSearchMode(const string& c)
{
  if (c == "PRIORITY") return PRIORITY;
  if (c == "MINCOST") return MINCOST;
  if (c == "MINPENALTY") return MINPENALTY;
  if (c == "MINCOSTPENALTY") return MINCOSTPENALTY;
  throw DataException("Invalid search mode " + c);
}


DECLARE_EXPORT void OperationAlternate::addAlternate
(Operation* o, int prio, DateRange eff)
{
  if (!o) return;
  Operationlist::iterator altIter = alternates.begin();
  alternatePropertyList::iterator propIter = alternateProperties.begin();
  while (altIter!=alternates.end() && prio >= propIter->first)
  {
    ++propIter;
    ++altIter;
  }
  alternateProperties.insert(propIter,alternateProperty(prio,eff));
  alternates.insert(altIter,o);
  o->addSuperOperation(this);
}


DECLARE_EXPORT const OperationAlternate::alternateProperty&
OperationAlternate::getProperties(Operation* o) const
{
  if (!o)
    throw LogicException("Null pointer passed when searching for a \
        suboperation of alternate operation '" + getName() + "'");
  Operationlist::const_iterator altIter = alternates.begin();
  alternatePropertyList::const_iterator propIter = alternateProperties.begin();
  while (altIter!=alternates.end() && *altIter != o)
  {
    ++propIter;
    ++altIter;
  }
  if (*altIter == o) return *propIter;
  throw DataException("Operation '" + o->getName() +
      "' isn't a suboperation of alternate operation '" + getName() + "'");
}


DECLARE_EXPORT void OperationAlternate::setPriority(Operation* o, int f)
{
  if (!o) return;
  Operationlist::const_iterator altIter = alternates.begin();
  alternatePropertyList::iterator propIter = alternateProperties.begin();
  while (altIter!=alternates.end() && *altIter != o)
  {
    ++propIter;
    ++altIter;
  }
  if (*altIter == o)
    propIter->first = f;
  else
    throw DataException("Operation '" + o->getName() +
        "' isn't a suboperation of alternate operation '" + getName() + "'");
}


DECLARE_EXPORT void OperationAlternate::setEffective(Operation* o, DateRange dr)
{
  if (!o) return;
  Operationlist::const_iterator altIter = alternates.begin();
  alternatePropertyList::iterator propIter = alternateProperties.begin();
  while (altIter!=alternates.end() && *altIter != o)
  {
    ++propIter;
    ++altIter;
  }
  if (*altIter == o)
    propIter->second = dr;
  else
    throw DataException("Operation '" + o->getName() +
        "' isn't a suboperation of alternate operation '" + getName() + "'");
}


DECLARE_EXPORT void OperationAlternate::writeElement
(XMLOutput *o, const Keyword& tag, mode m) const
{
  // Writing a reference
  if (m == REFERENCE)
  {
    o->writeElement
    (tag, Tags::tag_name, getName(), Tags::tag_type, getType().type);
    return;
  }

  // Write the complete object
  if (m != NOHEAD && m != NOHEADTAIL) o->BeginObject
    (tag, Tags::tag_name, XMLEscape(getName()), Tags::tag_type, getType().type);

  // Write the standard fields
  Operation::writeElement(o, tag, NOHEADTAIL);
  if (search != PRIORITY)
    o->writeElement(Tags::tag_search, search);

  // Write the extra fields
  o->BeginObject(Tags::tag_alternates);
  alternatePropertyList::const_iterator propIter = alternateProperties.begin();
  for (Operationlist::const_iterator i = alternates.begin();
      i != alternates.end(); ++i)
  {
    o->BeginObject(Tags::tag_alternate);
    o->writeElement(Tags::tag_operation, *i, REFERENCE);
    o->writeElement(Tags::tag_priority, propIter->first);
    if (propIter->second.getStart() != Date::infinitePast)
      o->writeElement(Tags::tag_effective_start, propIter->second.getStart());
    if (propIter->second.getEnd() != Date::infiniteFuture)
      o->writeElement(Tags::tag_effective_end, propIter->second.getEnd());
    o->EndObject (Tags::tag_alternate);
    ++propIter;
  }
  o->EndObject(Tags::tag_alternates);

  // Write the tail
  if (m != NOHEADTAIL && m != NOTAIL) o->EndObject(tag);
}


DECLARE_EXPORT void OperationAlternate::beginElement(XMLInput& pIn, const Attribute& pAttr)
{
  if (pAttr.isA(Tags::tag_operation))
    pIn.readto( Operation::reader(Operation::metadata,pIn.getAttributes()) );
  else
    Operation::beginElement(pIn, pAttr);
}


DECLARE_EXPORT void OperationAlternate::endElement (XMLInput& pIn, const Attribute& pAttr, const DataElement& pElement)
{
  // Saving some typing...
  typedef pair<Operation*,alternateProperty> tempData;

  // Create a temporary object
  if (!pIn.getUserArea())
    pIn.setUserArea(new tempData(static_cast<Operation*>(NULL),alternateProperty(1,DateRange())));
  tempData* tmp = static_cast<tempData*>(pIn.getUserArea());

  if (pAttr.isA(Tags::tag_alternate))
  {
    addAlternate(tmp->first, tmp->second.first, tmp->second.second);
    // Reset the defaults
    tmp->first = NULL;
    tmp->second.first = 1;
    tmp->second.second = DateRange();
  }
  else if (pAttr.isA(Tags::tag_priority))
    tmp->second.first = pElement.getInt();
  else if (pAttr.isA(Tags::tag_search))
    setSearch(pElement.getString());
  else if (pAttr.isA(Tags::tag_effective_start))
    tmp->second.second.setStart(pElement.getDate());
  else if (pAttr.isA(Tags::tag_effective_end))
    tmp->second.second.setEnd(pElement.getDate());
  else if (pAttr.isA(Tags::tag_operation)
      && pIn.getParentElement().first.isA(Tags::tag_alternate))
  {
    Operation * b = dynamic_cast<Operation*>(pIn.getPreviousObject());
    if (b) tmp->first = b;
    else throw LogicException("Incorrect object type during read operation");
  }
  Operation::endElement (pIn, pAttr, pElement);

  // Delete the temporary object
  if (pIn.isObjectEnd()) delete static_cast<tempData*>(pIn.getUserArea());
}


DECLARE_EXPORT OperationPlanState
OperationAlternate::setOperationPlanParameters
(OperationPlan* opplan, double q, Date s, Date e, bool preferEnd,
 bool execute) const
{
  // Invalid calls to this function
  if (!opplan || q<0)
    throw LogicException("Incorrect parameters for alternate operationplan");
  if (opplan->getLocked())
    return OperationPlanState(opplan);

  OperationPlan *x = opplan->lastsubopplan;
  while (x && x->getOperation() == OperationSetup::setupoperation)
    x = x->prevsubopplan;
  if (!x)
  {
    // Blindly accept the parameters if there is no suboperationplan
    if (execute)
    {
      opplan->setQuantity(q,false,false);
      opplan->setStartAndEnd(s, e);
      return OperationPlanState(opplan);
    }
    else
      return OperationPlanState(s, e, opplan->setQuantity(q,false,false,false));
  }
  else
    // Pass the call to the sub-operation
    return x->getOperation()
        ->setOperationPlanParameters(x,q,s,e,preferEnd, execute);
}


DECLARE_EXPORT bool OperationAlternate::extraInstantiate(OperationPlan* o)
{
  // Create a suboperationplan if one doesn't exist yet.
  // We use the first effective alternate by default.
  if (!o->lastsubopplan || o->lastsubopplan->getOperation() == OperationSetup::setupoperation)
  {
    // Find the right operation
    Operationlist::const_iterator altIter = getSubOperations().begin();
    for (; altIter != getSubOperations().end(); )
    {
      const OperationAlternate::alternateProperty& props = getProperties(*altIter);
      // Filter out alternates that are not suitable
      if (props.first != 0.0 && props.second.within(o->getDates().getEnd()))
        break;
    }
    if (altIter != getSubOperations().end())
      // Create an operationplan instance
      (*altIter)->createOperationPlan(
        o->getQuantity(), o->getDates().getStart(),
        o->getDates().getEnd(), NULL, o, 0, true);
  }
  return true;
}


DECLARE_EXPORT void OperationAlternate::removeSubOperation(Operation *o)
{
  Operationlist::iterator altIter = alternates.begin();
  alternatePropertyList::iterator propIter = alternateProperties.begin();
  while (altIter!=alternates.end() && *altIter != o)
  {
    ++propIter;
    ++altIter;
  }
  if (*altIter == o)
  {
    alternates.erase(altIter);
    alternateProperties.erase(propIter);
    o->superoplist.remove(this);
    setChanged();
  }
  else
    logger << "Warning: operation '" << *o
        << "' isn't a suboperation of alternate operation '" << *this
        << "'" << endl;
}


DECLARE_EXPORT OperationPlanState OperationSetup::setOperationPlanParameters
(OperationPlan* opplan, double q, Date s, Date e, bool preferEnd, bool execute) const
{
  // Find or create a loadplan
  OperationPlan::LoadPlanIterator i = opplan->beginLoadPlans();
  LoadPlan *ldplan = NULL;
  if (i != opplan->endLoadPlans())
    // Already exists
    ldplan = &*i;
  else
  {
    // Create a new one
    if (!opplan->getOwner())
      throw LogicException("Setup operationplan always must have an owner");
    for (loadlist::const_iterator g=opplan->getOwner()->getOperation()->getLoads().begin();
        g!=opplan->getOwner()->getOperation()->getLoads().end(); ++g)
      if (g->getResource()->getSetupMatrix() && !g->getSetup().empty())
      {
        ldplan = new LoadPlan(opplan, &*g);
        break;
      }
    if (!ldplan)
      throw LogicException("Can't find a setup on operation '"
          + opplan->getOwner()->getOperation()->getName() + "'");
  }

  // Find the setup of the resource at the start of the conversion
  const Load* lastld = NULL;
  Date boundary = s ? s : e;
  if (ldplan->getDate() < boundary)
  {
    for (TimeLine<LoadPlan>::const_iterator i = ldplan->getResource()->getLoadPlans().begin(ldplan);
        i != ldplan->getResource()->getLoadPlans().end() && i->getDate() <= boundary; ++i)
    {
      const LoadPlan *l = dynamic_cast<const LoadPlan*>(&*i);
      if (l && i->getQuantity() != 0.0
          && l->getOperationPlan() != opplan
          && l->getOperationPlan() != opplan->getOwner()
          && !l->getLoad()->getSetup().empty())
        lastld = l->getLoad();
    }
  }
  if (!lastld)
  {
    for (TimeLine<LoadPlan>::const_iterator i = ldplan->getResource()->getLoadPlans().begin(ldplan);
        i != ldplan->getResource()->getLoadPlans().end(); --i)
    {
      const LoadPlan *l = dynamic_cast<const LoadPlan*>(&*i);
      if (l && i->getQuantity() != 0.0
          && l->getOperationPlan() != opplan
          && l->getOperationPlan() != opplan->getOwner()
          && !l->getLoad()->getSetup().empty()
          && l->getDate() <= boundary)
      {
        lastld = l->getLoad();
        break;
      }
    }
  }
  string lastsetup = lastld ? lastld->getSetup() : ldplan->getResource()->getSetup();

  TimePeriod duration(0L);
  if (lastsetup != ldplan->getLoad()->getSetup())
  {
    // Calculate the setup time
    SetupMatrix::Rule *conversionrule = ldplan->getLoad()->getResource()->getSetupMatrix()
        ->calculateSetup(lastsetup, ldplan->getLoad()->getSetup());
    duration = conversionrule ? conversionrule->getDuration() : TimePeriod(365L*86400L);
  }

  // Set the start and end date.
  DateRange x;
  TimePeriod actualduration;
  if (e && s)
  {
    if (preferEnd) x = calculateOperationTime(e, duration, false, &actualduration);
    else x = calculateOperationTime(s, duration, true, &actualduration);
  }
  else if (s) x = calculateOperationTime(s, duration, true, &actualduration);
  else x = calculateOperationTime(e, duration, false, &actualduration);
  if (!execute)
    // Simulation only
    return OperationPlanState(x, actualduration == duration ? q : 0);
  else if (actualduration == duration)
  {
    // Update succeeded
    opplan->setStartAndEnd(x.getStart(), x.getEnd());
    if (opplan->getOwner()->getDates().getStart() != opplan->getDates().getEnd())
      opplan->getOwner()->setStart(opplan->getDates().getEnd());
  }
  else
    // Update failed - Not enough available time @todo setting the qty to 0 is not enough
    opplan->setQuantity(0);

  return OperationPlanState(opplan);
}


DECLARE_EXPORT PyObject* Operation::getattro(const Attribute& attr)
{
  if (attr.isA(Tags::tag_name))
    return PythonObject(getName());
  if (attr.isA(Tags::tag_description))
    return PythonObject(getDescription());
  if (attr.isA(Tags::tag_category))
    return PythonObject(getCategory());
  if (attr.isA(Tags::tag_subcategory))
    return PythonObject(getSubCategory());
  if (attr.isA(Tags::tag_location))
    return PythonObject(getLocation());
  if (attr.isA(Tags::tag_fence))
    return PythonObject(getFence());
  if (attr.isA(Tags::tag_size_minimum))
    return PythonObject(getSizeMinimum());
  if (attr.isA(Tags::tag_size_multiple))
    return PythonObject(getSizeMultiple());
  if (attr.isA(Tags::tag_size_maximum))
    return PythonObject(getSizeMaximum());
  if (attr.isA(Tags::tag_cost))
    return PythonObject(getCost());
  if (attr.isA(Tags::tag_pretime))
    return PythonObject(getPreTime());
  if (attr.isA(Tags::tag_posttime))
    return PythonObject(getPostTime());
  if (attr.isA(Tags::tag_hidden))
    return PythonObject(getHidden());
  if (attr.isA(Tags::tag_loads))
    return new LoadIterator(this);
  if (attr.isA(Tags::tag_flows))
    return new FlowIterator(this);
  if (attr.isA(Tags::tag_operationplans))
    return new OperationPlanIterator(this);
  if (attr.isA(Tags::tag_level))
    return PythonObject(getLevel());
  if (attr.isA(Tags::tag_cluster))
    return PythonObject(getCluster());
  return NULL;
}


DECLARE_EXPORT int Operation::setattro(const Attribute& attr, const PythonObject& field)
{
  if (attr.isA(Tags::tag_name))
    setName(field.getString());
  else if (attr.isA(Tags::tag_description))
    setDescription(field.getString());
  else if (attr.isA(Tags::tag_category))
    setCategory(field.getString());
  else if (attr.isA(Tags::tag_subcategory))
    setSubCategory(field.getString());
  else if (attr.isA(Tags::tag_location))
  {
    if (!field.check(Location::metadata))
    {
      PyErr_SetString(PythonDataException, "buffer location must be of type location");
      return -1;
    }
    Location* y = static_cast<Location*>(static_cast<PyObject*>(field));
    setLocation(y);
  }
  else if (attr.isA(Tags::tag_fence))
    setFence(field.getTimeperiod());
  else if (attr.isA(Tags::tag_size_minimum))
    setSizeMinimum(field.getDouble());
  else if (attr.isA(Tags::tag_size_multiple))
    setSizeMultiple(field.getDouble());
  else if (attr.isA(Tags::tag_size_maximum))
    setSizeMaximum(field.getDouble());
  else if (attr.isA(Tags::tag_cost))
    setCost(field.getDouble());
  else if (attr.isA(Tags::tag_pretime))
    setPreTime(field.getTimeperiod());
  else if (attr.isA(Tags::tag_posttime))
    setPostTime(field.getTimeperiod());
  else if (attr.isA(Tags::tag_hidden))
    setHidden(field.getBool());
  else
    return -1;  // Error
  return 0;  // OK
}


DECLARE_EXPORT PyObject* OperationFixedTime::getattro(const Attribute& attr)
{
  if (attr.isA(Tags::tag_duration))
    return PythonObject(getDuration());
  return Operation::getattro(attr);
}


DECLARE_EXPORT int OperationFixedTime::setattro(const Attribute& attr, const PythonObject& field)
{
  if (attr.isA(Tags::tag_duration))
    setDuration(field.getTimeperiod());
  else
    return Operation::setattro(attr, field);
  return 0;
}


DECLARE_EXPORT PyObject* OperationTimePer::getattro(const Attribute& attr)
{
  if (attr.isA(Tags::tag_duration))
    return PythonObject(getDuration());
  if (attr.isA(Tags::tag_duration_per))
    return PythonObject(getDurationPer());
  return Operation::getattro(attr);
}


DECLARE_EXPORT int OperationTimePer::setattro(const Attribute& attr, const PythonObject& field)
{
  if (attr.isA(Tags::tag_duration))
    setDuration(field.getTimeperiod());
  else if (attr.isA(Tags::tag_duration_per))
    setDurationPer(field.getDouble());
  else
    return Operation::setattro(attr, field);
  return 0;
}


DECLARE_EXPORT PyObject* OperationAlternate::getattro(const Attribute& attr)
{
  if (attr.isA(Tags::tag_alternates))
  {
    PyObject* result = PyTuple_New(getSubOperations().size());
    alternatePropertyList::const_iterator j = alternateProperties.begin();
    int count = 0;
    for (Operation::Operationlist::const_iterator i = getSubOperations().begin();
      i != getSubOperations().end(); i++, j++)
      PyTuple_SetItem(result, count++, Py_BuildValue("(OiNN)",
        static_cast<PyObject*>(*i),
        j->first,
        static_cast<PyObject*>(PythonObject(j->second.getStart())),
        static_cast<PyObject*>(PythonObject(j->second.getEnd()))
        ));
    return result;
  }
  if (attr.isA(Tags::tag_search))
  {
    ostringstream ch;
    ch << getSearch();
    return PythonObject(ch.str());
  }
  return Operation::getattro(attr);
}


DECLARE_EXPORT int OperationAlternate::setattro(const Attribute& attr, const PythonObject& field)
{
  if (attr.isA(Tags::tag_search))
    setSearch(field.getString());
  else
    return Operation::setattro(attr, field);
  return 0;
}


DECLARE_EXPORT PyObject* OperationAlternate::addAlternate(PyObject* self, PyObject* args, PyObject* kwdict)
{
  try
  {
    // Pick up the alternate operation
    OperationAlternate *altoper = static_cast<OperationAlternate*>(self);
    if (!altoper) throw LogicException("Can't add alternates to NULL alternate");

    // Parse the arguments
    PyObject *oper = NULL;
    int prio = 1;
    PyObject *eff_start = NULL;
    PyObject *eff_end = NULL;
    static const char *kwlist[] = {"operation", "priority", "effective_start", "effective_end", NULL};
    if (!PyArg_ParseTupleAndKeywords(args, kwdict,
        "O|iOO:addAlternate",
        const_cast<char**>(kwlist), &oper, &prio, &eff_start, &eff_end))
      return NULL;
    if (!PyObject_TypeCheck(oper, Operation::metadata->pythonClass))
      throw DataException("alternate operation must be of type operation");
    DateRange eff;
    if (eff_start)
    {
      PythonObject d(eff_start);
      eff.setStart(d.getDate());
    }
    if (eff_end)
    {
      PythonObject d(eff_end);
      eff.setEnd(d.getDate());
    }

    // Add the alternate
    altoper->addAlternate(static_cast<Operation*>(oper), prio, eff);
  }
  catch(...)
  {
    PythonType::evalException();
    return NULL;
  }
  return Py_BuildValue("");
}


DECLARE_EXPORT PyObject* OperationRouting::getattro(const Attribute& attr)
{
  if (attr.isA(Tags::tag_steps))
  {
    PyObject* result = PyTuple_New(getSubOperations().size());
    int count = 0;
    for (Operation::Operationlist::const_iterator i = getSubOperations().begin(); i != getSubOperations().end(); ++i)
      PyTuple_SetItem(result, count++, PythonObject(*i));
    return result;
  }
  return Operation::getattro(attr);
}


PyObject *OperationRouting::addStep(PyObject *self, PyObject *args)
{
  try
  {
    // Pick up the routing operation
    OperationRouting *oper = static_cast<OperationRouting*>(self);
    if (!oper) throw LogicException("Can't add steps to NULL routing");

    // Parse the arguments
    PyObject *steps[4];
    for (unsigned int i=0; i<4; ++i) steps[i] = NULL;
    if (PyArg_UnpackTuple(args, "addStep", 1, 4, &steps[0], &steps[1], &steps[2], &steps[3]))
      for (unsigned int i=0; i<4 && steps[i]; ++i)
      {
        if (!PyObject_TypeCheck(steps[i], Operation::metadata->pythonClass))
          throw DataException("routing steps must be of type operation");
        oper->addStepBack(static_cast<Operation*>(steps[i]));
      }
  }
  catch(...)
  {
    PythonType::evalException();
    return NULL;
  }
  return Py_BuildValue("");
}


DECLARE_EXPORT void Operation::addSubOperationPlan(
  OperationPlan* parent, OperationPlan* child, bool fast
  )
{
  // Check
  if (!parent)
    throw LogicException("Invalid parent for suboperationplan");
  if (!child)
    throw LogicException("Adding null suboperationplan");
  if (child->getOperation() != OperationSetup::setupoperation)
    throw LogicException("Only setup suboperationplans are allowed");
  if (parent->firstsubopplan)
    throw LogicException("Expected suboperationplan list to be empty");

  // Adding a suboperationplan that was already added
  if (child->owner == parent)  return;

  // Clear the previous owner, if there is one
  if (child->owner) child->owner->eraseSubOperationPlan(child);

  // Set as only child operationplan
  parent->firstsubopplan = child;
  parent->lastsubopplan = child;
  child->owner = parent;

  // Update the flow and loadplans
  parent->update();
}


DECLARE_EXPORT void OperationAlternate::addSubOperationPlan(
  OperationPlan* parent, OperationPlan* child, bool fast
  )
{
  // Check
  if (!parent)
    throw LogicException("Invalid parent for suboperationplan");
  if (!child)
    throw DataException("Adding null suboperationplan");

  // Adding a suboperationplan that was already added
  if (child->owner == parent)  return;

  if (!fast)
  {
    // Check whether the new alternate is a valid suboperation
    bool ok = false;
    const Operationlist& alts = parent->getOperation()->getSubOperations();
    for (Operationlist::const_iterator i = alts.begin(); i != alts.end(); i++)
      if (*i == child->getOperation())
      {
        ok = true;
        break;
      }
    if (!ok) throw DataException("Invalid alternate suboperationplan");
  }

  // Link in the list, keeping the right ordering
  if (!parent->firstsubopplan)
  {
    // First element
    parent->firstsubopplan = child;
    parent->lastsubopplan = child;
  }
  else if (parent->firstsubopplan->getOperation() != OperationSetup::setupoperation)
  {
    // Remove previous head alternate suboperationplan
    if (parent->firstsubopplan->getLocked())
      throw DataException("Can't replace locked alternate suboperationplan");
    OperationPlan *tmp = parent->firstsubopplan;
    parent->eraseSubOperationPlan(tmp);
    delete tmp;
    // New head
    parent->firstsubopplan = child;
    parent->lastsubopplan = child;
  }
  else
  {
    // Insert right after the setup operationplan
    OperationPlan *s = parent->firstsubopplan->nextsubopplan;

    // Remove previous alternate suboperationplan
    if (s)
    {
      if (s->getLocked())
        throw LogicException("Can't replace locked alternate suboperationplan");
      parent->eraseSubOperationPlan(s);
      delete s;
    }
    else
    {
      parent->firstsubopplan->nextsubopplan = child;
      parent->lastsubopplan = child;
    }
  }

  // Update the owner
  if (child->owner) child->owner->eraseSubOperationPlan(child);
  child->owner = parent;

  // Update the flow and loadplans
  parent->update();
}


DECLARE_EXPORT void OperationRouting::addSubOperationPlan
  (OperationPlan* parent, OperationPlan* child, bool fast)
{
  // Check
  if (!parent)
    throw LogicException("Invalid parent for suboperationplan");
  if (!child)
    throw LogicException("Adding null suboperationplan");

  // Adding a suboperationplan that was already added
  if (child->owner == parent)  return;

  // Link in the suoperationplan list
  if (fast)
  {
    // Method 1: Fast insertion
    // The new child operationplan is inserted as the first unlocked
    // suboperationplan.
    // No validation of the input data is performed.
    // We assume the child operationplan to be unlocked.
    // No netting with locked suboperationplans.
    if (!parent->firstsubopplan)
    {
      // First element
      parent->firstsubopplan = child;
      parent->lastsubopplan = child;
    }
    else if (parent->firstsubopplan->getOperation() != OperationSetup::setupoperation)
    {
      // New head
      child->nextsubopplan = parent->firstsubopplan;
      parent->firstsubopplan->prevsubopplan = child;
      parent->firstsubopplan = child;
    }
    else
    {
      // Insert right after the setup operationplan
      OperationPlan *s = parent->firstsubopplan->nextsubopplan;
      child->nextsubopplan = s;
      if (s) s->nextsubopplan = child;
      else parent->lastsubopplan = child;
    }
  }
  else
  {
    // Method 2: full validation
    // Child operationplan can be locked or unlocked.
    // We verify that the new operationplan is a valid step in the routing.
    // The child element is inserted at the right place in the list, which
    // considers its status locked/unlocked and its order in the routing.
    OperationPlan* matchingUnlocked = NULL;
    OperationPlan* prevsub = parent->firstsubopplan;
    if (prevsub && prevsub->getOperation() == OperationSetup::setupoperation)
      prevsub = prevsub->nextsubopplan;
    if (child->getLocked())
    {
      // Advance till first already registered locked suboperationplan
      while (prevsub && !prevsub->getLocked())
      {
        if (prevsub->getOperation() == child->getOperation())
          matchingUnlocked = prevsub;
        prevsub = prevsub->nextsubopplan;
      }
    }
    bool ok = false;
    for (Operationlist::const_iterator i = steps.begin(); i != steps.end(); i++)
    {
      if (*i == child->getOperation())
      {
        ok = true;
        break;
      }
      if (prevsub && *i == prevsub->getOperation())
        prevsub = prevsub->nextsubopplan;
    }
    if (!ok)
      throw DataException("Invalid routing suboperationplan");
    // At this point, we know the operation is a valid step. And the variable
    // prevsub points to the suboperationplan before which we need to insert
    // the new suboperationplan.
    if (prevsub && prevsub->getOperation() == child->getOperation())
    {
      if (prevsub->getLocked())
        throw DataException("Can't replace locked routing suboperationplan");
      parent->eraseSubOperationPlan(prevsub);
      OperationPlan* tmp = prevsub->nextsubopplan;
      delete prevsub;
      prevsub = tmp;
    }
    if (child->getLocked() && matchingUnlocked)
    {
      // Adjust the unlocked part of the operationplan
      matchingUnlocked->quantity = parent->quantity - child->quantity;
      if (matchingUnlocked->quantity < 0.0) matchingUnlocked->quantity = 0.0;
      matchingUnlocked->resizeFlowLoadPlans();
    }
    if (prevsub)
    {
      // Append in middle
      child->nextsubopplan = prevsub;
      child->prevsubopplan = prevsub->prevsubopplan;
      if (prevsub->prevsubopplan)
        prevsub->prevsubopplan->nextsubopplan = child;
      else
        parent->firstsubopplan = child;
      prevsub->prevsubopplan = child;
    }
    else if (parent->lastsubopplan)
    {
      // Append at end
      child->prevsubopplan = parent->lastsubopplan;
      parent->lastsubopplan->nextsubopplan = child;
      parent->lastsubopplan = child;
    }
    else
    {
      // First suboperationplan
      parent->lastsubopplan = child;
      parent->firstsubopplan = child;
    }
  }

  // Update the owner
  if (child->owner) child->owner->eraseSubOperationPlan(child);
  child->owner = parent;

  // Update the flow and loadplans
  parent->update();
}


DECLARE_EXPORT double Operation::setOperationPlanQuantity
  (OperationPlan* oplan, double f, bool roundDown, bool upd, bool execute) const
{
  assert(oplan);
  // No impact on locked operationplans
  if (oplan->getLocked()) return oplan->quantity;

  // Invalid operationplan: the quantity must be >= 0.
  if (f < 0)
    throw DataException("Operationplans can't have negative quantities");

  // Setting a quantity is only allowed on a top operationplan.
  // One exception: on alternate operations the sizing on the sub-operations is
  // respected.
  if (oplan->owner && oplan->owner->getOperation()->getType() != *OperationAlternate::metadata)
    return oplan->owner->setQuantity(f,roundDown,upd,execute);

  // Compute the correct size for the operationplan
  if (f!=0.0 && getSizeMinimum()>0.0 && f < getSizeMinimum())
  {
    if (roundDown)
    {
      // Smaller than the minimum quantity, rounding down means... nothing
      if (!execute) return 0.0;
      oplan->quantity = 0.0;
      // Update the flow and loadplans, and mark for problem detection
      if (upd) oplan->update();
      // Update the parent of an alternate operationplan
      if (oplan->owner && oplan->owner->getOperation()->getType() == *OperationAlternate::metadata)
      {
        oplan->owner->quantity = 0.0;
        if (upd) oplan->owner->resizeFlowLoadPlans();
      }
      return 0.0;
    }
    f = getSizeMinimum();
  }
  if (f != 0.0 && f >= getSizeMaximum())
  {
    roundDown = true; // force rounddown to stay below the limit
    f = getSizeMaximum();
  }
  if (f!=0.0 && getSizeMultiple()>0.0)
  {
    int mult = static_cast<int> (f / getSizeMultiple()
        + (roundDown ? 0.0 : 0.99999999));
    double q = mult * getSizeMultiple();
    if (q < getSizeMinimum())
    {
<<<<<<< HEAD
      q = (mult + 1) * getSizeMultiple();
=======
      q += getSizeMultiple();
>>>>>>> 5da1b5d6
      if (q > getSizeMaximum())
        throw DataException("Invalid sizing parameters for operation " + getName());
    }
    else if (q > getSizeMaximum())
    {
<<<<<<< HEAD
      q = (mult - 1) * getSizeMultiple();
=======
      q -= getSizeMultiple();
>>>>>>> 5da1b5d6
      if (q < getSizeMinimum())
        throw DataException("Invalid sizing parameters for operation " + getName());
    }
    if (!execute) return q;
    oplan->quantity = q;
  }
  else
  {
    if (!execute) return f;
    oplan->quantity = f;
  }

  // Update the parent of an alternate operationplan
  if (execute && oplan->owner
      && oplan->owner->getOperation()->getType() == *OperationAlternate::metadata)
  {
    oplan->owner->quantity = oplan->quantity;
    if (upd) oplan->owner->resizeFlowLoadPlans();
  }

  // Apply the same size also to its unlocked children
  if (execute && oplan->firstsubopplan)
    for (OperationPlan *i = oplan->firstsubopplan; i; i = i->nextsubopplan)
      if (i->getOperation() != OperationSetup::setupoperation && !i->getLocked())
      {
        i->quantity = oplan->quantity;
        if (upd) i->resizeFlowLoadPlans();
      }

  // Update the flow and loadplans, and mark for problem detection
  if (upd) oplan->update();
  return oplan->quantity;
}


DECLARE_EXPORT double OperationRouting::setOperationPlanQuantity
  (OperationPlan* oplan, double f, bool roundDown, bool upd, bool execute) const
{
  assert(oplan);
  // Call the default logic, implemented on the Operation class
  double origqty = oplan->quantity;
  double newqty = Operation::setOperationPlanQuantity(oplan, f, roundDown, false, execute);
  if (!execute) return newqty;

  // Update all routing sub operationplans
  for (OperationPlan *i = oplan->firstsubopplan; i; i = i->nextsubopplan)
  {
    if (i->getOperation() == OperationSetup::setupoperation)
      continue;
    if (i->getLocked())
    {
      // Find the unlocked operationplan on the same operation
      OperationPlan* match = i->prevsubopplan;
      while (match && match->getOperation() != i->getOperation())
        match = match->prevsubopplan;
      if (match)
      {
        match->quantity = newqty - i->quantity;
        if (match->quantity < 0.0) match->quantity = 0.0;
        if (upd) match->resizeFlowLoadPlans();
      }
    }
    else
    {
      i->quantity = newqty;
      if (upd) i->resizeFlowLoadPlans();
    }
  }

  // Update the flow and loadplans, and mark for problem detection
  if (upd) oplan->update();

  return newqty;
}


} // end namespace<|MERGE_RESOLUTION|>--- conflicted
+++ resolved
@@ -1942,21 +1942,13 @@
     double q = mult * getSizeMultiple();
     if (q < getSizeMinimum())
     {
-<<<<<<< HEAD
-      q = (mult + 1) * getSizeMultiple();
-=======
       q += getSizeMultiple();
->>>>>>> 5da1b5d6
       if (q > getSizeMaximum())
         throw DataException("Invalid sizing parameters for operation " + getName());
     }
     else if (q > getSizeMaximum())
     {
-<<<<<<< HEAD
-      q = (mult - 1) * getSizeMultiple();
-=======
       q -= getSizeMultiple();
->>>>>>> 5da1b5d6
       if (q < getSizeMinimum())
         throw DataException("Invalid sizing parameters for operation " + getName());
     }

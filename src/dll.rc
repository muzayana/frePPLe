--- conflicted
+++ resolved
@@ -17,13 +17,8 @@
 LANGUAGE LANG_ENGLISH, SUBLANG_ENGLISH_US
 
 VS_VERSION_INFO VERSIONINFO
-<<<<<<< HEAD
- FILEVERSION 2,3,0,0
- PRODUCTVERSION 2,3,0,0
-=======
  FILEVERSION 2,4,0,0
  PRODUCTVERSION 2,4,0,0
->>>>>>> 941dd1c2
  FILEFLAGSMASK 0x17L
 #ifdef _DEBUG
  FILEFLAGS 0x1L
@@ -41,21 +36,13 @@
       VALUE "CompanyName", "frePPLe"
       VALUE "FileDescription",
             "frePPLe - open source Production PLanning"
-<<<<<<< HEAD
-      VALUE "FileVersion", "2, 3, 0, 0"
-=======
       VALUE "FileVersion", "2, 4, 0, 0"
->>>>>>> 941dd1c2
       VALUE "InternalName", "frepple.dll"
       VALUE "LegalCopyright",
-            "Copyright(C) with frePPLe bvba."
+            "Copyright(C) with frePPLe bvba"
       VALUE "OriginalFilename", "frepple.dll"
       VALUE "ProductName", " frePPLe"
-<<<<<<< HEAD
-      VALUE "ProductVersion", "2, 3, 0, 0"
-=======
       VALUE "ProductVersion", "2, 4, 0, 0"
->>>>>>> 941dd1c2
     END
   END
   BLOCK "VarFileInfo"

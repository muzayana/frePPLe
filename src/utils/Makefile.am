--- conflicted
+++ resolved
@@ -7,8 +7,7 @@
 CLEANFILES = *.gcda *.gcov *.gcno
 
 noinst_LTLIBRARIES = libutils.la
-<<<<<<< HEAD
-libutils_la_SOURCES = pythonutils.cpp date.cpp xmlparser.cpp actions.cpp library.cpp name.cpp service.cpp
+libutils_la_SOURCES = python.cpp date.cpp xml.cpp actions.cpp library.cpp name.cpp service.cpp
 
 if LICENSE
 # Full installation of all files
@@ -17,6 +16,3 @@
 # Distribute only secure components
 nodist_libutils_la_SOURCES = encrypt.cpp
 endif
-=======
-libutils_la_SOURCES = python.cpp date.cpp xml.cpp actions.cpp library.cpp name.cpp
->>>>>>> 5e29adef

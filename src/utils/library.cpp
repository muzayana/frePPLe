/***************************************************************************
 *                                                                         *
 * Copyright (C) 2007-2015 by frePPLe bvba                                 *
 *                                                                         *
 * All information contained herein is, and remains the property of        *
 * frePPLe.                                                                *
 * You are allowed to use and modify the source code, as long as the       *
 * software is used within your company.                                   *
 * You are not allowed to distribute the software, either in the form of   *
 * source code or in the form of compiled binaries.                        *
 *                                                                         *
 ***************************************************************************/

#define FREPPLE_CORE
#include "frepple/utils.h"
#include "frepple/xml.h"
#include <sys/stat.h>

// These headers are required for the loading of dynamic libraries and the
// detection of the number of cores.
#ifdef WIN32
#include <windows.h>
#else
#include <dlfcn.h>
#include <unistd.h>
#endif


namespace frepple
{
namespace utils
{

// Repository of all categories and commands
DECLARE_EXPORT const MetaCategory* MetaCategory::firstCategory = NULL;
DECLARE_EXPORT MetaCategory::CategoryMap MetaCategory::categoriesByTag;
DECLARE_EXPORT MetaCategory::CategoryMap MetaCategory::categoriesByGroupTag;

DECLARE_EXPORT const MetaCategory* Object::metadata = NULL;

// Repository of loaded modules
DECLARE_EXPORT set<string> Environment::moduleRegistry;

// Number of processors.
// The value initialized here is updated when the getProcessorCores function
// is called the first time.
DECLARE_EXPORT int Environment::processorcores = -1;

// Output logging stream, whose input buffer is shared with either
// Environment::logfile or cout.
DECLARE_EXPORT ostream logger(cout.rdbuf());

// Output file stream
DECLARE_EXPORT ofstream Environment::logfile;

// Name of the log file
DECLARE_EXPORT string Environment::logfilename;

// Hash value computed only once
DECLARE_EXPORT const hashtype MetaCategory::defaultHash(Keyword::hash("default"));

vector<PythonType*> Object::table;


void LibraryUtils::initialize()
{
  // Initialize only once
  static bool init = false;
  if (init)
  {
    logger << "Warning: Calling frepple::LibraryUtils::initialize() more "
        << "than once." << endl;
    return;
  }
  init = true;

  // Validate the license file
  LicenseValidator x;

  // Initialize Xerces parser
  xercesc::XMLPlatformUtils::Initialize();

  // Initialize the Python interpreter
  PythonInterpreter::initialize();

  // Register new methods in Python
  PythonInterpreter::registerGlobalMethod(
    "loadmodule", loadModule, METH_VARARGS,
    "Dynamically load a module in memory.");
}


DECLARE_EXPORT string Environment::searchFile(const string filename)
{
#ifdef _MSC_VER
  static char pathseperator = '\\';
#else
  static char pathseperator = '/';
#endif

  // First: check the current directory
  struct stat stat_p;
  int result = stat(filename.c_str(), &stat_p);
  if (!result && (stat_p.st_mode & S_IREAD))
    return filename;

  // Second: check the FREPPLE_HOME directory, if it is defined
  string fullname;
  char * envvar = getenv("FREPPLE_HOME");
  if (envvar)
  {
    fullname = envvar;
    if (*fullname.rbegin() != pathseperator)
      fullname += pathseperator;
    fullname += filename;
    result = stat(fullname.c_str(), &stat_p);
    if (!result && (stat_p.st_mode & S_IREAD))
      return fullname;
  }

#ifdef DATADIRECTORY
  // Third: check the data directory
  fullname = DATADIRECTORY;
  if (*fullname.rbegin() != pathseperator)
    fullname += pathseperator;
  fullname.append(filename);
  result = stat(fullname.c_str(), &stat_p);
  if (!result && (stat_p.st_mode & S_IREAD))
    return fullname;
#endif

#ifdef LIBDIRECTORY
  // Fourth: check the lib directory
  fullname = LIBDIRECTORY;
  if (*fullname.rbegin() != pathseperator)
    fullname += pathseperator;
  fullname += "frepple";
  fullname += pathseperator;
  fullname += filename;
  result = stat(fullname.c_str(), &stat_p);
  if (!result && (stat_p.st_mode & S_IREAD))
    return fullname;
#endif

#ifdef SYSCONFDIRECTORY
  // Fifth: check the sysconf directory
  fullname = SYSCONFDIRECTORY;
  if (*fullname.rbegin() != pathseperator)
    fullname += pathseperator;
  fullname += filename;
  result = stat(fullname.c_str(), &stat_p);
  if (!result && (stat_p.st_mode & S_IREAD))
    return fullname;
#endif

  // Not found
  return "";
}


DECLARE_EXPORT int Environment::getProcessorCores()
{
  // Previously detected already
  if (processorcores >= 1) return processorcores;

  // Detect the number of cores on the machine
#ifdef WIN32
  // Windows
  SYSTEM_INFO sysinfo;
  GetSystemInfo(&sysinfo);
  processorcores = sysinfo.dwNumberOfProcessors;
#else
  // Linux, Solaris and AIX.
  // Tough luck for other platforms.
  processorcores = sysconf(_SC_NPROCESSORS_ONLN);
#endif
  // Detection failed...
  if (processorcores<1) processorcores = 1;
  return processorcores;
}


DECLARE_EXPORT void Environment::setLogFile(const string& x)
{
  // Bye bye message
  if (!logfilename.empty())
    logger << "Stop logging at " << Date::now() << endl;

  // Close an eventual existing log file.
  if (logfile.is_open()) logfile.close();

  // No new logfile specified: redirect to the standard output stream
  if (x.empty() || x == "+")
  {
    logfilename = x;
    logger.rdbuf(cout.rdbuf());
    return;
  }

  // Open the file: either as a new file, either appending to existing file
  if (x[0] != '+') logfile.open(x.c_str(), ios::out);
  else logfile.open(x.c_str()+1, ios::app);
  if (!logfile.good())
  {
    // Redirect to the previous logfile (or cout if that's not possible)
    if (logfile.is_open()) logfile.close();
    logfile.open(logfilename.c_str(), ios::app);
    logger.rdbuf(logfile.is_open() ? logfile.rdbuf() : cout.rdbuf());
    // The log file could not be opened
    throw RuntimeException("Could not open log file '" + x + "'");
  }

  // Store the file name
  logfilename = x;

  // Redirect the log file.
  logger.rdbuf(logfile.rdbuf());

  // Print a nice header
  logger << "Start logging frePPLe " << PACKAGE_VERSION
#ifdef _WIN64
    << " 64-bit"
#endif
	<< " (" << __DATE__ << ") at " << Date::now() << endl;
}


DECLARE_EXPORT void Environment::loadModule(string lib, ParameterList& parameters)
{
  // Type definition of the initialization function
  typedef const char* (*func)(const ParameterList&);

  // Validate
  if (lib.empty())
    throw DataException("Error: No library name specified for loading");

#ifdef WIN32
  // Load the library - The windows way

  // Change the error mode: we handle errors now, not the operating system
  UINT em = SetErrorMode(SEM_FAILCRITICALERRORS);
  HINSTANCE handle = LoadLibraryEx(lib.c_str(),NULL,LOAD_WITH_ALTERED_SEARCH_PATH);
  if (!handle) handle = LoadLibraryEx(lib.c_str(), NULL, 0);
  if (!handle)
  {
    // Get the error description
    char error[256];
    FormatMessage(
      FORMAT_MESSAGE_IGNORE_INSERTS | FORMAT_MESSAGE_FROM_SYSTEM,
      NULL,
      GetLastError(),
      0,
      error,
      256,
      NULL );
    throw RuntimeException(error);
  }
  SetErrorMode(em);  // Restore the previous error mode

  // Find the initialization routine
  func inithandle =
    reinterpret_cast<func>(GetProcAddress(HMODULE(handle), "initialize"));
  if (!inithandle)
  {
    // Get the error description
    char error[256];
    FormatMessage(
      FORMAT_MESSAGE_IGNORE_INSERTS | FORMAT_MESSAGE_FROM_SYSTEM,
      NULL,
      GetLastError(),
      0,
      error,
      256,
      NULL );
    throw RuntimeException(error);
  }

#else
  // Load the library - The UNIX way

  // Search the frePPLe directories for the library
  string fullpath = Environment::searchFile(lib);
  if (fullpath.empty())
    throw RuntimeException("Module '" + lib + "' not found");
  dlerror(); // Clear the previous error
  void *handle = dlopen(fullpath.c_str(), RTLD_NOW | RTLD_GLOBAL);
  const char *err = dlerror();  // Pick up the error string
  if (err)
  {
    // Search the normal path for the library
    dlerror(); // Clear the previous error
    handle = dlopen(lib.c_str(), RTLD_NOW | RTLD_GLOBAL);
    err = dlerror();  // Pick up the error string
    if (err) throw RuntimeException(err);
  }

  // Find the initialization routine
  func inithandle = (func)(dlsym(handle, "initialize"));
  err = dlerror(); // Pick up the error string
  if (err) throw RuntimeException(err);
#endif

  // Call the initialization routine with the parameter list
  string x = (inithandle)(parameters);
  if (x.empty()) throw DataException("Invalid or unlicensed module");

  // Insert the new module in the registry
  moduleRegistry.insert(x);
}


DECLARE_EXPORT void MetaClass::addClass (const string& a, const string& b,
    bool def, creatorDefault f)
{
  // Find or create the category
  MetaCategory* cat
    = const_cast<MetaCategory*>(MetaCategory::findCategoryByTag(a.c_str()));

  // Check for a valid category
  if (!cat)
    throw LogicException("Category " + a
        + " not found when registering class " + b);

  // Update fields
  type = b.empty() ? "unspecified" : b;
  typetag = &Keyword::find(type.c_str());
  category = cat;

  // Update the metadata table
  cat->classes[Keyword::hash(b)] = this;

  // Register this tag also as the default one, if requested
  if (isDefault)
    cat->classes[Keyword::hash("default")] = this;

  // Set method pointers to NULL
  factoryMethod = f;
}


DECLARE_EXPORT MetaCategory::MetaCategory (const string& a, const string& gr,
    size_t sz, readController f, findController s)
{
  // Update registry
  if (!a.empty()) categoriesByTag[Keyword::hash(a)] = this;
  if (!gr.empty()) categoriesByGroupTag[Keyword::hash(gr)] = this;

  // Update fields
  size = sz;
  readFunction = f;
  findFunction = s;
  type = a.empty() ? "unspecified" : a;
  typetag = &Keyword::find(type.c_str());
  group = gr.empty() ? "unspecified" : gr;
  grouptag = &Keyword::find(group.c_str());

  // Maintain a linked list of all registered categories
  nextCategory = NULL;
  if (!firstCategory)
    firstCategory = this;
  else
  {
    const MetaCategory *i = firstCategory;
    while (i->nextCategory) i = i->nextCategory;
    const_cast<MetaCategory*>(i)->nextCategory = this;
  }
}


DECLARE_EXPORT const MetaCategory* MetaCategory::findCategoryByTag(const char* c)
{
  // Loop through all categories
  CategoryMap::const_iterator i = categoriesByTag.find(Keyword::hash(c));
  return (i!=categoriesByTag.end()) ? i->second : NULL;
}


DECLARE_EXPORT const MetaCategory* MetaCategory::findCategoryByTag(const hashtype h)
{
  // Loop through all categories
  CategoryMap::const_iterator i = categoriesByTag.find(h);
  return (i!=categoriesByTag.end()) ? i->second : NULL;
}


DECLARE_EXPORT const MetaCategory* MetaCategory::findCategoryByGroupTag(const char* c)
{
  // Loop through all categories
  CategoryMap::const_iterator i = categoriesByGroupTag.find(Keyword::hash(c));
  return (i!=categoriesByGroupTag.end()) ? i->second : NULL;
}


DECLARE_EXPORT const MetaCategory* MetaCategory::findCategoryByGroupTag(const hashtype h)
{
  // Loop through all categories
  CategoryMap::const_iterator i = categoriesByGroupTag.find(h);
  return (i!=categoriesByGroupTag.end()) ? i->second : NULL;
}


DECLARE_EXPORT const MetaClass* MetaCategory::findClass(const char* c) const
{
  // Look up in the registered classes
  MetaCategory::ClassMap::const_iterator j = classes.find(Keyword::hash(c));
  return (j == classes.end()) ? NULL : j->second;
}


DECLARE_EXPORT const MetaClass* MetaCategory::findClass(const hashtype h) const
{
  // Look up in the registered classes
  MetaCategory::ClassMap::const_iterator j = classes.find(h);
  return (j == classes.end()) ? NULL : j->second;
}


<<<<<<< HEAD
DECLARE_EXPORT void MetaCategory::persistAll(Serializer* o)
{
  for (const MetaCategory *i = firstCategory; i; i = i->nextCategory)
    i->persist(o);
}


=======
>>>>>>> 555730c6
DECLARE_EXPORT const MetaClass* MetaClass::findClass(const char* c)
{
  // Loop through all categories
  for (MetaCategory::CategoryMap::const_iterator i = MetaCategory::categoriesByTag.begin();
      i != MetaCategory::categoriesByTag.end(); ++i)
  {
    // Look up in the registered classes
    MetaCategory::ClassMap::const_iterator j
      = i->second->classes.find(Keyword::hash(c));
    if (j != i->second->classes.end()) return j->second;
  }
  // Not found...
  return NULL;
}


DECLARE_EXPORT void MetaClass::printClasses()
{
  logger << "Registered classes:" << endl;
  // Loop through all categories
  for (MetaCategory::CategoryMap::const_iterator i = MetaCategory::categoriesByTag.begin();
      i != MetaCategory::categoriesByTag.end(); ++i)
  {
    logger << "  " << i->second->type << endl;
    // Loop through the classes for the category
    for (MetaCategory::ClassMap::const_iterator
        j = i->second->classes.begin();
        j != i->second->classes.end();
        ++j)
      if (j->first == Keyword::hash("default"))
        logger << "    default ( = " << j->second->type << " )" << j->second << endl;
      else
        logger << "    " << j->second->type << j->second << endl;
  }
}


DECLARE_EXPORT const MetaFieldBase* MetaClass::findField(const Keyword& key) const
{
  for (fieldlist::const_iterator i = fields.begin(); i != fields.end(); ++i)
    if ((*i)->getName() == key)
      return *i;
  return NULL;
}


DECLARE_EXPORT const MetaFieldBase* MetaClass::findField(hashtype h) const
{
  for (fieldlist::const_iterator i = fields.begin(); i != fields.end(); ++i)
    if ((*i)->getHash() == h)
      return *i;
  return NULL;
}


DECLARE_EXPORT Action MetaClass::decodeAction(const char *x)
{
  // Validate the action
  if (!x)
    throw LogicException("Invalid action NULL");
  else if (!strcmp(x, "AC"))
    return ADD_CHANGE;
  else if (!strcmp(x, "A"))
    return ADD;
  else if (!strcmp(x, "C"))
    return CHANGE;
  else if (!strcmp(x, "R"))
    return REMOVE;
  else
    throw DataException("Invalid action '" + string(x) + "'");
}


DECLARE_EXPORT Action MetaClass::decodeAction(const DataValueDict& atts)
{
  // Decode the string and return the default in the absence of the attribute
  const DataValue* c = atts.get(Tags::action);
  return c ? decodeAction(c->getString().c_str()) : ADD_CHANGE;
}


DECLARE_EXPORT bool MetaClass::raiseEvent(Object* v, Signal a) const
{
  bool result(true);
  for (list<Functor*>::const_iterator i = subscribers[a].begin();
      i != subscribers[a].end(); ++i)
    // Note that we always call all subscribers, even if one or more
    // already replied negatively. However, an exception thrown from a
    // callback method will break the publishing chain.
    if (!(*i)->callback(v,a)) result = false;

  // Raise the event also on the category, if there is a valid one
  return (category && category!=this) ?
      (result && category->raiseEvent(v,a)) :
      result;
}


Object* MetaCategory::ControllerDefault (const MetaClass* cat, const DataValueDict& in)
{
  Action act = ADD;
  switch (act)
  {
    case REMOVE:
      throw DataException
      ("Entity " + cat->type + " doesn't support REMOVE action");
    case CHANGE:
      throw DataException
      ("Entity " + cat->type + " doesn't support CHANGE action");
    default:
      /* Lookup the class in the map of registered classes. */
      const MetaClass* j;
      if (cat->category)
        // Class metadata passed: we already know what type to create
        j = cat;
      else
      {
        // Category metadata passed: we need to look up the type
        const DataValue* type = in.get(Tags::type);
        j = static_cast<const MetaCategory&>(*cat).findClass(
          type ? Keyword::hash(type->getString()) : MetaCategory::defaultHash
          );
        if (!j)
        {
          string t(type ? type->getString() : "default");
          throw LogicException("No type " + t + " registered for category " + cat->type);
        }
      }

      // Call the factory method
      assert(j->factoryMethod);
      Object* result = j->factoryMethod();

      // Run the callback methods
      if (!result->getType().raiseEvent(result, SIG_ADD))
      {
        // Creation denied
        delete result;
        throw DataException("Can't create object");
      }

      // Creation accepted
      return result;
  }
  throw LogicException("Unreachable code reached");
  return NULL;
}


DECLARE_EXPORT bool matchWildcard(const char* wild, const char *str)
{
  // Empty arguments: always return a match
  if (!wild || !str) return 1;

  const char *cp = NULL, *mp = NULL;

  while ((*str) && *wild != '*')
  {
    if (*wild != *str && *wild != '?')
      // Does not match
      return 0;
    wild++;
    str++;
  }

  while (*str)
  {
    if (*wild == '*')
    {
      if (!*++wild) return 1;
      mp = wild;
      cp = str+1;
    }
    else if (*wild == *str || *wild == '?')
    {
      wild++;
      str++;
    }
    else
    {
      wild = mp;
      str = cp++;
    }
  }

  while (*wild == '*') wild++;
  return !*wild;
}

} // end namespace
} // end namespace
<|MERGE_RESOLUTION|>--- conflicted
+++ resolved
@@ -74,11 +74,11 @@
   }
   init = true;
 
+  // Initialize Xerces parser
+  xercesc::XMLPlatformUtils::Initialize();
+
   // Validate the license file
   LicenseValidator x;
-
-  // Initialize Xerces parser
-  xercesc::XMLPlatformUtils::Initialize();
 
   // Initialize the Python interpreter
   PythonInterpreter::initialize();
@@ -415,16 +415,6 @@
 }
 
 
-<<<<<<< HEAD
-DECLARE_EXPORT void MetaCategory::persistAll(Serializer* o)
-{
-  for (const MetaCategory *i = firstCategory; i; i = i->nextCategory)
-    i->persist(o);
-}
-
-
-=======
->>>>>>> 555730c6
 DECLARE_EXPORT const MetaClass* MetaClass::findClass(const char* c)
 {
   // Loop through all categories

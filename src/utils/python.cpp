--- conflicted
+++ resolved
@@ -628,7 +628,6 @@
       }
   }
   PyGILState_Release(pythonstate);
-<<<<<<< HEAD
 }
 
 
@@ -648,7 +647,6 @@
   return result;
 }
 
-
 DECLARE_EXPORT Date Object::getDateProperty(const string& name, Date def) const
 {
   if (!dict)
@@ -697,8 +695,6 @@
   string result = val.getString();
   PyGILState_Release(pythonstate);
   return result;
-=======
->>>>>>> c87e8bd7
 }
 
 

--- conflicted
+++ resolved
@@ -225,18 +225,9 @@
   if (plantype != 1) o->writeElement(Tags::tag_plantype, plantype);
 
   // Parameters
-<<<<<<< HEAD
-  stringstream out;
-  out << "<iterationthreshold>" << iteration_threshold << "</iterationthreshold>" << endl
-    << o->getIndent() << "<iterationaccuracy>" << iteration_accuracy << "</iterationaccuracy>" << endl
-    << o->getIndent() << "<lazydelay>" << lazydelay << "</lazydelay>";
-  o->writeString(out.str());
-  out.clear();
-=======
   o->writeElement(tag_iterationthreshold, iteration_threshold);
   o->writeElement(tag_iterationaccuracy, iterationaccuracy);
   o->writeElement(tag_lazydelay, lazydelay);
->>>>>>> c9c29879
   o->writeElement(Tags::tag_autocommit, autocommit);
 
   // User exit
@@ -275,19 +266,11 @@
   else if (pAttr.isA(Tags::tag_plantype))
     setPlanType(pElement.getInt());
   // Less common parameters
-<<<<<<< HEAD
-  else if (!strcmp(pAttr.getName(),"iterationthreshold"))
-    setIterationThreshold(pElement.getDouble());
-  else if (!strcmp(pAttr.getName(),"iterationaccuracy"))
-    setIterationAccuracy(pElement.getDouble());
-  else if (!strcmp(pAttr.getName(),"lazydelay"))
-=======
   else if (pAttr.isA(tag_iterationthreshold))
     setIterationThreshold(pElement.getDouble());
   else if (pAttr.isA(tag_iterationaccuracy))
     setIterationAccuracy(pElement.getDouble());
   else if (pAttr.isA(tag_lazydelay))
->>>>>>> c9c29879
     setLazyDelay(pElement.getTimeperiod());
   // Default parameters
   else
@@ -314,19 +297,11 @@
   if (attr.isA(Tags::tag_plantype))
     return PythonObject(getPlanType());
   // Less common parameters
-<<<<<<< HEAD
-  if (!strcmp(attr.getName(),"iterationthreshold"))
-    return PythonObject(getIterationThreshold());
-  if (!strcmp(attr.getName(),"iterationaccuracy"))
-    return PythonObject(getIterationAccuracy());
-  if (!strcmp(attr.getName(),"lazydelay"))
-=======
   if (pAttr.isA(tag_iterationthreshold))
     return PythonObject(getIterationThreshold());
   if (pAttr.isA(tag_iterationaccuracy))
     return PythonObject(getIterationAccuracy());
   if (pAttr.isA(tag_lazydelay))
->>>>>>> c9c29879
     return PythonObject(getLazyDelay());
   // Default parameters
   return Solver::getattro(attr);
@@ -352,19 +327,11 @@
   else if (attr.isA(Tags::tag_plantype))
     setPlanType(field.getInt());
   // Less common parameters
-<<<<<<< HEAD
-  else if (!strcmp(attr.getName(),"iterationthreshold"))
-    setIterationThreshold(field.getDouble());
-  else if (!strcmp(attr.getName(),"iterationaccuracy"))
-    setIterationAccuracy(field.getDouble());
-  else if (!strcmp(attr.getName(),"lazydelay"))
-=======
   else if (pAttr.isA(tag_iterationthreshold))
     setIterationThreshold(field.getDouble());
   else if (pAttr.isA(tag_iterationaccuracy))
     setIterationAccuracy(field.getDouble());
   else if (pAttr.isA(tag_lazydelay))
->>>>>>> c9c29879
     setLazyDelay(field.getTimeperiod());
   // Default parameters
   else

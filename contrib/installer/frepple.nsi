--- conflicted
+++ resolved
@@ -148,11 +148,7 @@
 CRCcheck on
 ShowInstDetails show
 ShowUnInstDetails show
-<<<<<<< HEAD
 Var LicenseFile
-Var DatabaseEngine
-=======
->>>>>>> af624091
 Var day
 Var month
 Var year

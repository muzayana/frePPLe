--- conflicted
+++ resolved
@@ -1,9 +1,5 @@
 #
-<<<<<<< HEAD
-# Copyright (C) 2007-2012 by Johan De Taeye, frePPLe bvba
-=======
 # Copyright (C) 2009-2013 by Johan De Taeye, frePPLe bvba
->>>>>>> b8f8de6e
 #
 # All information contained herein is, and remains the property of frePPLe.
 # You are allowed to use and modify the source code, as long as the software is used

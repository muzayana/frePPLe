--- conflicted
+++ resolved
@@ -7,12 +7,6 @@
 # You are not allowed to distribute the software, either in the form of source code
 # or in the form of compiled binaries.
 #
-<<<<<<< HEAD
-
-%{!?python_sitelib: %global python_sitelib %(%{__python} -c "from distutils.sysconfig import get_python_lib; print get_python_lib()")}
-
-=======
->>>>>>> 60c76726
 Summary: Free Production PLanning
 Name: frepple
 Version: 3.0.beta
@@ -76,15 +70,7 @@
 # Compile
 make %{?_smp_mflags} all
 
-<<<<<<< HEAD
 # No tests in the enterprise version, because we only distribute the license.xml file of the community edition.
-=======
-#%check
-# Run test suite, skipping some long and less interesting tests
-#TESTARGS="--regression -e setup_1 -e setup_2 -e setup_3 -e operation_routing -e constraints_combined_1 -e wip"
-#export TESTARGS
-#make check
->>>>>>> 60c76726
 
 %install
 rm -rf %{buildroot}

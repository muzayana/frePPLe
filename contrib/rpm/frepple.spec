--- conflicted
+++ resolved
@@ -12,11 +12,7 @@
 
 Summary: Free Production PLanning
 Name: frepple
-<<<<<<< HEAD
-Version: 2.3.2
-=======
 Version: 2.4
->>>>>>> 941dd1c2
 Release: 1%{?dist}
 License: Proprietary
 Group: Applications/Productivity

--- conflicted
+++ resolved
@@ -19,10 +19,6 @@
 # Note on dependencies: Django is also required, but we need a custom install.
 Requires: xerces-c, openssl, httpd, mod_wsgi, python, python-cherrypy
 Requires(pre): shadow-utils
-<<<<<<< HEAD
-BuildRequires: python-devel, automake, autoconf, libtool, xerces-c-devel
-BuildRequires: python-sphinx, postgres-devel
-=======
 BuildRequires: python3-devel, automake, autoconf, libtool, xerces-c-devel, python3-sphinx
 # Note: frePPLe requires a custom install of django and also some
 # additional python modules. Users install all these using the python packager "pip3"
@@ -30,7 +26,6 @@
 # The next line list the minimal set of python packages required to build
 # in an environment where you can't install these upfront. Eg when using "mock".
 #BuildRequires: python3-django, python3-django-rest-framework, python3-psycopg2
->>>>>>> d174f926
 
 %description
 FrePPLe stands for "Free Production PLanning". It is an application for

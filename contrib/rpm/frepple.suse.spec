#
# Copyright (C) 2007-2014 by frePPLe bvba
#
# All information contained herein is, and remains the property of frePPLe.
# You are allowed to use and modify the source code, as long as the software is used
# within your company.
# You are not allowed to distribute the software, either in the form of source code
# or in the form of compiled binaries.
#
Summary: Free Production PLanning
Name: frepple
Version: 3.1.beta
Release: 1%{?dist}
License: Proprietary
Group: Applications/Productivity
URL: http://www.frepple.com
Source: http://downloads.sourceforge.net/%{name}/%{name}-%{version}.tar.gz
BuildRoot: %(mktemp -ud %{_tmppath}/%{name}-%{version}-XXXXXX)
# Note on dependencies: Django is also required, but we need a custom install.
Requires: xerces-c, openssl, httpd, mod_wsgi, python, python-cherrypy, libpq
Requires(pre): shadow-utils
<<<<<<< HEAD
BuildRequires: python3-devel, automake, autoconf, libtool, libxerces-c-3_1, libxerces-c-devel, openssl, openssl-devel, libtool, make, automake, autoconf, doxygen, python3, python3-devel, gcc-c++, graphviz, rpm-build, git, libpq5, postgresql-devel



=======
BuildRequires: python3-devel, automake, autoconf, libtool, libxerces-c-devel
>>>>>>> b4551a35
# Note: frePPLe requires a custom install of django and also some
# additional python modules. Users install all these using the python packager "pip3"
# BEFORE compiling frePPLe.
# The next line list the minimal set of python packages required to build
# in an environment where you can't install these upfront. Eg when using "mock".
#BuildRequires: python3-django, python3-django-rest-framework, python3-psycopg2

%description
FrePPLe stands for "Free Production PLanning". It is an application for
modeling and solving production planning problems, targeted primarily
at discrete manufacturing industries.

%package devel
Summary: The libraries and header files needed for frePPLe development
Group: Development/Libraries
Requires: %{name} = %{version}-%{release}

%description devel
These are the libraries and header files need for developing plug-ins and
extensions of frePPLe - free Production PLanning.

%package doc
Summary: Documentation subpackage for frePPLe
Group: Documentation
Requires: %{name} = %{version}-%{release}
%if 0%{?fedora} || 0%{?rhel} > 5
BuildArch: noarch
%endif

%description doc
Documentation subpackage for frePPLe - free Production PLanning.

%pre
# Add frepple group.
getent group frepple >/dev/null || groupadd -r frepple
# Add the apache user to the new group
usermod -a -G frepple wwwrun

%prep
%setup -q

%build
# Configure
%configure \
  --disable-static \
  --disable-dependency-tracking \
  --enable-doc
# Remove rpath from libtool
sed -i 's|^hardcode_libdir_flag_spec=.*|hardcode_libdir_flag_spec=""|g' libtool
sed -i 's|^runpath_var=LD_RUN_PATH|runpath_var=DIE_RPATH_DIE|g' libtool
# Avoid linking against unused libraries
sed -i -e 's| -shared | -Wl,--as-needed\0|g' libtool
# Compile
make %{?_smp_mflags} all

# No tests in the enterprise version, because we only distribute the license.xml file of the community edition.

%install
rm -rf %{buildroot}
make install DESTDIR=%{buildroot}
# Do not package .la files created by libtool
find %{buildroot} -name '*.la' -exec rm {} \;
# Use percent-doc instead of install to create the documentation
rm -rf $RPM_BUILD_ROOT%{_docdir}/%{name}
# Language files; not under /usr/share, need to be handled manually
(cd $RPM_BUILD_ROOT && find . -name 'django*.mo') | %{__sed} -e 's|^.||' | %{__sed} -e \
  's:\(.*/locale/\)\([^/_]\+\)\(.*\.mo$\):%lang(\2) \1\2\3:' \
  >> %{name}.lang
# Remove .py script extension
mv $RPM_BUILD_ROOT%{_bindir}/frepplectl.py $RPM_BUILD_ROOT%{_bindir}/frepplectl
# Install apache configuration
mkdir -p $RPM_BUILD_ROOT%{_sysconfdir}/httpd/conf.d
install -m 644 -p contrib/rpm/httpd.conf $RPM_BUILD_ROOT%{_sysconfdir}/httpd/conf.d/z_frepple.conf
# Create log directory
mkdir -p $RPM_BUILD_ROOT%{_localstatedir}/log/frepple
# Update secret key in the configuration file
sed -i "s/RANDOMSTRING/`date`/" $RPM_BUILD_ROOT%{_sysconfdir}/frepple/djangosettings.py

%clean
rm -rf %{buildroot}

%post -p /sbin/ldconfig

%postun
sbin/ldconfig
# Remove log directory
rm -rf /var/log/frepple
# Note that we don't remove the frepple group when uninstalling.
# There's no sane way to check if files owned by it are left behind.
# And even if there would, what would we do with them?

%files -f %{name}.lang
%defattr(-,root,root,-)
%attr(0550,-,frepple) %{_bindir}/frepple
%attr(0550,-,frepple) %{_bindir}/frepplectl
%{_libdir}/libfrepple.so.0
%attr(0550,-,frepple) %{_libdir}/libfrepple.so.0.0.0
%dir %{_libdir}/frepple
%attr(0550,-,frepple) %{_libdir}/frepple/mod_forecast.so
%attr(0550,-,frepple) %{_libdir}/frepple/mod_inventoryplanning.so
%attr(0550,-,frepple) %{_libdir}/frepple/mod_webserver.so
%{_datadir}/frepple
%attr(0770,-,frepple) %dir %{_localstatedir}/log/frepple
%{python3_sitelib}/*
%{python3_sitearch}/*
%{_mandir}/man1/frepple.1.*
%{_mandir}/man1/frepplectl.1.*
%doc COPYING
%config(noreplace) %{_sysconfdir}/httpd/conf.d/z_frepple.conf
%attr(0660,-,frepple) %config(noreplace) %{_sysconfdir}/frepple/license.xml
%attr(0660,-,frepple) %config(noreplace) %{_sysconfdir}/frepple/init.xml
%attr(0660,-,frepple) %config(noreplace) %{_sysconfdir}/frepple/djangosettings.py
%ghost %attr(0660,-,frepple) %{_sysconfdir}/frepple/djangosettings.pyc
%ghost %attr(0660,-,frepple) %{_sysconfdir}/frepple/djangosettings.pyo

%files devel
%defattr(-,root,root,-)
%{_libdir}/libfrepple.so
%dir %{_includedir}/frepple
%{_includedir}/frepple/*
%{_includedir}/frepple.h
%{_includedir}/freppleinterface.h

%files doc
%defattr(-,root,root,-)
%docdir /usr/share/doc/frepple/
/usr/share/doc/frepple
<|MERGE_RESOLUTION|>--- conflicted
+++ resolved
@@ -17,16 +17,12 @@
 Source: http://downloads.sourceforge.net/%{name}/%{name}-%{version}.tar.gz
 BuildRoot: %(mktemp -ud %{_tmppath}/%{name}-%{version}-XXXXXX)
 # Note on dependencies: Django is also required, but we need a custom install.
-Requires: xerces-c, openssl, httpd, mod_wsgi, python, python-cherrypy, libpq
+Requires: xerces-c, openssl, httpd, mod_wsgi, python, python-cherrypy, libpq5
 Requires(pre): shadow-utils
-<<<<<<< HEAD
 BuildRequires: python3-devel, automake, autoconf, libtool, libxerces-c-3_1, libxerces-c-devel, openssl, openssl-devel, libtool, make, automake, autoconf, doxygen, python3, python3-devel, gcc-c++, graphviz, rpm-build, git, libpq5, postgresql-devel
 
 
 
-=======
-BuildRequires: python3-devel, automake, autoconf, libtool, libxerces-c-devel
->>>>>>> b4551a35
 # Note: frePPLe requires a custom install of django and also some
 # additional python modules. Users install all these using the python packager "pip3"
 # BEFORE compiling frePPLe.

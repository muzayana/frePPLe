--- conflicted
+++ resolved
@@ -7,22 +7,11 @@
 # You are not allowed to distribute the software, either in the form of source code
 # or in the form of compiled binaries.
 #
-<<<<<<< HEAD
-=======
-# This library is distributed in the hope that it will be useful,
-# but WITHOUT ANY WARRANTY; without even the implied warranty of
-# MERCHANTABILITY or FITNESS FOR A PARTICULAR PURPOSE. See the GNU Affero
-# General Public License for more details.
-#
-# You should have received a copy of the GNU Affero General Public
-# License along with this program.  If not, see <http://www.gnu.org/licenses/>.
-#
 
 ##
 ## CHECK OUT THE DIFFERENT HINTS IN THIS FILE TO TWEAK THE CONFIGURATION
 ## TO YOUR PARTICULAR NEEDS.
 ##
->>>>>>> b44b5b07
 
 ## HINT: The likely bottleneck in the system will be the database and not the
 ## apache web server. Tuning the database should be the first optimization step.

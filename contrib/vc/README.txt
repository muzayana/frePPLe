--- conflicted
+++ resolved
@@ -9,11 +9,7 @@
 use these workspaces and some notes specific to the use of this compiler.
 
 Using more recent versions of Visual Studio will NOT work: Python and its
-<<<<<<< HEAD
-extension modules are all compiled with Visual C++ 2010, and the frePPle
-=======
 extension modules are all compiled with Visual C++ 2010, and frePPle
->>>>>>> a0640432
 needs to use the same compiler and C runtime libraries.
 
 

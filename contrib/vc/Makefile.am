#
# Process this file with automake to produce Makefile.in
#

<<<<<<< HEAD
EXTRA_DIST = build.bat build64.bat frepple.sln README.txt model.vcproj utils.vcproj main.vcproj solver.vcproj dll.vcproj module_lp_solver.vcproj module_forecast.vcproj createkey.vcproj createlicense.vcproj

clean-local:
	-rm -rf model utils main dll solver module_lp_solver module_forecast createlicense createkey *.vcproj.* *.opt *.ncb *.suo *.log *.sdf ipch
=======
EXTRA_DIST = build.bat frepple.sln README.txt model.vcproj utils.vcproj main.vcproj solver.vcproj dll.vcproj

clean-local:
	-rm -rf model utils main dll solver *.vcproj.* *.opt *.ncb *.suo *.log *.sdf ipch
>>>>>>> de048cf7
<|MERGE_RESOLUTION|>--- conflicted
+++ resolved
@@ -2,14 +2,7 @@
 # Process this file with automake to produce Makefile.in
 #
 
-<<<<<<< HEAD
-EXTRA_DIST = build.bat build64.bat frepple.sln README.txt model.vcproj utils.vcproj main.vcproj solver.vcproj dll.vcproj module_lp_solver.vcproj module_forecast.vcproj createkey.vcproj createlicense.vcproj
+EXTRA_DIST = build.bat build64.bat frepple.sln README.txt model.vcproj utils.vcproj main.vcproj solver.vcproj dll.vcproj module_forecast.vcproj createkey.vcproj createlicense.vcproj
 
 clean-local:
-	-rm -rf model utils main dll solver module_lp_solver module_forecast createlicense createkey *.vcproj.* *.opt *.ncb *.suo *.log *.sdf ipch
-=======
-EXTRA_DIST = build.bat frepple.sln README.txt model.vcproj utils.vcproj main.vcproj solver.vcproj dll.vcproj
-
-clean-local:
-	-rm -rf model utils main dll solver *.vcproj.* *.opt *.ncb *.suo *.log *.sdf ipch
->>>>>>> de048cf7
+	-rm -rf model utils main dll solver module_forecast createlicense createkey *.vcproj.* *.opt *.ncb *.suo *.log *.sdf ipch
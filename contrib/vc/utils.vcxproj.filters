﻿<?xml version="1.0" encoding="utf-8"?>
<Project ToolsVersion="4.0" xmlns="http://schemas.microsoft.com/developer/msbuild/2003">
  <ItemGroup>
    <Filter Include="Source Files">
      <UniqueIdentifier>{4FC737F1-C7A5-4376-A066-2A32D752A2FF}</UniqueIdentifier>
      <Extensions>cpp;c;cc;cxx;def;odl;idl;hpj;bat;asm;asmx</Extensions>
    </Filter>
    <Filter Include="Header Files">
      <UniqueIdentifier>{93995380-89BD-4b04-88EB-625FBE52EBFB}</UniqueIdentifier>
      <Extensions>h;hpp;hxx;hm;inl;inc;xsd</Extensions>
    </Filter>
    <Filter Include="Resource Files">
      <UniqueIdentifier>{67DA6AB6-F800-4c08-8B7A-83BB121AAD01}</UniqueIdentifier>
      <Extensions>rc;ico;cur;bmp;dlg;rc2;rct;bin;rgs;gif;jpg;jpeg;jpe;resx;tiff;tif;png;wav;mfcribbon-ms</Extensions>
    </Filter>
  </ItemGroup>
  <ItemGroup>
    <ClCompile Include="..\..\src\utils\actions.cpp">
      <Filter>Source Files</Filter>
    </ClCompile>
    <ClCompile Include="..\..\src\utils\date.cpp">
      <Filter>Source Files</Filter>
    </ClCompile>
    <ClCompile Include="..\..\src\utils\encrypt.cpp">
      <Filter>Source Files</Filter>
    </ClCompile>
    <ClCompile Include="..\..\src\utils\library.cpp">
      <Filter>Source Files</Filter>
    </ClCompile>
    <ClCompile Include="..\..\src\utils\name.cpp">
      <Filter>Source Files</Filter>
    </ClCompile>
    <ClCompile Include="..\..\src\utils\xml.cpp">
      <Filter>Source Files</Filter>
    </ClCompile>
<<<<<<< HEAD
    <ClCompile Include="..\..\src\utils\service.cpp">
      <Filter>Source Files</Filter>
    </ClCompile>
    <ClCompile Include="..\..\src\utils\xmlparser.cpp">
=======
    <ClCompile Include="..\..\src\utils\python.cpp">
>>>>>>> 5e29adef
      <Filter>Source Files</Filter>
    </ClCompile>
  </ItemGroup>
  <ItemGroup>
    <ClInclude Include="..\..\include\frepple\utils.h">
      <Filter>Header Files</Filter>
    </ClInclude>
    <ClInclude Include="..\..\include\frepple\xml.h">
      <Filter>Header Files</Filter>
    </ClInclude>
  </ItemGroup>
</Project><|MERGE_RESOLUTION|>--- conflicted
+++ resolved
@@ -33,17 +33,12 @@
     <ClCompile Include="..\..\src\utils\xml.cpp">
       <Filter>Source Files</Filter>
     </ClCompile>
-<<<<<<< HEAD
+    <ClCompile Include="..\..\src\utils\python.cpp">
+      <Filter>Source Files</Filter>
+    </ClCompile>
     <ClCompile Include="..\..\src\utils\service.cpp">
       <Filter>Source Files</Filter>
-    </ClCompile>
-    <ClCompile Include="..\..\src\utils\xmlparser.cpp">
-=======
-    <ClCompile Include="..\..\src\utils\python.cpp">
->>>>>>> 5e29adef
-      <Filter>Source Files</Filter>
-    </ClCompile>
-  </ItemGroup>
+    </ClCompile>  </ItemGroup>
   <ItemGroup>
     <ClInclude Include="..\..\include\frepple\utils.h">
       <Filter>Header Files</Filter>

#
# Process this file with automake to produce Makefile.in
#

EXTRA_DIST = freppledb django.patch django.git_patch README.txt frepplectl.py setup.py djangosettings.py

pkgsysconfdir = $(sysconfdir)/frepple
pkgsysconf_DATA = djangosettings.py

<<<<<<< HEAD
=======
EXTRA_DIST = freppledb django.patch README.txt frepplectl.py setup.py djangosettings.py

>>>>>>> c203f5bc
install-data-local:
	echo "installing Django web application to $(DESTDIR)$(pythondir)"; \
	$(PYTHON) setup.py install --prefix $(DESTDIR)$(prefix) --install-purelib=$(DESTDIR)$(pythondir)
	-mkdir static
	$(PYTHON) frepplectl.py collectstatic --noinput --clear
	find static -type d -exec $(mkinstalldirs) "$(DESTDIR)$(datadir)/frepple/{}" \;; \
	for p in `find static -type f`; do \
	  $(INSTALL_DATA) $$p "$(DESTDIR)$(datadir)/frepple/$$p"; \
	done

uninstall-local:
	-rm -rf $(DESTDIR)$(pythondir)/freppledb
	-rm -rf $(DESTDIR)$(pythondir)/freppledb-$(PACKAGE_VERSION)*.egg-info
	-rm -rf $(DESTDIR)$(datadir)/frepple/static

clean-local:
	-rm -rf `find . -name '*.pyc'`
	-rm -rf `find . -name '*.pyo'`
	-rm -rf build dist doc static *.sqlite *.log

# Avoid packaging python bytecode files from the subdirectories
dist-hook:
	-rm -rf `find $(distdir) -name '*.pyc'`
	-rm -rf `find $(distdir) -name '*.pyo'`

create:
	./frepplectl.py syncdb

contrib-check:
	./frepplectl.py test

runserver:
	./frepplectl.py frepple_runserver

international:
	cd freppledb; django-admin.py makemessages -a -e html -e xml && django-admin.py compilemessages
	cd freppledb; django-admin.py makemessages -a -d djangojs && django-admin.py compilemessages

doc:
	-rm -rf doc
	export PYTHONPATH=freppledb:.; export DJANGO_SETTINGS_MODULE=freppledb.settings; epydoc --name frePPLe --output doc --html --url "http://www.frepple.com/" --no-imports --show-sourcecode freppledb

.PHONY: create check runserver international doc
<|MERGE_RESOLUTION|>--- conflicted
+++ resolved
@@ -2,16 +2,11 @@
 # Process this file with automake to produce Makefile.in
 #
 
-EXTRA_DIST = freppledb django.patch django.git_patch README.txt frepplectl.py setup.py djangosettings.py
-
 pkgsysconfdir = $(sysconfdir)/frepple
 pkgsysconf_DATA = djangosettings.py
 
-<<<<<<< HEAD
-=======
 EXTRA_DIST = freppledb django.patch README.txt frepplectl.py setup.py djangosettings.py
 
->>>>>>> c203f5bc
 install-data-local:
 	echo "installing Django web application to $(DESTDIR)$(pythondir)"; \
 	$(PYTHON) setup.py install --prefix $(DESTDIR)$(prefix) --install-purelib=$(DESTDIR)$(pythondir)

chardet >= 2.0.1
CherryPy >= 3.2.2
<<<<<<< HEAD
colorama >= 0.2.5
djangorestframework >= 3.3.1
=======
djangorestframework >= 3.3.1
djangorestframework-bulk >= 0.2.1
djangorestframework-filters >= 0.6.0
>>>>>>> 60c76726
et-xmlfile >= 1.0.0
html5lib >= 0.999
jdcal >= 1.0
Markdown >= 2.6.4
openpyxl >= 2.3.0-b2
https://github.com/frePPLe/django/tarball/frepple_3.0<|MERGE_RESOLUTION|>--- conflicted
+++ resolved
@@ -1,13 +1,8 @@
 chardet >= 2.0.1
 CherryPy >= 3.2.2
-<<<<<<< HEAD
-colorama >= 0.2.5
-djangorestframework >= 3.3.1
-=======
 djangorestframework >= 3.3.1
 djangorestframework-bulk >= 0.2.1
 djangorestframework-filters >= 0.6.0
->>>>>>> 60c76726
 et-xmlfile >= 1.0.0
 html5lib >= 0.999
 jdcal >= 1.0

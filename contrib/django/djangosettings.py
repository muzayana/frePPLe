# -*- coding: utf-8 -*-
#
# Copyright (C) 2007-2015 by frePPLe bvba
#
# All information contained herein is, and remains the property of frePPLe.
# You are allowed to use and modify the source code, as long as the software is used
# within your company.
# You are not allowed to distribute the software, either in the form of source code
# or in the form of compiled binaries.
#

r'''
Main Django configuration file.
'''
import os, sys, locale

try:
  DEBUG = 'runserver' in sys.argv
except:
  DEBUG = False


ADMINS = (
    # ('Your Name', 'your_email@domain.com'),
)

# ================= START UPDATED BLOCK BY WINDOWS INSTALLER =================
# Make this unique, and don't share it with anybody.
SECRET_KEY = '%@mzit!i8b*$zc&6oev96=RANDOMSTRING'

# FrePPLe only supports the 'postgresql_psycopg2' database.
# Create additional entries in this dictionary to define scenario schemas.

DATABASES = {
  'default': {
    'ENGINE': 'django.db.backends.postgresql_psycopg2',
    'NAME': 'frepple',
    'USER': 'frepple',
    'PASSWORD': 'frepple',
    'HOST': '',     # Set to empty string for localhost.
    'OPTIONS': {},  # Backend specific configuration parameters.
    'PORT': '',     # Set to empty string for default.
    'TEST': {
      'NAME': 'test_frepple' # Database name used when running the test suite.
      }
    },
  'Tires': {
    'ENGINE': 'django.db.backends.postgresql_psycopg2',
    'NAME': 'scenario1',
    'USER': 'frepple',
    'PASSWORD': 'frepple',
    'HOST': '',     # Set to empty string for localhost.
    'OPTIONS': {},  # Backend specific configuration parameters.
    'PORT': '',     # Set to empty string for default.
    'TEST': {
      'NAME': 'test_scenario1' # Database name used when running the test suite.
      }
    },
  'scenario2': {
    'ENGINE': 'django.db.backends.postgresql_psycopg2',
    'NAME': 'Polchem',
    'USER': 'frepple',
    'PASSWORD': 'frepple',
    'HOST': '',     # Set to empty string for localhost.
    'OPTIONS': {},  # Backend specific configuration parameters.
    'PORT': '',     # Set to empty string for default.
    'TEST': {
      'NAME': 'test_scenario2' # Database name used when running the test suite.
      }
    },
  'scenario3': {
    'ENGINE': 'django.db.backends.postgresql_psycopg2',
    'NAME': 'Escenario3',
    'USER': 'frepple',
    'PASSWORD': 'frepple',
    'HOST': '',     # Set to empty string for localhost.
    'OPTIONS': {},  # Backend specific configuration parameters.
    'PORT': '',     # Set to empty string for default.
    'TEST': {
      'NAME': 'test_scenario3' # Database name used when running the test suite.
      }
    },
  }

LANGUAGE_CODE = 'en'
# ================= END UPDATED BLOCK BY WINDOWS INSTALLER =================

# If passwords are set in this file they will be used instead of the ones set in the database parameters table
OODO_PASSWORDS = {
  'default': '',
  'scenario1': '',
  'scenario2': '',
  'scenario3': ''
  }

# If passwords are set in this file they will be used instead of the ones set in the database parameters table
OPENBRAVO_PASSWORDS = {
  'default': '',
  'scenario1': '',
  'scenario2': '',
  'scenario3': ''
  }

# Keep each database connection alive for 10 minutes.
CONN_MAX_AGE = 600

# A list of strings representing the host/domain names the application can serve.
# This is a security measure to prevent an attacker from poisoning caches and
# password reset emails with links to malicious hosts by submitting requests
# with a fake HTTP Host header, which is possible even under many seemingly-safe
# webserver configurations.
# Values in this list can be fully qualified names (e.g. 'www.example.com'),
# in which case they will be matched against the request's Host header exactly
# (case-insensitive, not including port).
# A value beginning with a period can be used as a subdomain wildcard: '.example.com'
# will match example.com, www.example.com, and any other subdomain of example.com.
# A value of '*' will match anything, effectively disabling this feature.
# This option is only active when DEBUG = false.
ALLOWED_HOSTS = [ '*' ]

# Local time zone for this installation. Choices can be found here:
# http://en.wikipedia.org/wiki/List_of_tz_zones_by_name
# although not all choices may be available on all operating systems.
# On Unix systems, a value of None will cause Django to use the same
# timezone as the operating system.
# If running in a Windows environment this must be set to the same as your
# system time zone.
TIME_ZONE = 'Europe/Brussels'

# A boolean that specifies if datetimes will be timezone-aware by default or not.
# If this is set to True, we will use timezone-aware datetimes internally.
# Otherwise, we use naive datetimes in local time.
USE_TZ = False     # TODO Test with this parameter set to True

# Supported language codes, sorted by language code.
# Language names and codes should match the ones in Django.
# You can see the list supported by Django at:
#    https://github.com/django/django/blob/master/django/conf/global_settings.py
ugettext = lambda s: s
LANGUAGES = (
  ('en', ugettext('English')),
  ('es', ugettext('Spanish')),
  ('fr', ugettext('French')),
  ('it', ugettext('Italian')),
  ('ja', ugettext('Japanese')),
  ('nl', ugettext('Dutch')),
  ('pt', ugettext('Portuguese')),
  ('pt-br', ugettext('Brazilian Portuguese')),
  ('zh-cn', ugettext('Simplified Chinese')),
  ('zh-tw', ugettext('Traditional Chinese')),
)

# List of callables that know how to import templates from various sources.
TEMPLATE_LOADERS = (
   #('django.template.loaders.cached.Loader', (
     'django.template.loaders.filesystem.Loader',
     'django.template.loaders.app_directories.Loader',
   #))
   )

MIDDLEWARE_CLASSES = (
    'django.contrib.sessions.middleware.SessionMiddleware',
    'django.contrib.messages.middleware.MessageMiddleware',
    'freppledb.common.middleware.MultiDBMiddleware',
    'freppledb.common.middleware.LocaleMiddleware',
    'django.middleware.common.CommonMiddleware',
    'django.middleware.csrf.CsrfViewMiddleware',
    'django.middleware.clickjacking.XFrameOptionsMiddleware',
)

CURRENCY=("","$")    # Prefix and suffix for currency strings

# Installed applications.
# The order is important: urls, templates and menus of the earlier entries
# take precedence over and override later entries.
INSTALLED_APPS = (
    'django.contrib.auth',
    'django.contrib.contenttypes',
    'django.contrib.admin',
    'django.contrib.messages',
    'django.contrib.staticfiles',
    'rest_framework',
    'freppledb.boot',
<<<<<<< HEAD
    'freppledb.quoting',
    'freppledb.inventoryplanning',
    'freppledb.forecast',
    'freppledb.odoo',
    'freppledb.openbravo',
    'freppledb.planningboard',
=======
    #'freppledb.odoo',
    #'freppledb.openbravo',
>>>>>>> 49c09a4f
    'freppledb.input',
    'freppledb.output',
    'freppledb.execute',
    'freppledb.common',
)

# Custom attribute fields in the database
# After each change of this setting, the following commands MUST be
# executed to create the fields in the database(s).
#   frepplectl makemigrations
#   frepplectl migrate     OR     frepplectl migrate --database DATABASE
#
# The commands will create migration files to keep track of the changes.
# You MUST use the above commands and the generated migration scripts. Manually
# changing the database schema will work in simple cases, but will get you
# in trouble in the long run!
# You'll need write permissions in the folder where these are stored.
#
# See https://docs.djangoproject.com/en/1.8/topics/migrations/ for the
# details on the migration files. For complex changes to the attributes
# an administrator may need to edit, delete or extend these files.
#
# Supported field types are 'string', 'boolean', 'number', 'integer',
# 'date', 'datetime', 'duration' and 'time'.
# Example:
#  ATTRIBUTES = [
#    ('freppledb.input.models.Item', [
#      ('attribute1', ugettext('attribute_1'), 'string'),
#      ('attribute2', ugettext('attribute_2'), 'boolean'),
#      ('attribute3', ugettext('attribute_3'), 'date'),
#      ('attribute4', ugettext('attribute_4'), 'datetime'),
#      ('attribute5', ugettext('attribute_5'), 'number'),
#      ]),
#    ('freppledb.input.models.Operation', [
#      ('attribute1', ugettext('attribute_1'), 'string'),
#      ])
#    ]
ATTRIBUTES = []

REST_FRAMEWORK = {
  # Use Django's standard `django.contrib.auth` permissions,
  # or allow read-only access for unauthenticated users.
  'DEFAULT_PERMISSION_CLASSES': [
    'rest_framework.permissions.DjangoModelPermissions'
  ],
  'DEFAULT_AUTHENTICATION_CLASSES': (
    'rest_framework.authentication.BasicAuthentication',
    'rest_framework.authentication.SessionAuthentication',
  ),
  'DEFAULT_RENDERER_CLASSES': (
    'rest_framework.renderers.JSONRenderer',
    'freppledb.common.api.renderers.freppleBrowsableAPI',
  ),

    'DEFAULT_PAGINATION_CLASS': 'rest_framework.pagination.LimitOffsetPagination',
#    'PAGE_SIZE': 100,                 # Default to 10
    # Use Django's standard `django.contrib.auth` permissions,
    # or allow read-only access for unauthenticated users.
}

import django.contrib.admindocs
LOCALE_PATHS = (
    os.path.normpath(os.path.join(FREPPLE_HOME,'locale','django')),
    os.path.normpath(os.path.join(FREPPLE_HOME,'locale','auth')),
    os.path.normpath(os.path.join(FREPPLE_HOME,'locale','contenttypes')),
    os.path.normpath(os.path.join(FREPPLE_HOME,'locale','sessions')),
    os.path.normpath(os.path.join(FREPPLE_HOME,'locale','admin')),
    os.path.normpath(os.path.join(FREPPLE_HOME,'locale','messages')),
    os.path.normpath(os.path.join(FREPPLE_APP,'freppledb','locale')),
    os.path.normpath(os.path.join(os.path.dirname(django.contrib.admindocs.__file__),'locale')),
)

TEMPLATE_DIRS = (
    os.path.normpath(os.path.join(FREPPLE_APP,'freppledb','templates')),
    os.path.normpath(os.path.join(FREPPLE_HOME,'templates')),
)

STATICFILES_DIRS = ()
if os.path.isdir(os.path.normpath(os.path.join(FREPPLE_HOME,'static'))):
  STATICFILES_DIRS += (os.path.normpath(os.path.join(FREPPLE_HOME,'static')),)
if os.path.isdir(os.path.normpath(os.path.join(FREPPLE_HOME,'..','doc','output'))):
  STATICFILES_DIRS += (('doc', os.path.normpath(os.path.join(FREPPLE_HOME,'..','doc','output')),),)

LOGGING = {
    'version': 1,
    'disable_existing_loggers': True,
    'filters': {
        'require_debug_false': {
            '()': 'django.utils.log.RequireDebugFalse',
        }
    },
    'formatters': {
        'verbose': {
            'format': '%(levelname)s %(asctime)s %(module)s %(process)d %(thread)d %(message)s'
        },
        'simple': {
            'format': '%(levelname)s %(message)s'
        },
    },
    'handlers': {
        'null': {
            'level':'DEBUG',
            'class':'django.utils.log.NullHandler',
        },
        'console':{
            'level':'DEBUG',
            'class':'logging.StreamHandler',
            'formatter': 'simple'
        },
        'mail_admins': {
            'level': 'CRITICAL',
            'filters': ['require_debug_false'],
            'class': 'django.utils.log.AdminEmailHandler',
        }
    },
    'loggers': {
        # A handler to log all SQL queries.
        # The setting "DEBUG" also needs to be set to True higher up in this file.
        #'django.db.backends': {
        #    'handlers': ['console'],
        #    'level': 'DEBUG',
        #    'propagate': False,
        #},
        'django': {
            'handlers': ['console'],
            'level': 'INFO',
        },
        'freppledb': {
            'handlers': ['console'],
            'level': 'INFO',
        }
    }
}

# Backends for user authentication and authorization.
# FrePPLe currently supports only this custom one.
AUTHENTICATION_BACKENDS = (
    "freppledb.common.auth.MultiDBBackend",
)

# IP address of the machine you are browsing from. When logging in from this
# machine additional debugging statements can be shown.
INTERNAL_IPS = ( '127.0.0.1', )

# Default charset to use for all ``HttpResponse`` objects, if a MIME type isn't
# manually specified.
DEFAULT_CHARSET = 'utf-8'

# Default characterset for writing and reading CSV files.
# FrePPLe versions < 3 used the default encoding of the server as default.
# From version 3 onwards the default is UTF-8.
CSV_CHARSET = 'utf-8' # locale.getdefaultlocale()[1]

# A list of available user interface themes.
# If multiple themes are configured in this list, the user's can change their
# preferences among the ones listed here.
# If the list contains only a single value, the preferences screen will not
# display users an option to choose the theme.
THEMES = [
  'grass', 'lemon', 'water', 'snow', 'strawberry', 'earth'
  ]

# A default user-group to which new users are automatically added
DEFAULT_USER_GROUP = None

# The default user interface theme
DEFAULT_THEME = 'grass'

# The default number of records to pull from the server as a page
DEFAULT_PAGESIZE = 100

# Configuration of the default dashboard
DEFAULT_DASHBOARD = [
  {'width':'50%', 'widgets':[
    ("welcome",{}),
    ("purchase_orders", {"fence1": 7, "fence2": 30}),
    ("distribution_orders", {"fence1": 7, "fence2": 30}),
    ("manufacturing_orders", {"fence1": 7, "fence2": 30}),
    ("resource_queue",{"limit":20}),
    ("purchase_queue",{"limit":20}),
    ("shipping_queue",{"limit":20}),
  ]},
  {'width':'25%', 'widgets':[
    ("recent_actions",{"limit":10}),
    ("recent_comments",{"limit":10}),
    ("execute",{}),
    ("alerts",{}),
    ("late_orders",{"limit":20}),
    ("short_orders",{"limit":20}),
    ("purchase_order_analysis",{"limit":20}),
  ]},
  {'width':'25%', 'widgets':[
    ("news",{}),
    ('resource_utilization',{"limit":5, "medium": 80, "high": 90}),
    ("delivery_performance",{"green": 90, "yellow": 80}),
    ("inventory_by_location",{"limit":5}),
    ("inventory_by_item",{"limit":10}),
    ("forecast_error",{"history":12}),
  ]},
  ]
# Port number for the CherryPy web server
PORT = 8000<|MERGE_RESOLUTION|>--- conflicted
+++ resolved
@@ -179,23 +179,18 @@
     'django.contrib.admin',
     'django.contrib.messages',
     'django.contrib.staticfiles',
-    'rest_framework',
     'freppledb.boot',
-<<<<<<< HEAD
     'freppledb.quoting',
     'freppledb.inventoryplanning',
     'freppledb.forecast',
-    'freppledb.odoo',
-    'freppledb.openbravo',
-    'freppledb.planningboard',
-=======
     #'freppledb.odoo',
     #'freppledb.openbravo',
->>>>>>> 49c09a4f
+    'freppledb.planningboard',
     'freppledb.input',
     'freppledb.output',
     'freppledb.execute',
     'freppledb.common',
+    'rest_framework',
 )
 
 # Custom attribute fields in the database

# -*- coding: utf-8 -*-
#
# Copyright (C) 2007-2015 by frePPLe bvba
#
# All information contained herein is, and remains the property of frePPLe.
# You are allowed to use and modify the source code, as long as the software is used
# within your company.
# You are not allowed to distribute the software, either in the form of source code
# or in the form of compiled binaries.
#

r'''
Main Django configuration file.
'''
import os, sys, locale

try:
  DEBUG = 'runserver' in sys.argv
except:
  DEBUG = False

ADMINS = (
    # ('Your Name', 'your_email@domain.com'),
)

# ================= START UPDATED BLOCK BY WINDOWS INSTALLER =================
# Make this unique, and don't share it with anybody.
SECRET_KEY = '%@mzit!i8b*$zc&6oev96=RANDOMSTRING'

# FrePPLe only supports the 'postgresql_psycopg2' database.
# Create additional entries in this dictionary to define scenario schemas.

DATABASES = {
  'default': {
    'ENGINE': 'django.db.backends.postgresql_psycopg2',
    'NAME': 'frepple',
    'USER': 'frepple',
    'PASSWORD': 'frepple',
    'HOST': '',     # Set to empty string for localhost.
    'OPTIONS': {},  # Backend specific configuration parameters.
    'PORT': '',     # Set to empty string for default.
    'TEST_NAME': 'test_frepple'  # Database name used when running the test suite.
    },
  'scenario1': {
    'ENGINE': 'django.db.backends.postgresql_psycopg2',
    'NAME': 'scenario1',
    'USER': 'frepple',
    'PASSWORD': 'frepple',
    'HOST': '',     # Set to empty string for localhost.
    'OPTIONS': {},  # Backend specific configuration parameters.
    'PORT': '',     # Set to empty string for default.
    'TEST_NAME': 'test_scenario1'    # Database for running the test suite
    },
  'scenario2': {
    'ENGINE': 'django.db.backends.postgresql_psycopg2',
    'NAME': 'scenario2',
    'USER': 'frepple',
    'PASSWORD': 'frepple',
    'HOST': '',     # Set to empty string for localhost.
    'OPTIONS': {},  # Backend specific configuration parameters.
    'PORT': '',     # Set to empty string for default.
    'TEST_NAME': 'test_scenario2'    # Database for running the test suite
    },
  'scenario3': {
    'ENGINE': 'django.db.backends.postgresql_psycopg2',
    'NAME': 'scenario3',
    'USER': 'frepple',
    'PASSWORD': 'frepple',
    'HOST': '',     # Set to empty string for localhost.
    'OPTIONS': {},  # Backend specific configuration parameters.
    'PORT': '',     # Set to empty string for default.
    'TEST_NAME': 'test_scenario3'    # Database for running the test suite
    }
  }

LANGUAGE_CODE = 'en'
# ================= END UPDATED BLOCK BY WINDOWS INSTALLER =================

# If passwords are set in this file they will be used instead of the ones set in the database parameters table
OODO_PASSWORDS = {
  'default': '',
  'scenario1': '',
  'scenario2': '',
  'scenario3': ''
  }

# If passwords are set in this file they will be used instead of the ones set in the database parameters table
OPENBRAVO_PASSWORDS = {
  'default': '',
  'scenario1': '',
  'scenario2': '',
  'scenario3': ''
  }

# Keep each database connection alive for 10 minutes.
CONN_MAX_AGE = 600

# A list of strings representing the host/domain names the application can serve.
# This is a security measure to prevent an attacker from poisoning caches and
# password reset emails with links to malicious hosts by submitting requests
# with a fake HTTP Host header, which is possible even under many seemingly-safe
# webserver configurations.
# Values in this list can be fully qualified names (e.g. 'www.example.com'),
# in which case they will be matched against the request's Host header exactly
# (case-insensitive, not including port).
# A value beginning with a period can be used as a subdomain wildcard: '.example.com'
# will match example.com, www.example.com, and any other subdomain of example.com.
# A value of '*' will match anything, effectively disabling this feature.
# This option is only active when DEBUG = false.
ALLOWED_HOSTS = [ '*' ]

# Local time zone for this installation. Choices can be found here:
# http://en.wikipedia.org/wiki/List_of_tz_zones_by_name
# although not all choices may be available on all operating systems.
# On Unix systems, a value of None will cause Django to use the same
# timezone as the operating system.
# If running in a Windows environment this must be set to the same as your
# system time zone.
TIME_ZONE = 'Europe/Brussels'

# A boolean that specifies if datetimes will be timezone-aware by default or not.
# If this is set to True, we will use timezone-aware datetimes internally.
# Otherwise, we use naive datetimes in local time.
USE_TZ = False     # TODO Test with this parameter set to True

# Supported language codes, sorted by language code.
# Language names and codes should match the ones in Django.
# You can see the list supported by Django at:
#    https://github.com/django/django/blob/master/django/conf/global_settings.py
ugettext = lambda s: s
LANGUAGES = (
  ('en', ugettext('English')),
  ('es', ugettext('Spanish')),
  ('fr', ugettext('French')),
  ('it', ugettext('Italian')),
  ('ja', ugettext('Japanese')),
  ('nl', ugettext('Dutch')),
  ('zh-cn', ugettext('Simplified Chinese')),
  ('zh-tw', ugettext('Traditional Chinese')),
)

# List of callables that know how to import templates from various sources.
TEMPLATE_LOADERS = (
   #('django.template.loaders.cached.Loader', (
     'django.template.loaders.filesystem.Loader',
     'django.template.loaders.app_directories.Loader',
   #))
   )

MIDDLEWARE_CLASSES = (
    'django.contrib.sessions.middleware.SessionMiddleware',
    'django.contrib.messages.middleware.MessageMiddleware',
    'freppledb.common.middleware.MultiDBMiddleware',
    'freppledb.common.middleware.LocaleMiddleware',
    'django.middleware.common.CommonMiddleware',
    'django.middleware.csrf.CsrfViewMiddleware',
    'django.middleware.clickjacking.XFrameOptionsMiddleware',
)

CURRENCY=("","$")    # Prefix and suffix for currency strings

# Installed applications.
# The order is important: urls, templates and menus of the earlier entries
# take precedence over and override later entries.
INSTALLED_APPS = (
    'django.contrib.auth',
    'django.contrib.contenttypes',
    'django.contrib.admin',
    'django.contrib.messages',
    'django.contrib.staticfiles',
<<<<<<< HEAD
    'freppledb.quoting',
    'freppledb.inventoryplanning',
    'freppledb.forecast',
=======
    'freppledb.boot',
>>>>>>> f4c4246c
    'freppledb.odoo',
    'freppledb.openbravo',
    'freppledb.planningboard',
    'freppledb.input',
    'freppledb.output',
    'freppledb.execute',
    'freppledb.common',
)

# Custom attribute fields in the database
# After each change of this setting, the following commands MUST be
# executed to create the fields in the database(s).
#   frepplectl makemigrations
#   frepplectl migrate     OR     frepplectl migrate --database DATABASE
#
# The commands will create migration files to keep track of the changes.
# You MUST use the above commands and the generated migration scripts. Manually
# changing the database schema will work in simple cases, but will get you
# in trouble in the long run!
# You'll need write permissions in the folder where these are stored.
#
# See https://docs.djangoproject.com/en/1.8/topics/migrations/ for the
# details on the migration files. For complex changes to the attributes
# an administrator may need to edit, delete or extend these files.
#
# Supported field types are 'string', 'boolean', 'number', 'integer',
# 'date', 'datetime', 'duration' and 'time'.
# Example:
#  ATTRIBUTES = [
#    ('freppledb.input.models.Item', [
#      ('attribute1', ugettext('attribute_1'), 'string'),
#      ('attribute2', ugettext('attribute_2'), 'boolean'),
#      ('attribute3', ugettext('attribute_3'), 'date'),
#      ('attribute4', ugettext('attribute_4'), 'datetime'),
#      ('attribute5', ugettext('attribute_5'), 'number'),
#      ]),
#    ('freppledb.input.models.Operation', [
#      ('attribute1', ugettext('attribute_1'), 'string'),
#      ])
#    ]
ATTRIBUTES = []

LOCALE_PATHS = (
    os.path.normpath(os.path.join(FREPPLE_HOME,'locale','django')),
    os.path.normpath(os.path.join(FREPPLE_HOME,'locale','auth')),
    os.path.normpath(os.path.join(FREPPLE_HOME,'locale','contenttypes')),
    os.path.normpath(os.path.join(FREPPLE_HOME,'locale','sessions')),
    os.path.normpath(os.path.join(FREPPLE_HOME,'locale','admin')),
    os.path.normpath(os.path.join(FREPPLE_HOME,'locale','messages')),
    os.path.normpath(os.path.join(FREPPLE_APP,'freppledb','locale')),
)

TEMPLATE_DIRS = (
    os.path.normpath(os.path.join(FREPPLE_APP,'freppledb','templates')),
    os.path.normpath(os.path.join(FREPPLE_HOME,'templates')),
)

STATICFILES_DIRS = ()
if os.path.isdir(os.path.normpath(os.path.join(FREPPLE_HOME,'static'))):
  STATICFILES_DIRS += (os.path.normpath(os.path.join(FREPPLE_HOME,'static')),)
if os.path.isdir(os.path.normpath(os.path.join(FREPPLE_HOME,'..','doc','output'))):
  STATICFILES_DIRS += (('doc', os.path.normpath(os.path.join(FREPPLE_HOME,'..','doc','output')),),)

LOGGING = {
    'version': 1,
    'disable_existing_loggers': True,
    'filters': {
        'require_debug_false': {
            '()': 'django.utils.log.RequireDebugFalse',
        }
    },
    'formatters': {
        'verbose': {
            'format': '%(levelname)s %(asctime)s %(module)s %(process)d %(thread)d %(message)s'
        },
        'simple': {
            'format': '%(levelname)s %(message)s'
        },
    },
    'handlers': {
        'null': {
            'level':'DEBUG',
            'class':'django.utils.log.NullHandler',
        },
        'console':{
            'level':'DEBUG',
            'class':'logging.StreamHandler',
            'formatter': 'simple'
        },
        'mail_admins': {
            'level': 'CRITICAL',
            'filters': ['require_debug_false'],
            'class': 'django.utils.log.AdminEmailHandler',
        }
    },
    'loggers': {
        # A handler to log all SQL queries.
        # The setting "DEBUG" also needs to be set to True higher up in this file.
        #'django.db.backends': {
        #    'handlers': ['console'],
        #    'level': 'DEBUG',
        #    'propagate': False,
        #},
        'django': {
            'handlers': ['console'],
            'level': 'INFO',
        },
        'freppledb': {
            'handlers': ['console'],
            'level': 'INFO',
        }
    }
}

# Backends for user authentication and authorization.
# FrePPLe currently supports only this custom one.
AUTHENTICATION_BACKENDS = (
    "freppledb.common.auth.MultiDBBackend",
)

# IP address of the machine you are browsing from. When logging in from this
# machine additional debugging statements can be shown.
INTERNAL_IPS = ( '127.0.0.1', )

# Default charset to use for all ``HttpResponse`` objects, if a MIME type isn't
# manually specified.
DEFAULT_CHARSET = 'utf-8'

# Default characterset for writing and reading CSV files.
# FrePPLe versions < 3 used the default encoding of the server as default.
# From version 3 onwards the default is UTF-8.
CSV_CHARSET = 'utf-8' # locale.getdefaultlocale()[1]

# A list of available user interface themes.
# If multiple themes are configured in this list, the user's can change their
# preferences among the ones listed here.
# If the list contains only a single value, the preferences screen will not
# display users an option to choose the theme.
THEMES = [
  'grass', 'lemon', 'water', 'snow', 'strawberry', 'earth'
  ]

# The default user interface theme
DEFAULT_THEME = 'grass'

# The default number of records to pull from the server as a page
DEFAULT_PAGESIZE = 100

# Configuration of the default dashboard
DEFAULT_DASHBOARD = [
  {'width':'50%', 'widgets':[
    ("welcome",{}),
    ("resource_queue",{"limit":20}),
    ("purchase_queue",{"limit":20}),
    ("shipping_queue",{"limit":20}),
  ]},
  {'width':'25%', 'widgets':[
    ("recent_actions",{"limit":10}),
    ("recent_comments",{"limit":10}),
    ("execute",{}),
    ("alerts",{}),
    ("late_orders",{"limit":20}),
    ("short_orders",{"limit":20}),
    ("purchase_order_analysis",{"limit":20}),
  ]},
  {'width':'25%', 'widgets':[
    ("news",{}),
    ('resource_utilization',{"limit":5, "medium": 80, "high": 90}),
    ("delivery_performance",{"green": 90, "yellow": 80}),
    ("inventory_by_location",{"limit":5}),
    ("inventory_by_item",{"limit":10}),
  ]},
  ]

# Port number for the CherryPy web server
PORT = 8000<|MERGE_RESOLUTION|>--- conflicted
+++ resolved
@@ -168,13 +168,10 @@
     'django.contrib.admin',
     'django.contrib.messages',
     'django.contrib.staticfiles',
-<<<<<<< HEAD
+    'freppledb.boot',
     'freppledb.quoting',
     'freppledb.inventoryplanning',
     'freppledb.forecast',
-=======
-    'freppledb.boot',
->>>>>>> f4c4246c
     'freppledb.odoo',
     'freppledb.openbravo',
     'freppledb.planningboard',

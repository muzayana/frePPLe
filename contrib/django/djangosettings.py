--- conflicted
+++ resolved
@@ -277,11 +277,7 @@
 # If the list contains only a single value, the preferences screen will not
 # display users an option to choose the theme.
 THEMES = [
-<<<<<<< HEAD
-  'grass', 'lemon', 'water', 'strawberry', 'earth'
-=======
-  'earth', 'grass', 'lemon', 'snow', 'strawberry', 'water'
->>>>>>> cf80181a
+  'grass', 'lemon', 'water', 'snow', 'strawberry', 'earth'
   ]
 
 # The default user interface theme

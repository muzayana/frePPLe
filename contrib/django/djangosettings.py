--- conflicted
+++ resolved
@@ -152,11 +152,8 @@
     'django.contrib.admin',
     'django.contrib.messages',
     'django.contrib.staticfiles',
-<<<<<<< HEAD
     'freppledb.quoting',
     'freppledb.forecast',
-=======
->>>>>>> 8f960545
     'freppledb.odoo',
     'freppledb.openbravo',
     'freppledb.input',

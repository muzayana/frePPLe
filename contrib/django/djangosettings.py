--- conflicted
+++ resolved
@@ -75,29 +75,6 @@
       }
     },
   'scenario3': {
-    'ENGINE': 'django.db.backends.postgresql_psycopg2',
-    'NAME': 'scenario3',
-    'USER': 'frepple',
-    'PASSWORD': 'frepple',
-    'HOST': '',     # Set to empty string for localhost.
-    'OPTIONS': {},  # Backend specific configuration parameters.
-    'PORT': '',     # Set to empty string for default.
-    'TEST': {
-      'NAME': 'test_scenario3' # Database name used when running the test suite.
-      }
-    },  'scenario4': {
-    'ENGINE': 'django.db.backends.postgresql_psycopg2',
-    'NAME': 'scenario3',
-    'USER': 'frepple',
-    'PASSWORD': 'frepple',
-    'HOST': '',     # Set to empty string for localhost.
-    'OPTIONS': {},  # Backend specific configuration parameters.
-    'PORT': '',     # Set to empty string for default.
-    'TEST': {
-      'NAME': 'test_scenario3' # Database name used when running the test suite.
-      }
-    },
-   'scenario5': {
     'ENGINE': 'django.db.backends.postgresql_psycopg2',
     'NAME': 'scenario3',
     'USER': 'frepple',
@@ -382,16 +359,6 @@
 
 # Configuration of the default dashboard
 DEFAULT_DASHBOARD = [
-<<<<<<< HEAD
-  {'width':'50%', 'widgets':[
-    ("welcome",{}),
-    #("purchase_orders", {"fence1": 7, "fence2": 30}),
-    #("distribution_orders", {"fence1": 7, "fence2": 30}),
-    #("manufacturing_orders", {"fence1": 7, "fence2": 30}),
-    ("resource_queue",{"limit":20}),
-    ("purchase_queue",{"limit":20}),
-    ("shipping_queue",{"limit":20}),
-=======
   { 'rowname': 'Welcome', 'cols': [
     {'width':'col-md-6 col-sm-12', 'widgets':[
       ("welcome",{}),
@@ -405,7 +372,6 @@
       ("recent_comments",{"limit":10}),
       ("recent_actions",{"limit":10}),
     ]},
->>>>>>> d0bf41c7
   ]},
   { 'rowname': 'Sales', 'cols': [
     {'width':'col-md-9 col-sm-12', 'widgets':[

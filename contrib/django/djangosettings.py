# -*- coding: utf-8 -*-
#
# Copyright (C) 2007-2015 by frePPLe bvba
#
# All information contained herein is, and remains the property of frePPLe.
# You are allowed to use and modify the source code, as long as the software is used
# within your company.
# You are not allowed to distribute the software, either in the form of source code
# or in the form of compiled binaries.
#

r'''
Main Django configuration file.
'''
import os, sys, locale

try:
  DEBUG = 'runserver' in sys.argv
except:
  DEBUG = False

ADMINS = (
    # ('Your Name', 'your_email@domain.com'),
)

# ================= START UPDATED BLOCK BY WINDOWS INSTALLER =================
# Make this unique, and don't share it with anybody.
SECRET_KEY = '%@mzit!i8b*$zc&6oev96=RANDOMSTRING'

# FrePPLe only supports the 'postgresql_psycopg2' database.
# Create additional entries in this dictionary to define scenario schemas.

DATABASES = {
  'default': {
    'ENGINE': 'django.db.backends.postgresql_psycopg2',
    'NAME': 'frepple',
    'USER': 'frepple',     # Role name when using md5 authentication.
                           # Leave as an empty string when using peer or
                           # ident authencation.
    'PASSWORD': 'frepple', # Role password when using md5 authentication.
                           # Leave as an empty string when using peer or
                           # ident authencation.
    'HOST': '',            # When using TCP sockets specify the hostname,
                           # the ip4 address or the ip6 address here.
                           # Leave as an empty string to use Unix domain
                           # socket ("local" lines in pg_hba.conf).
    'PORT': '',            # Leave to empty string when using Unix domain sockets.
                           # Specify the port number when using a TCP socket.
    'OPTIONS': {},         # Backend specific configuration parameters.
    'TEST': {
      'NAME': 'test_frepple' # Database name used when running the test suite.
      }
    },
  'scenario1': {
    'ENGINE': 'django.db.backends.postgresql_psycopg2',
    'NAME': 'scenario1',
    'USER': 'frepple',     # Role name when using md5 authentication.
                           # Leave as an empty string when using peer or
                           # ident authencation.
    'PASSWORD': 'frepple', # Role password when using md5 authentication.
                           # Leave as an empty string when using peer or
                           # ident authencation.
    'HOST': '',            # When using TCP sockets specify the hostname,
                           # the ip4 address or the ip6 address here.
                           # Leave as an empty string to use Unix domain
                           # socket ("local" lines in pg_hba.conf).
    'PORT': '',            # Leave to empty string when using Unix domain sockets.
                           # Specify the port number when using a TCP socket.
    'OPTIONS': {},         # Backend specific configuration parameters.
    'TEST': {
      'NAME': 'test_scenario1' # Database name used when running the test suite.
      }
    },
  'scenario2': {
    'ENGINE': 'django.db.backends.postgresql_psycopg2',
    'NAME': 'scenario2',
<<<<<<< HEAD
    'USER': 'frepple',
    'PASSWORD': 'frepple',
    'HOST': '',     # Set to empty string for localhost.
    'OPTIONS': {},  # Backend specific configuration parameters.
    'PORT': '',     # Set to empty string for default.
=======
    'USER': 'frepple',     # Role name when using md5 authentication.
                           # Leave as an empty string when using peer or
                           # ident authencation.
    'PASSWORD': 'frepple', # Role password when using md5 authentication.
                           # Leave as an empty string when using peer or
                           # ident authencation.
    'HOST': '',            # When using TCP sockets specify the hostname,
                           # the ip4 address or the ip6 address here.
                           # Leave as an empty string to use Unix domain
                           # socket ("local" lines in pg_hba.conf).
    'PORT': '',            # Leave to empty string when using Unix domain sockets.
                           # Specify the port number when using a TCP socket.
    'OPTIONS': {},         # Backend specific configuration parameters.
>>>>>>> 94b43887
    'TEST': {
      'NAME': 'test_scenario2' # Database name used when running the test suite.
      }
    },
  'scenario3': {
    'ENGINE': 'django.db.backends.postgresql_psycopg2',
    'NAME': 'scenario3',
<<<<<<< HEAD
    'USER': 'frepple',
    'PASSWORD': 'frepple',
    'HOST': '',     # Set to empty string for localhost.
    'OPTIONS': {},  # Backend specific configuration parameters.
    'PORT': '',     # Set to empty string for default.
=======
    'USER': 'frepple',     # Role name when using md5 authentication.
                           # Leave as an empty string when using peer or
                           # ident authencation.
    'PASSWORD': 'frepple', # Role password when using md5 authentication.
                           # Leave as an empty string when using peer or
                           # ident authencation.
    'HOST': '',            # When using TCP sockets specify the hostname,
                           # the ip4 address or the ip6 address here.
                           # Leave as an empty string to use Unix domain
                           # socket ("local" lines in pg_hba.conf).
    'PORT': '',            # Leave to empty string when using Unix domain sockets.
                           # Specify the port number when using a TCP socket.
    'OPTIONS': {},         # Backend specific configuration parameters.
>>>>>>> 94b43887
    'TEST': {
      'NAME': 'test_scenario3' # Database name used when running the test suite.
      }
    },
  }

LANGUAGE_CODE = 'en'
# ================= END UPDATED BLOCK BY WINDOWS INSTALLER =================

# If passwords are set in this file they will be used instead of the ones set in the database parameters table
OODO_PASSWORDS = {
  'default': '',
  'scenario1': '',
  'scenario2': '',
  'scenario3': ''
  }

# If passwords are set in this file they will be used instead of the ones set in the database parameters table
OPENBRAVO_PASSWORDS = {
  'default': '',
  'scenario1': '',
  'scenario2': '',
  'scenario3': ''
  }

# Keep each database connection alive for 10 minutes.
CONN_MAX_AGE = 600

# A list of strings representing the host/domain names the application can serve.
# This is a security measure to prevent an attacker from poisoning caches and
# password reset emails with links to malicious hosts by submitting requests
# with a fake HTTP Host header, which is possible even under many seemingly-safe
# webserver configurations.
# Values in this list can be fully qualified names (e.g. 'www.example.com'),
# in which case they will be matched against the request's Host header exactly
# (case-insensitive, not including port).
# A value beginning with a period can be used as a subdomain wildcard: '.example.com'
# will match example.com, www.example.com, and any other subdomain of example.com.
# A value of '*' will match anything, effectively disabling this feature.
# This option is only active when DEBUG = false.
ALLOWED_HOSTS = [ '*' ]

# Local time zone for this installation. Choices can be found here:
# http://en.wikipedia.org/wiki/List_of_tz_zones_by_name
# although not all choices may be available on all operating systems.
# On Unix systems, a value of None will cause Django to use the same
# timezone as the operating system.
# If running in a Windows environment this must be set to the same as your
# system time zone.
TIME_ZONE = 'Europe/Brussels'

# A boolean that specifies if datetimes will be timezone-aware by default or not.
# If this is set to True, we will use timezone-aware datetimes internally.
# Otherwise, we use naive datetimes in local time.
USE_TZ = False     # TODO Test with this parameter set to True

# Supported language codes, sorted by language code.
# Language names and codes should match the ones in Django.
# You can see the list supported by Django at:
#    https://github.com/django/django/blob/master/django/conf/global_settings.py
ugettext = lambda s: s
LANGUAGES = (
  ('en', ugettext('English')),
  ('es', ugettext('Spanish')),
  ('fr', ugettext('French')),
  ('it', ugettext('Italian')),
  ('ja', ugettext('Japanese')),
  ('nl', ugettext('Dutch')),
  ('pt', ugettext('Portuguese')),
  ('pt-br', ugettext('Brazilian Portuguese')),
  ('zh-cn', ugettext('Simplified Chinese')),
  ('zh-tw', ugettext('Traditional Chinese')),
)

# List of callables that know how to import templates from various sources.
TEMPLATE_LOADERS = (
   #('django.template.loaders.cached.Loader', (
     'django.template.loaders.filesystem.Loader',
     'django.template.loaders.app_directories.Loader',
   #))
   )

MIDDLEWARE_CLASSES = (
    'django.contrib.sessions.middleware.SessionMiddleware',
    'django.contrib.messages.middleware.MessageMiddleware',
    'freppledb.common.middleware.MultiDBMiddleware',
    'freppledb.common.middleware.LocaleMiddleware',
    'django.middleware.common.CommonMiddleware',
    'django.middleware.csrf.CsrfViewMiddleware',
    'django.middleware.clickjacking.XFrameOptionsMiddleware',
)

CURRENCY=("","$")    # Prefix and suffix for currency strings

# Installed applications.
# The order is important: urls, templates and menus of the earlier entries
# take precedence over and override later entries.
INSTALLED_APPS = (
    'django.contrib.auth',
    'registration',  #for cloud registration
    'django.contrib.contenttypes',
    'django_admin_bootstrapped',
    'django.contrib.admin',
    'django.contrib.messages',
    'django.contrib.staticfiles',
    'bootstrap3',
    'freppledb.boot',
    'freppledb.quoting',
    'freppledb.inventoryplanning',
    'freppledb.forecast',
    #'freppledb.odoo',
    #'freppledb.openbravo',
    'freppledb.planningboard',
    'freppledb.input',
    'freppledb.output',
    'freppledb.execute',
    'freppledb.common',
    'rest_framework',
)


# Custom attribute fields in the database
# After each change of this setting, the following commands MUST be
# executed to create the fields in the database(s).
#   frepplectl makemigrations
#   frepplectl migrate     OR     frepplectl migrate --database DATABASE
#
# The commands will create migration files to keep track of the changes.
# You MUST use the above commands and the generated migration scripts. Manually
# changing the database schema will work in simple cases, but will get you
# in trouble in the long run!
# You'll need write permissions in the folder where these are stored.
#
# See https://docs.djangoproject.com/en/1.8/topics/migrations/ for the
# details on the migration files. For complex changes to the attributes
# an administrator may need to edit, delete or extend these files.
#
# Supported field types are 'string', 'boolean', 'number', 'integer',
# 'date', 'datetime', 'duration' and 'time'.
# Example:
#  ATTRIBUTES = [
#    ('freppledb.input.models.Item', [
#      ('attribute1', ugettext('attribute_1'), 'string'),
#      ('attribute2', ugettext('attribute_2'), 'boolean'),
#      ('attribute3', ugettext('attribute_3'), 'date'),
#      ('attribute4', ugettext('attribute_4'), 'datetime'),
#      ('attribute5', ugettext('attribute_5'), 'number'),
#      ]),
#    ('freppledb.input.models.Operation', [
#      ('attribute1', ugettext('attribute_1'), 'string'),
#      ])
#    ]
ATTRIBUTES = []

REST_FRAMEWORK = {
  # Use Django's standard `django.contrib.auth` permissions,
  # or allow read-only access for unauthenticated users.
  'DEFAULT_PERMISSION_CLASSES': [
    'rest_framework.permissions.DjangoModelPermissions'
  ],
  'DEFAULT_AUTHENTICATION_CLASSES': (
    'rest_framework.authentication.BasicAuthentication',
    'rest_framework.authentication.SessionAuthentication',
  ),
  'DEFAULT_RENDERER_CLASSES': (
    'rest_framework.renderers.JSONRenderer',
    'freppledb.common.api.renderers.freppleBrowsableAPI',
<<<<<<< HEAD
  ),
    'DEFAULT_PAGINATION_CLASS': 'rest_framework.pagination.LimitOffsetPagination',
#    'PAGE_SIZE': 100,                 # Default to 10
    # Use Django's standard `django.contrib.auth` permissions,
    # or allow read-only access for unauthenticated users.
=======
  )
>>>>>>> 94b43887
}

import django.contrib.admindocs
LOCALE_PATHS = (
    os.path.normpath(os.path.join(FREPPLE_HOME,'locale','django')),
    os.path.normpath(os.path.join(FREPPLE_HOME,'locale','auth')),
    os.path.normpath(os.path.join(FREPPLE_HOME,'locale','contenttypes')),
    os.path.normpath(os.path.join(FREPPLE_HOME,'locale','sessions')),
    os.path.normpath(os.path.join(FREPPLE_HOME,'locale','admin')),
    os.path.normpath(os.path.join(FREPPLE_HOME,'locale','messages')),
    os.path.normpath(os.path.join(FREPPLE_APP,'freppledb','locale')),
    os.path.normpath(os.path.join(os.path.dirname(django.contrib.admindocs.__file__),'locale')),
)

TEMPLATE_DIRS = (
    os.path.normpath(os.path.join(FREPPLE_APP,'freppledb','templates')),
    os.path.normpath(os.path.join(FREPPLE_HOME,'templates')),
)

STATICFILES_DIRS = ()
if os.path.isdir(os.path.normpath(os.path.join(FREPPLE_HOME,'static'))):
  STATICFILES_DIRS += (os.path.normpath(os.path.join(FREPPLE_HOME,'static')),)
if os.path.isdir(os.path.normpath(os.path.join(FREPPLE_HOME,'..','doc','output'))):
  STATICFILES_DIRS += (('doc', os.path.normpath(os.path.join(FREPPLE_HOME,'..','doc','output')),),)

LOGGING = {
    'version': 1,
    'disable_existing_loggers': True,
    'filters': {
        'require_debug_false': {
            '()': 'django.utils.log.RequireDebugFalse',
        }
    },
    'formatters': {
        'verbose': {
            'format': '%(levelname)s %(asctime)s %(module)s %(process)d %(thread)d %(message)s'
        },
        'simple': {
            'format': '%(levelname)s %(message)s'
        },
    },
    'handlers': {
        'null': {
            'level':'DEBUG',
            'class':'django.utils.log.NullHandler',
        },
        'console':{
            'level':'DEBUG',
            'class':'logging.StreamHandler',
            'formatter': 'simple'
        },
        'mail_admins': {
            'level': 'CRITICAL',
            'filters': ['require_debug_false'],
            'class': 'django.utils.log.AdminEmailHandler',
        }
    },
    'loggers': {
        # A handler to log all SQL queries.
        # The setting "DEBUG" also needs to be set to True higher up in this file.
        #'django.db.backends': {
        #    'handlers': ['console'],
        #    'level': 'DEBUG',
        #    'propagate': False,
        #},
        'django': {
            'handlers': ['console'],
            'level': 'INFO',
        },
        'freppledb': {
            'handlers': ['console'],
            'level': 'INFO',
        }
    }
}

# Backends for user authentication and authorization.
# FrePPLe currently supports only this custom one.
AUTHENTICATION_BACKENDS = (
    "freppledb.common.auth.MultiDBBackend",
)

# IP address of the machine you are browsing from. When logging in from this
# machine additional debugging statements can be shown.
INTERNAL_IPS = ( '127.0.0.1', )

# Default charset to use for all ``HttpResponse`` objects, if a MIME type isn't
# manually specified.
DEFAULT_CHARSET = 'utf-8'

# Default characterset for writing and reading CSV files.
# FrePPLe versions < 3 used the default encoding of the server as default.
# From version 3 onwards the default is UTF-8.
CSV_CHARSET = 'utf-8' # locale.getdefaultlocale()[1]

# A list of available user interface themes.
# If multiple themes are configured in this list, the user's can change their
# preferences among the ones listed here.
# If the list contains only a single value, the preferences screen will not
# display users an option to choose the theme.
THEMES = [
  'earth', 'grass', 'lemon', 'odoo', 'orange', 'snow', 'strawberry', 'water'
  ]

# A default user-group to which new users are automatically added
DEFAULT_USER_GROUP = None

# The default user interface theme
DEFAULT_THEME = 'earth'

# The default number of records to pull from the server as a page
DEFAULT_PAGESIZE = 100

# Configuration of the default dashboard
DEFAULT_DASHBOARD = [
  { 'rowname': 'Welcome', 'cols': [
    {'width':8, 'widgets':[
      ("welcome",{}),
      ("news",{}),
    ]},
    {'width':4, 'widgets':[
      #("execute",{}),
      ("recent_comments",{"limit":10}),
      ("recent_actions",{"limit":10}),
    ]},
  ]},
  { 'rowname': 'Sales', 'cols': [
    {'width':9, 'widgets':[
      ("forecast", {"history": 12, "future": 12}),
      ("late_orders",{"limit":20}),
      ("short_orders",{"limit":20}),
    ]},
    {'width':3, 'widgets':[
      ("demand_alerts", {}),
      ("delivery_performance",{"green": 90, "yellow": 80}),
      ("forecast_error",{"history":12}),
    ]},
  ]},
  { 'rowname': 'Purchasing', 'cols': [
    {'width':9, 'widgets':[
      ("purchase_orders",{"fence1": 7, "fence2": 30}),
      #("purchase_queue",{"limit":20}),
      ("purchase_order_analysis",{"limit":20}),
    ]},
    {'width':3, 'widgets':[
      ("inventory_by_location",{"limit":5}),
      ("inventory_by_item",{"limit":10}),
    ]},
  ]},
<<<<<<< HEAD
  ]
# The following settings are for the 2 factor email registration on the cloud setup
ACCOUNT_ACTIVATION_DAYS = 7 # One-week activation window; you may, of course, use a different value.
site = { 'id':1, 'domain':'127.0.0.1:8000', 'name':'frePPLe Cloud',}
EMAIL_USE_TLS = True
EMAIL_HOST = 'smtp.gmail.com'
EMAIL_HOST_USER = 'user@frepple.com'
EMAIL_HOST_PASSWORD = 'Password'
EMAIL_PORT = 587
LOGIN_URL = '/'
DEFAULT_USER_GROUP = 'cloudgroup'
REGISTRATION_FORM =  'freppledb.registration.forms.RegistrationfrePPLeCloud' #'registration.forms.RegistrationFormNoFreeEmail'

=======
  { 'rowname': 'Distribution', 'cols': [
    {'width':12, 'widgets':[
      ("distribution_orders",{"fence1":7, "fence2": 30}),
      #("shipping_queue",{"limit":20}),
      ("stockoutrisk",{"green": 30, "yellow": 50}),
    ]},
  ]},
  { 'rowname': 'Manufacturing', 'cols': [
    {'width':9, 'widgets':[
      ("manufacturing_orders",{"fence1":7, "fence2": 30}),
      #("resource_queue",{"limit":20}),
    ]},
    {'width':3, 'widgets':[
      ('capacity_alerts',{}),
      ('resource_utilization',{"limit":5, "medium": 80, "high": 90}),
    ]},
  ]},
]
>>>>>>> 94b43887

# Port number for the CherryPy web server
PORT = 8000

# Google analytics code to report usage statistics to.
# The default value of None disables this feature.
GOOGLE_ANALYTICS = None<|MERGE_RESOLUTION|>--- conflicted
+++ resolved
@@ -74,13 +74,6 @@
   'scenario2': {
     'ENGINE': 'django.db.backends.postgresql_psycopg2',
     'NAME': 'scenario2',
-<<<<<<< HEAD
-    'USER': 'frepple',
-    'PASSWORD': 'frepple',
-    'HOST': '',     # Set to empty string for localhost.
-    'OPTIONS': {},  # Backend specific configuration parameters.
-    'PORT': '',     # Set to empty string for default.
-=======
     'USER': 'frepple',     # Role name when using md5 authentication.
                            # Leave as an empty string when using peer or
                            # ident authencation.
@@ -94,7 +87,6 @@
     'PORT': '',            # Leave to empty string when using Unix domain sockets.
                            # Specify the port number when using a TCP socket.
     'OPTIONS': {},         # Backend specific configuration parameters.
->>>>>>> 94b43887
     'TEST': {
       'NAME': 'test_scenario2' # Database name used when running the test suite.
       }
@@ -102,13 +94,6 @@
   'scenario3': {
     'ENGINE': 'django.db.backends.postgresql_psycopg2',
     'NAME': 'scenario3',
-<<<<<<< HEAD
-    'USER': 'frepple',
-    'PASSWORD': 'frepple',
-    'HOST': '',     # Set to empty string for localhost.
-    'OPTIONS': {},  # Backend specific configuration parameters.
-    'PORT': '',     # Set to empty string for default.
-=======
     'USER': 'frepple',     # Role name when using md5 authentication.
                            # Leave as an empty string when using peer or
                            # ident authencation.
@@ -122,7 +107,6 @@
     'PORT': '',            # Leave to empty string when using Unix domain sockets.
                            # Specify the port number when using a TCP socket.
     'OPTIONS': {},         # Backend specific configuration parameters.
->>>>>>> 94b43887
     'TEST': {
       'NAME': 'test_scenario3' # Database name used when running the test suite.
       }
@@ -290,15 +274,7 @@
   'DEFAULT_RENDERER_CLASSES': (
     'rest_framework.renderers.JSONRenderer',
     'freppledb.common.api.renderers.freppleBrowsableAPI',
-<<<<<<< HEAD
-  ),
-    'DEFAULT_PAGINATION_CLASS': 'rest_framework.pagination.LimitOffsetPagination',
-#    'PAGE_SIZE': 100,                 # Default to 10
-    # Use Django's standard `django.contrib.auth` permissions,
-    # or allow read-only access for unauthenticated users.
-=======
   )
->>>>>>> 94b43887
 }
 
 import django.contrib.admindocs
@@ -448,8 +424,25 @@
       ("inventory_by_item",{"limit":10}),
     ]},
   ]},
-<<<<<<< HEAD
-  ]
+  { 'rowname': 'Distribution', 'cols': [
+    {'width':12, 'widgets':[
+      ("distribution_orders",{"fence1":7, "fence2": 30}),
+      #("shipping_queue",{"limit":20}),
+      ("stockoutrisk",{"green": 30, "yellow": 50}),
+    ]},
+  ]},
+  { 'rowname': 'Manufacturing', 'cols': [
+    {'width':9, 'widgets':[
+      ("manufacturing_orders",{"fence1":7, "fence2": 30}),
+      #("resource_queue",{"limit":20}),
+    ]},
+    {'width':3, 'widgets':[
+      ('capacity_alerts',{}),
+      ('resource_utilization',{"limit":5, "medium": 80, "high": 90}),
+    ]},
+  ]},
+]
+
 # The following settings are for the 2 factor email registration on the cloud setup
 ACCOUNT_ACTIVATION_DAYS = 7 # One-week activation window; you may, of course, use a different value.
 site = { 'id':1, 'domain':'127.0.0.1:8000', 'name':'frePPLe Cloud',}
@@ -462,26 +455,6 @@
 DEFAULT_USER_GROUP = 'cloudgroup'
 REGISTRATION_FORM =  'freppledb.registration.forms.RegistrationfrePPLeCloud' #'registration.forms.RegistrationFormNoFreeEmail'
 
-=======
-  { 'rowname': 'Distribution', 'cols': [
-    {'width':12, 'widgets':[
-      ("distribution_orders",{"fence1":7, "fence2": 30}),
-      #("shipping_queue",{"limit":20}),
-      ("stockoutrisk",{"green": 30, "yellow": 50}),
-    ]},
-  ]},
-  { 'rowname': 'Manufacturing', 'cols': [
-    {'width':9, 'widgets':[
-      ("manufacturing_orders",{"fence1":7, "fence2": 30}),
-      #("resource_queue",{"limit":20}),
-    ]},
-    {'width':3, 'widgets':[
-      ('capacity_alerts',{}),
-      ('resource_utilization',{"limit":5, "medium": 80, "high": 90}),
-    ]},
-  ]},
-]
->>>>>>> 94b43887
 
 # Port number for the CherryPy web server
 PORT = 8000

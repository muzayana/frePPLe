--- conflicted
+++ resolved
@@ -1,10 +1,6 @@
 # -*- coding: utf-8 -*-
 #
-<<<<<<< HEAD
-# Copyright (C) 2009-2013 by frePPLe bvba
-=======
 # Copyright (C) 2007-2015 by frePPLe bvba
->>>>>>> 7d41f260
 #
 # All information contained herein is, and remains the property of frePPLe.
 # You are allowed to use and modify the source code, as long as the software is used

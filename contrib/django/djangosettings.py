--- conflicted
+++ resolved
@@ -179,10 +179,7 @@
     'django.contrib.admin',
     'django.contrib.messages',
     'django.contrib.staticfiles',
-<<<<<<< HEAD
     'rest_framework',
-=======
->>>>>>> 60c76726
     'freppledb.boot',
     'freppledb.quoting',
     'freppledb.inventoryplanning',

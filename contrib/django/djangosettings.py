# -*- coding: utf-8 -*-
#
# Copyright (C) 2007-2015 by frePPLe bvba
#
# All information contained herein is, and remains the property of frePPLe.
# You are allowed to use and modify the source code, as long as the software is used
# within your company.
# You are not allowed to distribute the software, either in the form of source code
# or in the form of compiled binaries.
#

r'''
Main Django configuration file.
'''
import os, sys, locale

try:
  DEBUG = 'runserver' in sys.argv
except:
  DEBUG = False

ADMINS = (
    # ('Your Name', 'your_email@domain.com'),
)

# ================= START UPDATED BLOCK BY WINDOWS INSTALLER =================
# Make this unique, and don't share it with anybody.
SECRET_KEY = '%@mzit!i8b*$zc&6oev96=RANDOMSTRING'

# FrePPLe only supports the 'postgresql_psycopg2' database.
# Create additional entries in this dictionary to define scenario schemas.

DATABASES = {
  'default': {
    'ENGINE': 'django.db.backends.postgresql_psycopg2',
    'NAME': 'frepple',
    'USER': 'frepple',
    'PASSWORD': 'frepple',
    'HOST': '',     # Set to empty string for localhost.
    'OPTIONS': {},  # Backend specific configuration parameters.
    'PORT': '',     # Set to empty string for default.
    'TEST': {
      'NAME': 'test_frepple' # Database name used when running the test suite.
      }
    },
  'scenario1': {
    'ENGINE': 'django.db.backends.postgresql_psycopg2',
    'NAME': 'scenario1',
    'USER': 'frepple',
    'PASSWORD': 'frepple',
    'HOST': '',     # Set to empty string for localhost.
    'OPTIONS': {},  # Backend specific configuration parameters.
    'PORT': '',     # Set to empty string for default.
    'TEST': {
      'NAME': 'test_scenario1' # Database name used when running the test suite.
      }
    },
  'scenario2': {
    'ENGINE': 'django.db.backends.postgresql_psycopg2',
    'NAME': 'scenario2',
    'USER': 'frepple',
    'PASSWORD': 'frepple',
    'HOST': '',     # Set to empty string for localhost.
    'OPTIONS': {},  # Backend specific configuration parameters.
    'PORT': '',     # Set to empty string for default.
    'TEST': {
      'NAME': 'test_scenario2' # Database name used when running the test suite.
      }
    },
  'scenario3': {
    'ENGINE': 'django.db.backends.postgresql_psycopg2',
    'NAME': 'scenario3',
    'USER': 'frepple',
    'PASSWORD': 'frepple',
    'HOST': '',     # Set to empty string for localhost.
    'OPTIONS': {},  # Backend specific configuration parameters.
    'PORT': '',     # Set to empty string for default.
    'TEST': {
      'NAME': 'test_scenario3' # Database name used when running the test suite.
      }
    },
  }

LANGUAGE_CODE = 'en'
# ================= END UPDATED BLOCK BY WINDOWS INSTALLER =================

# If passwords are set in this file they will be used instead of the ones set in the database parameters table
OODO_PASSWORDS = {
  'default': '',
  'scenario1': '',
  'scenario2': '',
  'scenario3': ''
  }

# If passwords are set in this file they will be used instead of the ones set in the database parameters table
OPENBRAVO_PASSWORDS = {
  'default': '',
  'scenario1': '',
  'scenario2': '',
  'scenario3': ''
  }

# Keep each database connection alive for 10 minutes.
CONN_MAX_AGE = 600

# A list of strings representing the host/domain names the application can serve.
# This is a security measure to prevent an attacker from poisoning caches and
# password reset emails with links to malicious hosts by submitting requests
# with a fake HTTP Host header, which is possible even under many seemingly-safe
# webserver configurations.
# Values in this list can be fully qualified names (e.g. 'www.example.com'),
# in which case they will be matched against the request's Host header exactly
# (case-insensitive, not including port).
# A value beginning with a period can be used as a subdomain wildcard: '.example.com'
# will match example.com, www.example.com, and any other subdomain of example.com.
# A value of '*' will match anything, effectively disabling this feature.
# This option is only active when DEBUG = false.
ALLOWED_HOSTS = [ '*' ]

# Local time zone for this installation. Choices can be found here:
# http://en.wikipedia.org/wiki/List_of_tz_zones_by_name
# although not all choices may be available on all operating systems.
# On Unix systems, a value of None will cause Django to use the same
# timezone as the operating system.
# If running in a Windows environment this must be set to the same as your
# system time zone.
TIME_ZONE = 'Europe/Brussels'

# A boolean that specifies if datetimes will be timezone-aware by default or not.
# If this is set to True, we will use timezone-aware datetimes internally.
# Otherwise, we use naive datetimes in local time.
USE_TZ = False     # TODO Test with this parameter set to True

# Supported language codes, sorted by language code.
# Language names and codes should match the ones in Django.
# You can see the list supported by Django at:
#    https://github.com/django/django/blob/master/django/conf/global_settings.py
ugettext = lambda s: s
LANGUAGES = (
  ('en', ugettext('English')),
  ('es', ugettext('Spanish')),
  ('fr', ugettext('French')),
  ('it', ugettext('Italian')),
  ('ja', ugettext('Japanese')),
  ('nl', ugettext('Dutch')),
  ('pt', ugettext('Portuguese')),
  ('pt-br', ugettext('Brazilian Portuguese')),
  ('zh-cn', ugettext('Simplified Chinese')),
  ('zh-tw', ugettext('Traditional Chinese')),
)

# List of callables that know how to import templates from various sources.
TEMPLATE_LOADERS = (
   #('django.template.loaders.cached.Loader', (
     'django.template.loaders.filesystem.Loader',
     'django.template.loaders.app_directories.Loader',
   #))
   )

MIDDLEWARE_CLASSES = (
    'django.contrib.sessions.middleware.SessionMiddleware',
    'django.contrib.messages.middleware.MessageMiddleware',
    'freppledb.common.middleware.MultiDBMiddleware',
    'freppledb.common.middleware.LocaleMiddleware',
    'django.middleware.common.CommonMiddleware',
    'django.middleware.csrf.CsrfViewMiddleware',
    'django.middleware.clickjacking.XFrameOptionsMiddleware',
)

CURRENCY=("","$")    # Prefix and suffix for currency strings

# Installed applications.
# The order is important: urls, templates and menus of the earlier entries
# take precedence over and override later entries.
INSTALLED_APPS = (
    'django.contrib.auth',
    'django.contrib.contenttypes',
    'django.contrib.admin',
    'django.contrib.messages',
    'django.contrib.staticfiles',
    'freppledb.boot',
    'freppledb.quoting',
    'freppledb.inventoryplanning',
    'freppledb.forecast',
    'freppledb.odoo',
    'freppledb.openbravo',
    'freppledb.planningboard',
    'freppledb.input',
    'freppledb.output',
    'freppledb.execute',
    'freppledb.common',
    'rest_framework',
)

# Custom attribute fields in the database
# After each change of this setting, the following commands MUST be
# executed to create the fields in the database(s).
#   frepplectl makemigrations
#   frepplectl migrate     OR     frepplectl migrate --database DATABASE
#
# The commands will create migration files to keep track of the changes.
# You MUST use the above commands and the generated migration scripts. Manually
# changing the database schema will work in simple cases, but will get you
# in trouble in the long run!
# You'll need write permissions in the folder where these are stored.
#
# See https://docs.djangoproject.com/en/1.8/topics/migrations/ for the
# details on the migration files. For complex changes to the attributes
# an administrator may need to edit, delete or extend these files.
#
# Supported field types are 'string', 'boolean', 'number', 'integer',
# 'date', 'datetime', 'duration' and 'time'.
# Example:
#  ATTRIBUTES = [
#    ('freppledb.input.models.Item', [
#      ('attribute1', ugettext('attribute_1'), 'string'),
#      ('attribute2', ugettext('attribute_2'), 'boolean'),
#      ('attribute3', ugettext('attribute_3'), 'date'),
#      ('attribute4', ugettext('attribute_4'), 'datetime'),
#      ('attribute5', ugettext('attribute_5'), 'number'),
#      ]),
#    ('freppledb.input.models.Operation', [
#      ('attribute1', ugettext('attribute_1'), 'string'),
#      ])
#    ]
ATTRIBUTES = []

REST_FRAMEWORK = {
  # Use Django's standard `django.contrib.auth` permissions,
  # or allow read-only access for unauthenticated users.
  'DEFAULT_PERMISSION_CLASSES': [
<<<<<<< HEAD
      'rest_framework.permissions.DjangoModelPermissions'
  ],
  'DEFAULT_AUTHENTICATION_CLASSES': (
      'rest_framework.authentication.BasicAuthentication',
      'rest_framework.authentication.SessionAuthentication',
=======
    'rest_framework.permissions.DjangoModelPermissions'
  ],
  'DEFAULT_AUTHENTICATION_CLASSES': (
    'rest_framework.authentication.BasicAuthentication',
    'rest_framework.authentication.SessionAuthentication',
>>>>>>> ee48954a
  ),
  'DEFAULT_RENDERER_CLASSES': (
    'rest_framework.renderers.JSONRenderer',
    'freppledb.common.api.renderers.freppleBrowsableAPI',
  )
}

LOCALE_PATHS = (
    os.path.normpath(os.path.join(FREPPLE_HOME,'locale','django')),
    os.path.normpath(os.path.join(FREPPLE_HOME,'locale','auth')),
    os.path.normpath(os.path.join(FREPPLE_HOME,'locale','contenttypes')),
    os.path.normpath(os.path.join(FREPPLE_HOME,'locale','sessions')),
    os.path.normpath(os.path.join(FREPPLE_HOME,'locale','admin')),
    os.path.normpath(os.path.join(FREPPLE_HOME,'locale','messages')),
    os.path.normpath(os.path.join(FREPPLE_APP,'freppledb','locale')),
)

TEMPLATE_DIRS = (
    os.path.normpath(os.path.join(FREPPLE_APP,'freppledb','templates')),
    os.path.normpath(os.path.join(FREPPLE_HOME,'templates')),
)

STATICFILES_DIRS = ()
if os.path.isdir(os.path.normpath(os.path.join(FREPPLE_HOME,'static'))):
  STATICFILES_DIRS += (os.path.normpath(os.path.join(FREPPLE_HOME,'static')),)
if os.path.isdir(os.path.normpath(os.path.join(FREPPLE_HOME,'..','doc','output'))):
  STATICFILES_DIRS += (('doc', os.path.normpath(os.path.join(FREPPLE_HOME,'..','doc','output')),),)

LOGGING = {
    'version': 1,
    'disable_existing_loggers': True,
    'filters': {
        'require_debug_false': {
            '()': 'django.utils.log.RequireDebugFalse',
        }
    },
    'formatters': {
        'verbose': {
            'format': '%(levelname)s %(asctime)s %(module)s %(process)d %(thread)d %(message)s'
        },
        'simple': {
            'format': '%(levelname)s %(message)s'
        },
    },
    'handlers': {
        'null': {
            'level':'DEBUG',
            'class':'django.utils.log.NullHandler',
        },
        'console':{
            'level':'DEBUG',
            'class':'logging.StreamHandler',
            'formatter': 'simple'
        },
        'mail_admins': {
            'level': 'CRITICAL',
            'filters': ['require_debug_false'],
            'class': 'django.utils.log.AdminEmailHandler',
        }
    },
    'loggers': {
        # A handler to log all SQL queries.
        # The setting "DEBUG" also needs to be set to True higher up in this file.
        #'django.db.backends': {
        #    'handlers': ['console'],
        #    'level': 'DEBUG',
        #    'propagate': False,
        #},
        'django': {
            'handlers': ['console'],
            'level': 'INFO',
        },
        'freppledb': {
            'handlers': ['console'],
            'level': 'INFO',
        }
    }
}

# Backends for user authentication and authorization.
# FrePPLe currently supports only this custom one.
AUTHENTICATION_BACKENDS = (
    "freppledb.common.auth.MultiDBBackend",
)

# IP address of the machine you are browsing from. When logging in from this
# machine additional debugging statements can be shown.
INTERNAL_IPS = ( '127.0.0.1', )

# Default charset to use for all ``HttpResponse`` objects, if a MIME type isn't
# manually specified.
DEFAULT_CHARSET = 'utf-8'

# Default characterset for writing and reading CSV files.
# FrePPLe versions < 3 used the default encoding of the server as default.
# From version 3 onwards the default is UTF-8.
CSV_CHARSET = 'utf-8' # locale.getdefaultlocale()[1]

# A list of available user interface themes.
# If multiple themes are configured in this list, the user's can change their
# preferences among the ones listed here.
# If the list contains only a single value, the preferences screen will not
# display users an option to choose the theme.
THEMES = [
  'grass', 'lemon', 'water', 'snow', 'strawberry', 'earth'
  ]

# The default user interface theme
DEFAULT_THEME = 'grass'

# The default number of records to pull from the server as a page
DEFAULT_PAGESIZE = 100

# Configuration of the default dashboard
DEFAULT_DASHBOARD = [
  {'width':'50%', 'widgets':[
    ("welcome",{}),
    ("resource_queue",{"limit":20}),
    ("purchase_queue",{"limit":20}),
    ("shipping_queue",{"limit":20}),
  ]},
  {'width':'25%', 'widgets':[
    ("recent_actions",{"limit":10}),
    ("recent_comments",{"limit":10}),
    ("execute",{}),
    ("alerts",{}),
    ("late_orders",{"limit":20}),
    ("short_orders",{"limit":20}),
    ("purchase_order_analysis",{"limit":20}),
  ]},
  {'width':'25%', 'widgets':[
    ("news",{}),
    ('resource_utilization',{"limit":5, "medium": 80, "high": 90}),
    ("delivery_performance",{"green": 90, "yellow": 80}),
    ("inventory_by_location",{"limit":5}),
    ("inventory_by_item",{"limit":10}),
  ]},
  ]

# Port number for the CherryPy web server
PORT = 8000<|MERGE_RESOLUTION|>--- conflicted
+++ resolved
@@ -229,19 +229,11 @@
   # Use Django's standard `django.contrib.auth` permissions,
   # or allow read-only access for unauthenticated users.
   'DEFAULT_PERMISSION_CLASSES': [
-<<<<<<< HEAD
-      'rest_framework.permissions.DjangoModelPermissions'
-  ],
-  'DEFAULT_AUTHENTICATION_CLASSES': (
-      'rest_framework.authentication.BasicAuthentication',
-      'rest_framework.authentication.SessionAuthentication',
-=======
     'rest_framework.permissions.DjangoModelPermissions'
   ],
   'DEFAULT_AUTHENTICATION_CLASSES': (
     'rest_framework.authentication.BasicAuthentication',
     'rest_framework.authentication.SessionAuthentication',
->>>>>>> ee48954a
   ),
   'DEFAULT_RENDERER_CLASSES': (
     'rest_framework.renderers.JSONRenderer',

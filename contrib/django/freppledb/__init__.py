--- conflicted
+++ resolved
@@ -1,8 +1,4 @@
 r'''
 A Django project implementing a web-based user interface for frePPLe.
 '''
-<<<<<<< HEAD
-VERSION = '2.3.2'
-=======
-VERSION = '2.4'
->>>>>>> 941dd1c2
+VERSION = '2.4'
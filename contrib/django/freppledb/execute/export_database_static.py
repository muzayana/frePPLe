#
# Copyright (C) 2011-2013 by Johan De Taeye, frePPLe bvba
#
# All information contained herein is, and remains the property of frePPLe.
# You are allowed to use and modify the source code, as long as the software is used
# within your company.
# You are not allowed to distribute the software, either in the form of source code
# or in the form of compiled binaries.
#

r'''
Exports frePPLe information into a database.

The code in this file is executed NOT by Django, but by the embedded Python
interpreter from the frePPLe engine.

The code iterates over all objects in the C++ core engine, and creates
database records with the information. The Django database wrappers are used
to keep the code portable between different databases.
'''
from __future__ import print_function
import datetime
from time import time
from threading import Thread
import os
import traceback

from django.db import connections, transaction, DEFAULT_DB_ALIAS
from django.conf import settings

import frepple


class exportStaticModel(object):

  def __init__(self, database = None, source = None):
    if database:
      self.database = database
    elif 'FREPPLE_DATABASE' in os.environ:
      self.database = os.environ['FREPPLE_DATABASE']
    else:
      self.database = DEFAULT_DB_ALIAS
    self.source = source


  def exportLocations(self, cursor):
    print("Exporting locations...")
    starttime = time()
    cursor.execute("SELECT name FROM location")
    primary_keys = set([ i[0] for i in cursor.fetchall() ])
    cursor.executemany(
      "insert into location \
      (name,description,available_id,category,subcategory,source,lastmodified) \
      values(%s,%s,%s,%s,%s,%s,%s)",
      [(
         i.name, i.description, i.available and i.available.name or None, i.category, i.subcategory, i.source, self.timestamp
       ) for i in frepple.locations() if i.name not in primary_keys and (not self.source or self.source == i.source)
      ])
    cursor.executemany(
      "update location \
       set description=%s, available_id=%s, category=%s, subcategory=%s, source=%s, lastmodified=%s \
       where name=%s",
      [(
         i.description, i.available and i.available.name or None, i.category, i.subcategory, i.source, self.timestamp, i.name
       ) for i in frepple.locations() if i.name in primary_keys and (not self.source or self.source == i.source)
      ])
    cursor.executemany(
      "update location set owner_id=%s where name=%s",
      [(
         i.owner.name, i.name
       ) for i in frepple.locations() if i.owner and (not self.source or self.source == i.source)
      ])
    transaction.commit(using=self.database)
    print('Exported locations in %.2f seconds' % (time() - starttime))


  def exportCalendars(self, cursor):
    print("Exporting calendars...")
    starttime = time()
    cursor.execute("SELECT name FROM calendar")
    primary_keys = set([ i[0] for i in cursor.fetchall() ])
    cursor.executemany(
      "insert into calendar \
      (name,defaultvalue,source,lastmodified) \
      values(%s,%s,%s,%s)",
      [(
         i.name, round(i.default,settings.DECIMAL_PLACES), i.source, self.timestamp
       ) for i in frepple.calendars() if i.name not in primary_keys and (not self.source or self.source == i.source)
      ])
    cursor.executemany(
      "update calendar \
       set defaultvalue=%s, source=%s, lastmodified=%s \
       where name=%s",
      [(
         round(i.default,settings.DECIMAL_PLACES), i.source, self.timestamp, i.name
       ) for i in frepple.calendars() if i.name in primary_keys and (not self.source or self.source == i.source)
      ])
    transaction.commit(using=self.database)
    print('Exported calendars in %.2f seconds' % (time() - starttime))


  def exportCalendarBuckets(self, cursor):
    print("Exporting calendar buckets...")
    starttime = time()
    cursor.execute("delete from calendarbucket where source = %s", [self.source,])

    def buckets():
      cursor.execute("SELECT max(id) FROM calendarbucket")
      cnt = cursor.fetchone()[0] or 1
      for c in frepple.calendars():
        if self.source and self.source != c.source: continue
        for i in c.buckets:
          cnt += 1
          yield i, cnt

    def int_to_time(i):
      hour = i // 3600
      i -= (hour * 3600)
      minute = i // 60
      i -= (minute * 60)
      second = i
      if hour >= 24:
        hour -= 24
      return "%s:%s:%s" % (hour, minute, second)

    cursor.executemany(
      '''insert into calendarbucket
      (calendar_id,startdate,enddate,id,priority,value,
       monday,tuesday,wednesday,thursday,friday,saturday,sunday,
       starttime,endtime,source,lastmodified)
      values(%s,%s,%s,%s,%s,%s,%s,%s,%s,%s,%s,%s,%s,%s,%s,%s,%s)''',
      [(
         i[0].calendar.name, str(i[0].start), str(i[0].end), i[1], i[0].priority,
         round(i[0].value,settings.DECIMAL_PLACES),
         (i[0].days & 1) and True or False, (i[0].days & 2) and True or False, (i[0].days & 4) and True or False,
         (i[0].days & 8) and True or False, (i[0].days & 16) and True or False, (i[0].days & 32) and True or False,
         (i[0].days & 64) and True or False, int_to_time(i[0].starttime), int_to_time(i[0].endtime - 1),
         i[0].calendar.source, self.timestamp
        )
       for i in buckets()
      ])
    transaction.commit(using=self.database)
    print('Exported calendar buckets in %.2f seconds' % (time() - starttime))


  def exportOperations(self, cursor):
    print("Exporting operations...")
    starttime = time()
    cursor.execute("SELECT name FROM operation")
    primary_keys = set([ i[0] for i in cursor.fetchall() ])
    cursor.executemany(
      '''insert into operation
      (name,fence,pretime,posttime,sizeminimum,sizemultiple,sizemaximum,type,duration,
       duration_per,location_id,cost,search,description,category,subcategory,source,lastmodified)
      values(%s,%s,%s,%s,%s,%s,%s,%s,%s,%s,%s,%s,%s,%s,%s,%s,%s,%s)''',
      [(
         i.name, i.fence, i.pretime, i.posttime, round(i.size_minimum,settings.DECIMAL_PLACES),
         round(i.size_multiple,settings.DECIMAL_PLACES),
         i.size_maximum < 9999999999999 and round(i.size_maximum,settings.DECIMAL_PLACES) or None,
         i.__class__.__name__[10:],
         isinstance(i,(frepple.operation_fixed_time,frepple.operation_time_per)) and i.duration or None,
         isinstance(i,frepple.operation_time_per) and i.duration_per or None,
         i.location and i.location.name or None, round(i.cost,settings.DECIMAL_PLACES),
         isinstance(i,frepple.operation_alternate) and i.search or None,
         i.description, i.category, i.subcategory, i.source, self.timestamp
        ) for i in frepple.operations() if i.name not in primary_keys and not i.hidden and i.name != 'setup operation' and (not self.source or self.source == i.source)
      ])
    cursor.executemany(
      '''update operation
       set fence=%s, pretime=%s, posttime=%s, sizeminimum=%s, sizemultiple=%s,
       sizemaximum=%s, type=%s, duration=%s, duration_per=%s, location_id=%s, cost=%s, search=%s,
       description=%s, category=%s, subcategory=%s, source=%s, lastmodified=%s
       where name=%s''',
      [(
         i.fence, i.pretime, i.posttime, round(i.size_minimum,settings.DECIMAL_PLACES),
         round(i.size_multiple,settings.DECIMAL_PLACES),
         i.size_maximum < 9999999999999 and round(i.size_maximum,settings.DECIMAL_PLACES) or None,
         i.__class__.__name__[10:],
         isinstance(i,(frepple.operation_fixed_time,frepple.operation_time_per)) and i.duration or None,
         isinstance(i,frepple.operation_time_per) and i.duration_per or None,
         i.location and i.location.name or None, round(i.cost,settings.DECIMAL_PLACES),
         isinstance(i,frepple.operation_alternate) and i.search or None,
         i.description, i.category, i.subcategory, i.source, self.timestamp, i.name
       ) for i in frepple.operations() if i.name in primary_keys and not i.hidden and i.name != 'setup operation' and (not self.source or self.source == i.source)
      ])
    transaction.commit(using=self.database)
    print('Exported operations in %.2f seconds' % (time() - starttime))


  def exportSubOperations(self, cursor):
    print("Exporting suboperations...")
    starttime = time()
    cursor.execute("SELECT operation_id, suboperation_id FROM suboperation")
    primary_keys = set([ i for i in cursor.fetchall() ])

    def subops():
      for i in frepple.operations():
        if isinstance(i,frepple.operation_alternate):
          for j in i.alternates:
            yield i, j[0], j[1], j[2], j[3], i.source
        if isinstance(i, frepple.operation_routing):
          cnt = 1
          for j in i.steps:
            yield i, j, cnt, None, None, i.source
            cnt += 1

    cursor.executemany(
      "insert into suboperation \
      (operation_id,suboperation_id,priority,effective_start,effective_end,source,lastmodified) \
      values(%s,%s,%s,%s,%s,%s,%s)",
      [(
         i[0].name, i[1].name, i[2], i[3], i[4], i[5], self.timestamp
       )
       for i in subops()
       if (i[0].name, i[1].name) not in primary_keys and (not self.source or self.source == i[5])
      ])
    cursor.executemany(
      "update suboperation \
       set priority=%s, effective_start=%s, effective_end=%s, source=%s, lastmodified=%s \
       where operation_id=%s and suboperation_id=%s",
      [(
         i[2], i[3], i[4], i[5], self.timestamp, i[0].name, i[1].name
       )
       for i in subops()
       if (i[0].name, i[1].name) in primary_keys and (not self.source or self.source == i[5])
      ])
    transaction.commit(using=self.database)
    print('Exported suboperations in %.2f seconds' % (time() - starttime))


  def exportFlows(self, cursor):
    print("Exporting flows...")
    starttime = time()
    cursor.execute("SELECT operation_id, thebuffer_id FROM flow")  # todo oper&buffer are not necesarily unique
    primary_keys = set([ i for i in cursor.fetchall() ])

    def flows():
      for o in frepple.operations():
        for i in o.flows:
          yield i

    cursor.executemany(
      '''insert into flow
      (operation_id,thebuffer_id,quantity,type,effective_start,effective_end,name,priority,
      search,source,lastmodified)
      values(%s,%s,%s,%s,%s,%s,%s,%s,%s,%s,%s)''',
      [(
         i.operation.name, i.buffer.name, round(i.quantity,settings.DECIMAL_PLACES),
         i.type[5:], str(i.effective_start), str(i.effective_end),
         i.name, i.priority, i.search != 'PRIORITY' and i.search or None, i.source, self.timestamp
        )
       for i in flows()
       if (i.operation.name, i.buffer.name) not in primary_keys and not i.hidden and (not self.source or self.source == i.source)
      ])
    cursor.executemany(
      '''update flow
       set quantity=%s, type=%s, effective_start=%s, effective_end=%s, name=%s,
       priority=%s, search=%s, source=%s, lastmodified=%s
       where operation_id=%s and thebuffer_id=%s''',
      [(
         round(i.quantity,settings.DECIMAL_PLACES),
         i.type[5:], str(i.effective_start), str(i.effective_end),
         i.name, i.priority, i.search != 'PRIORITY' and i.search or None, i.source,
         self.timestamp, i.operation.name, i.buffer.name,
       )
       for i in flows()
       if (i.operation.name, i.buffer.name) in primary_keys and not i.hidden and (not self.source or self.source == i.source)
      ])
    transaction.commit(using=self.database)
    print('Exported flows in %.2f seconds' % (time() - starttime))


  def exportLoads(self, cursor):
    print("Exporting loads...")
    starttime = time()
    cursor.execute("SELECT operation_id, resource_id FROM resourceload")  # todo oper&resource are not necesarily unique
    primary_keys = set([ i for i in cursor.fetchall() ])

    def loads():
      for o in frepple.operations():
        for i in o.loads:
          yield i

    cursor.executemany(
      '''insert into resourceload
      (operation_id,resource_id,quantity,setup,effective_start,effective_end,name,priority,
      search,source,lastmodified)
      values(%s,%s,%s,%s,%s,%s,%s,%s,%s,%s,%s)''',
      [(
         i.operation.name, i.resource.name, round(i.quantity,settings.DECIMAL_PLACES),
         i.setup, str(i.effective_start), str(i.effective_end),
         i.name, i.priority, i.search != 'PRIORITY' and i.search or None,
         i.source, self.timestamp
        )
       for i in loads()
       if (i.operation.name, i.resource.name) not in primary_keys and not i.hidden and (not self.source or self.source == i.source)
      ])
    cursor.executemany(
      '''update resourceload
       set quantity=%s, setup=%s, effective_start=%s, effective_end=%s, name=%s,
       priority=%s, search=%s, source=%s, lastmodified=%s
       where operation_id=%s and resource_id=%s''',
      [(
         round(i.quantity,settings.DECIMAL_PLACES),
         i.setup, str(i.effective_start), str(i.effective_end),
         i.name, i.priority, i.search != 'PRIORITY' and i.search or None,
         i.source, self.timestamp, i.operation.name, i.resource.name,
       )
       for i in loads()
       if (i.operation.name, i.resource.name) in primary_keys and not i.hidden and (not self.source or self.source == i.source)
      ])
    transaction.commit(using=self.database)
    print('Exported loads in %.2f seconds' % (time() - starttime))


  def exportBuffers(self, cursor):
    print("Exporting buffers...")
    starttime = time()
    cursor.execute("SELECT name FROM buffer")
    primary_keys = set([ i[0] for i in cursor.fetchall() ])
    cursor.executemany(
      '''insert into buffer
      (name,description,location_id,item_id,onhand,minimum,minimum_calendar_id,
       producing_id,type,leadtime,min_inventory,
       max_inventory,min_interval,max_interval,size_minimum,
       size_multiple,size_maximum,fence,
       carrying_cost,category,subcategory,source,lastmodified)
      values(%s,%s,%s,%s,%s,%s,%s,%s,%s,%s,%s,%s,%s,%s,%s,%s,%s,%s,%s,%s,%s,%s,%s)''',
      [(
         i.name, i.description, i.location and i.location.name or None,
         i.item and i.item.name or None,
         round(i.onhand,settings.DECIMAL_PLACES), round(i.minimum,settings.DECIMAL_PLACES),
         i.minimum_calendar and i.minimum_calendar.name or None,
         (not isinstance(i,frepple.buffer_procure) and i.producing) and i.producing.name or None,
         i.__class__.__name__[7:],
         isinstance(i,frepple.buffer_procure) and i.leadtime or None,
         isinstance(i,frepple.buffer_procure) and round(i.mininventory,settings.DECIMAL_PLACES) or None,
         isinstance(i,frepple.buffer_procure) and round(i.maxinventory,settings.DECIMAL_PLACES) or None,
         isinstance(i,frepple.buffer_procure) and i.mininterval or None,
         isinstance(i,frepple.buffer_procure) and i.maxinterval or None,
         isinstance(i,frepple.buffer_procure) and round(i.size_minimum,settings.DECIMAL_PLACES) or None,
         isinstance(i,frepple.buffer_procure) and round(i.size_multiple,settings.DECIMAL_PLACES) or None,
         isinstance(i,frepple.buffer_procure) and i.size_maximum < 9999999999999 and round(i.size_maximum,settings.DECIMAL_PLACES) or None,
         isinstance(i,frepple.buffer_procure) and i.fence or None,
         round(i.carrying_cost,settings.DECIMAL_PLACES), i.category, i.subcategory,
         i.source, self.timestamp
        )
       for i in frepple.buffers()
       if i.name not in primary_keys and not i.hidden and (not self.source or self.source == i.source)
      ])
    cursor.executemany(
      '''update buffer
       set description=%s, location_id=%s, item_id=%s, onhand=%s, minimum=%s, minimum_calendar_id=%s,
       producing_id=%s, type=%s, leadtime=%s, min_inventory=%s, max_inventory=%s, min_interval=%s,
       max_interval=%s, size_minimum=%s, size_multiple=%s, size_maximum=%s, fence=%s,
       carrying_cost=%s, category=%s, subcategory=%s, source=%s, lastmodified=%s
       where name=%s''',
      [(
         i.description, i.location and i.location.name or None, i.item and i.item.name or None,
         round(i.onhand,settings.DECIMAL_PLACES), round(i.minimum,settings.DECIMAL_PLACES),
         i.minimum_calendar and i.minimum_calendar.name or None,
         i.producing and i.producing.name or None, i.__class__.__name__[7:],
         isinstance(i,frepple.buffer_procure) and i.leadtime or None,
         isinstance(i,frepple.buffer_procure) and round(i.mininventory,settings.DECIMAL_PLACES) or None,
         isinstance(i,frepple.buffer_procure) and round(i.maxinventory,settings.DECIMAL_PLACES) or None,
         isinstance(i,frepple.buffer_procure) and i.mininterval or None,
         isinstance(i,frepple.buffer_procure) and i.maxinterval or None,
         isinstance(i,frepple.buffer_procure) and round(i.size_minimum,settings.DECIMAL_PLACES) or None,
         isinstance(i,frepple.buffer_procure) and round(i.size_multiple,settings.DECIMAL_PLACES) or None,
         isinstance(i,frepple.buffer_procure) and round(i.size_maximum,settings.DECIMAL_PLACES) or None,
         isinstance(i,frepple.buffer_procure) and i.fence or None,
         round(i.carrying_cost,settings.DECIMAL_PLACES), i.category, i.subcategory,
         i.source, self.timestamp, i.name
       )
       for i in frepple.buffers()
       if i.name in primary_keys and not i.hidden and (not self.source or self.source == i.source)
      ])
    cursor.executemany(
      "update buffer set owner_id=%s where name=%s",
      [(
         i.owner.name, i.name
       ) for i in frepple.buffers() if i.owner and not i.hidden
      ])
    transaction.commit(using=self.database)
    print('Exported buffers in %.2f seconds' % (time() - starttime))


  def exportCustomers(self, cursor):
    print("Exporting customers...")
    starttime = time()
    cursor.execute("SELECT name FROM customer")
    primary_keys = set([ i[0] for i in cursor.fetchall() ])
    cursor.executemany(
      "insert into customer \
      (name,description,category,subcategory,source,lastmodified) \
      values(%s,%s,%s,%s,%s,%s)",
      [(
         i.name, i.description, i.category, i.subcategory, i.source, self.timestamp
       ) for i in frepple.customers() if i.name not in primary_keys and (not self.source or self.source == i.source)
      ])
    cursor.executemany(
      "update customer \
       set description=%s, category=%s, subcategory=%s, source=%s, lastmodified=%s \
       where name=%s",
      [(
         i.description, i.category, i.subcategory, i.source, self.timestamp, i.name
       ) for i in frepple.customers() if i.name in primary_keys and (not self.source or self.source == i.source)
      ])
    cursor.executemany(
      "update customer set owner_id=%s where name=%s",
      [(
         i.owner.name, i.name
       ) for i in frepple.customers() if i.owner and (not self.source or self.source == i.source)
      ])
    transaction.commit(using=self.database)
    print('Exported customers in %.2f seconds' % (time() - starttime))


  def exportDemands(self, cursor):
    print("Exporting demands...")
    starttime = time()
    cursor.execute("SELECT name FROM demand")
    primary_keys = set([ i[0] for i in cursor.fetchall() ])
    cursor.executemany(
      '''insert into demand
      (name,due,quantity,priority,item_id,operation_id,customer_id,
       minshipment,maxlateness,category,subcategory,source,lastmodified)
      values(%s,%s,%s,%s,%s,%s,%s,%s,%s,%s,%s,%s,%s)''',
      [(
         i.name, str(i.due), round(i.quantity,settings.DECIMAL_PLACES), i.priority, i.item.name,
         i.operation and i.operation.name or None, i.customer and i.customer.name or None,
         round(i.minshipment,settings.DECIMAL_PLACES), round(i.maxlateness,settings.DECIMAL_PLACES),
         i.category, i.subcategory, i.source, self.timestamp
       ) for i in frepple.demands()
       if i.name not in primary_keys and isinstance(i,frepple.demand_default) and not i.hidden and (not self.source or self.source == i.source)
      ])
    cursor.executemany(
      '''update demand
       set due=%s, quantity=%s, priority=%s, item_id=%s, operation_id=%s, customer_id=%s,
       minshipment=%s, maxlateness=%s, category=%s, subcategory=%s, source=%s, lastmodified=%s
       where name=%s''',
      [(
         str(i.due), round(i.quantity,settings.DECIMAL_PLACES), i.priority, i.item.name,
         i.operation and i.operation.name or None, i.customer and i.customer.name or None,
         round(i.minshipment,settings.DECIMAL_PLACES), round(i.maxlateness,settings.DECIMAL_PLACES),
         i.category, i.subcategory, i.source, self.timestamp, i.name
       ) for i in frepple.demands()
       if i.name in primary_keys and isinstance(i,frepple.demand_default) and not i.hidden and (not self.source or self.source == i.source)
      ])
    cursor.executemany(
      "update demand set owner_id=%s where name=%s",
      [(
         i.owner.name, i.name
       )
       for i in frepple.demands()
       if i.owner and isinstance(i,frepple.demand_default) and (not self.source or self.source == i.source)
      ])
    transaction.commit(using=self.database)
    print('Exported demands in %.2f seconds' % (time() - starttime))


  def exportOperationPlans(self, cursor):
    '''
    Only locked operationplans are exported. That because we assume that
    all of those were given as input.
    '''
    print("Exporting operationplans...")
    starttime = time()
    cursor.execute("SELECT id FROM operationplan")
    primary_keys = set([ i[0] for i in cursor.fetchall() ])
    cursor.executemany(
      '''insert into operationplan
      (id,operation_id,quantity,startdate,enddate,locked,source,lastmodified)
      values(%s,%s,%s,%s,%s,%s,%s,%s)''',
      [(
         i.id, i.operation.name, round(i.quantity,settings.DECIMAL_PLACES),
         str(i.start), str(i.end), i.locked, i.source, self.timestamp
       )
       for i in frepple.operationplans()
       if i.locked and not i.operation.hidden and i.id not in primary_keys and (not self.source or self.source == i.source)
      ])
    cursor.executemany(
      '''update operationplan
       set operation_id=%s, quantity=%s, startdate=%s, enddate=%s, locked=%s, source=%s, lastmodified=%s
       where id=%s''',
      [(
         i.operation.name, round(i.quantity,settings.DECIMAL_PLACES),
         str(i.start), str(i.end), i.locked, i.source, self.timestamp, i.id
       )
       for i in frepple.operationplans()
       if i.locked and not i.operation.hidden and i.id in primary_keys and (not self.source or self.source == i.source)
      ])
    cursor.executemany(
      "update operationplan set owner_id=%s where id=%s",
      [(
         i.owner.id, i.id
       ) for i in frepple.operationplans() if i.owner and not i.operation.hidden and i.locked and (not self.source or self.source == i.source)
      ])
    transaction.commit(using=self.database)
    print('Exported operationplans in %.2f seconds' % (time() - starttime))


  def exportResources(self, cursor):
    print("Exporting resources...")
    starttime = time()
    cursor.execute("SELECT name FROM %s" % connections[self.database].ops.quote_name('resource'))
    primary_keys = set([ i[0] for i in cursor.fetchall() ])
    cursor.executemany(
      '''insert into %s
      (name,description,maximum,maximum_calendar_id,location_id,type,cost,
       maxearly,setup,setupmatrix_id,category,subcategory,source,lastmodified)
      values(%%s,%%s,%%s,%%s,%%s,%%s,%%s,%%s,%%s,%%s,%%s,%%s,%%s,%%s)''' % connections[self.database].ops.quote_name('resource'),
      [(
         i.name, i.description, i.maximum, i.maximum_calendar and i.maximum_calendar.name or None,
         i.location and i.location.name or None, i.__class__.__name__[9:],
         round(i.cost,settings.DECIMAL_PLACES), round(i.maxearly,settings.DECIMAL_PLACES),
         i.setup, i.setupmatrix and i.setupmatrix.name or None,
         i.category, i.subcategory, i.source, self.timestamp
       ) for i in frepple.resources()
       if i.name not in primary_keys and not i.hidden and (not self.source or self.source == i.source)
      ])
    cursor.executemany(
      '''update %s
       set description=%%s, maximum=%%s, maximum_calendar_id=%%s, location_id=%%s,
       type=%%s, cost=%%s, maxearly=%%s, setup=%%s, setupmatrix_id=%%s, category=%%s,
       subcategory=%%s, source=%%s, lastmodified=%%s
       where name=%%s''' % connections[self.database].ops.quote_name('resource'),
      [(
         i.description, i.maximum, i.maximum_calendar and i.maximum_calendar.name or None,
         i.location and i.location.name or None, i.__class__.__name__[9:],
         round(i.cost,settings.DECIMAL_PLACES), round(i.maxearly,settings.DECIMAL_PLACES),
         i.setup, i.setupmatrix and i.setupmatrix.name or None,
         i.category, i.subcategory, i.source, self.timestamp, i.name
       ) for i in frepple.resources()
       if i.name in primary_keys and not i.hidden and (not self.source or self.source == i.source)
      ])
    cursor.executemany(
      "update %s set owner_id=%%s where name=%%s" % connections[self.database].ops.quote_name('resource'),
      [(
         i.owner.name, i.name
       ) for i in frepple.resources() if i.owner and not i.hidden and (not self.source or self.source == i.source)
      ])
    transaction.commit(using=self.database)
    print('Exported resources in %.2f seconds' % (time() - starttime))


  def exportSkills(self, cursor):
    print("Exporting skills...")
    starttime = time()
    cursor.execute("SELECT name FROM skill")
    primary_keys = set([ i[0] for i in cursor.fetchall() ])
    cursor.executemany(
      '''insert into skill (name,source,lastmodified) values(%s,%s,%s)''',
      [( i.name, i.source, self.timestamp )
       for i in frepple.skills()
       if i.name not in primary_keys and (not self.source or self.source == i.source)
      ])
    cursor.executemany(
      '''update skill set source=%s, lastmodified=%s where name=%s''',
      [( i.source, self.timestamp, i.name )
       for i in frepple.skills()
       if i.name not in primary_keys and (not self.source or self.source == i.source)
      ])
    transaction.commit(using=self.database)
    print('Exported skills in %.2f seconds' % (time() - starttime))


  def exportResourceSkills(self, cursor):
    print("Exporting resource skills...")
    starttime = time()
    cursor.execute("SELECT resource_id, skill_id FROM resourceskill")  # todo resource&skill are not necesarily unique
    primary_keys = set([ i for i in cursor.fetchall() ])

    def res_skills():
      for s in frepple.skills():
        for r in s.resources:
          yield (r.effective_start, r.effective_end, r.priority, r.source, self.timestamp, r.name, s.name)

    cursor.executemany(
      '''insert into resourceskill
      (effective_start,effective_end,priority,source,lastmodified,resource_id,skill_id)
      values(%s,%s,%s,%s,%s,%s,%s)''',
      [i for i in res_skills() if i not in primary_keys and (not self.source or self.source == i.source)
      ])
    cursor.executemany(
      '''update resourceskill
      set effective_start=%s, effective_end=%s, priority=%s, source=%s, lastmodified=%s
      where resource_id=%s and skill_id=%s''',
      [i for i in res_skills() if i not in primary_keys and (not self.source or self.source == i.source)
      ])
    transaction.commit(using=self.database)
    print('Exported resource skills in %.2f seconds' % (time() - starttime))


  def exportSetupMatrices(self, cursor):
    print("Exporting setup matrices...")
    starttime = time()
    cursor.execute("SELECT name FROM setupmatrix")
    primary_keys = set([ i[0] for i in cursor.fetchall() ])
    cursor.executemany(
      "insert into setupmatrix \
      (name,source,lastmodified) \
      values(%s,%s,%s)",
      [(
         i.name, i.source, self.timestamp
       ) for i in frepple.setupmatrices() if i.name not in primary_keys and (not self.source or self.source == i.source)
      ])
    cursor.executemany(
      "update setupmatrix \
       set source=%s, lastmodified=%s \
       where name=%s",
      [(
         i.source, self.timestamp, i.name
       ) for i in frepple.setupmatrices() if i.name in primary_keys and (not self.source or self.source == i.source)
      ])
    transaction.commit(using=self.database)
    print('Exported setupmatrices in %.2f seconds' % (time() - starttime))


  def exportSetupMatricesRules(self, cursor):
    print("Exporting setup matrix rules...")
    starttime = time()
    cursor.execute("SELECT setupmatrix_id, priority FROM setuprule")
    primary_keys = set([ i for i in cursor.fetchall() ])

    def matrixrules():
      for m in frepple.setupmatrices():
        for i in m.rules:
          yield m, i

    cursor.executemany(
      "insert into setuprule \
      (setupmatrix_id,priority,fromsetup,tosetup,duration,cost,source,lastmodified) \
      values(%s,%s,%s,%s,%s,%s,%s,%s)",
      [(
         i[0].name, i[1].priority, i[1].fromsetup, i[1].tosetup, i[1].duration,
         round(i[1].cost,settings.DECIMAL_PLACES),
         i.source, self.timestamp
       ) for i in matrixrules()
       if (i[0].name,i[1].priority) not in primary_keys and (not self.source or self.source == i.source)
      ])
    cursor.executemany(
      "update setuprule \
       set fromsetup=%s, tosetup=%s, duration=%s, cost=%s, source=%s, lastmodified=%s \
       where setupmatrix_id=%s and priority=%s",
      [(
         i[1].fromsetup, i[1].tosetup, i[1].duration, round(i[1].cost,settings.DECIMAL_PLACES),
         i.source, self.timestamp, i[0].name, i[1].priority
       ) for i[1] in matrixrules()
       if (i[0].name,i[1].priority) in primary_keys and (not self.source or self.source == i.source)
      ])
    transaction.commit(using=self.database)
    print('Exported setup matrix rules in %.2f seconds' % (time() - starttime))


  def exportItems(self, cursor):
    print("Exporting items...")
    starttime = time()
    cursor.execute("SELECT name FROM item")
    primary_keys = set([ i[0] for i in cursor.fetchall() ])
    cursor.executemany(
      "insert into item \
      (name,description,operation_id,price,category,subcategory,source,lastmodified) \
      values(%s,%s,%s,%s,%s,%s,%s,%s)",
      [(
         i.name, i.description, i.operation and i.operation.name or None,
         round(i.price,settings.DECIMAL_PLACES), i.category, i.subcategory,
         i.source, self.timestamp
       ) for i in frepple.items()
       if i.name not in primary_keys and (not self.source or self.source == i.source)
      ])
    cursor.executemany(
      "update item \
       set description=%s, operation_id=%s, price=%s, category=%s, subcategory=%s, source=%s, lastmodified=%s \
       where name=%s",
      [(
         i.description, i.operation and i.operation.name or None,
         round(i.price,settings.DECIMAL_PLACES), i.category, i.subcategory,
         i.source, self.timestamp, i.name
       ) for i in frepple.items()
       if i.name in primary_keys and (not self.source or self.source == i.source)
      ])
    cursor.executemany(
      "update item set owner_id=%s where name=%s",
      [(
         i.owner.name, i.name
       ) for i in frepple.items() if i.owner and (not self.source or self.source == i.source)
      ])
    transaction.commit(using=self.database)
    print('Exported items in %.2f seconds' % (time() - starttime))


  def exportParameters(self, cursor):
    if self.source:
      # Only complete export should save the current date
      return
    print("Exporting parameters...")
    starttime = time()
    # Update current date if the parameter already exists
    # If it doesn't exist, we want to continue using the system clock for the next run.
    cursor.execute(
      "UPDATE common_parameter SET value=%s, lastmodified=%s WHERE name='currentdate'",
      (frepple.settings.current.strftime("%Y-%m-%d %H:%M:%S"), self.timestamp)
      )
    transaction.commit(using=self.database)
    print('Exported parameters in %.2f seconds' % (time() - starttime))

<<<<<<< HEAD
  cursor.executemany(
    "insert into suboperation \
    (operation_id,suboperation_id,priority,effective_start,effective_end,lastmodified) \
    values(%s,%s,%s,%s,%s,%s)",
    [(
       i[0].name, i[1].name, i[2], i[3], i[4], timestamp
     ) for i in subops() if i not in primary_keys
    ])
  cursor.executemany(
    "update suboperation \
     set priority=%s, effective_start=%s, effective_end=%s, lastmodified=%s \
     where operation_id=%s and suboperation_id=%s",
    [(
       i[2], i[3], i[4], timestamp, i[0].name, i[1].name
     ) for i in subops() if i in primary_keys
    ])
  transaction.commit(using=database)
  print('Exported suboperations in %.2f seconds' % (time() - starttime))


def exportFlows(cursor):
  print("Exporting flows...")
  starttime = time()
  cursor.execute("SELECT operation_id, thebuffer_id FROM flow")  # todo oper&buffer are not necesarily unique
  primary_keys = set([ i for i in cursor.fetchall() ])

  def flows():
    for o in frepple.operations():
      for i in o.flows:
        yield i

  cursor.executemany(
    '''insert into flow
    (operation_id,thebuffer_id,quantity,type,effective_start,effective_end,name,priority,
    search,lastmodified)
    values(%s,%s,%s,%s,%s,%s,%s,%s,%s,%s)''',
    [(
       i.operation.name, i.buffer.name, round(i.quantity,settings.DECIMAL_PLACES),
       i.__class__.__name__[5:], str(i.effective_start), str(i.effective_end),
       i.name, i.priority, i.search != 'PRIORITY' and i.search or None, timestamp
      ) for i in flows() if (i.operation.name, i.buffer.name) not in primary_keys and not i.hidden
    ])
  cursor.executemany(
    '''update flow
     set quantity=%s, type=%s, effective_start=%s, effective_end=%s, name=%s,
     priority=%s, search=%s, lastmodified=%s
     where operation_id=%s and thebuffer_id=%s''',
    [(
       round(i.quantity,settings.DECIMAL_PLACES),
       i.__class__.__name__[5:], str(i.effective_start), str(i.effective_end),
       i.name, i.priority, i.search != 'PRIORITY' and i.search or None, timestamp,
       i.operation.name, i.buffer.name,
     ) for i in flows() if (i.operation.name, i.buffer.name) in primary_keys and not i.hidden
    ])
  transaction.commit(using=database)
  print('Exported flows in %.2f seconds' % (time() - starttime))


def exportLoads(cursor):
  print("Exporting loads...")
  starttime = time()
  cursor.execute("SELECT operation_id, resource_id FROM resourceload")  # todo oper&resource are not necesarily unique
  primary_keys = set([ i for i in cursor.fetchall() ])

  def loads():
    for o in frepple.operations():
      for i in o.loads:
        yield i

  cursor.executemany(
    '''insert into resourceload
    (operation_id,resource_id,quantity,setup,effective_start,effective_end,name,priority,
    search,lastmodified)
    values(%s,%s,%s,%s,%s,%s,%s,%s,%s,%s)''',
    [(
       i.operation.name, i.resource.name, round(i.quantity,settings.DECIMAL_PLACES),
       i.setup, str(i.effective_start), str(i.effective_end),
       i.name, i.priority, i.search != 'PRIORITY' and i.search or None, timestamp
      ) for i in loads() if (i.operation.name, i.resource.name) not in primary_keys and not i.hidden
    ])
  cursor.executemany(
    '''update resourceload
     set quantity=%s, setup=%s, effective_start=%s, effective_end=%s, name=%s,
     priority=%s, search=%s, lastmodified=%s
     where operation_id=%s and resource_id=%s''',
    [(
       round(i.quantity,settings.DECIMAL_PLACES),
       i.setup, str(i.effective_start), str(i.effective_end),
       i.name, i.priority, i.search != 'PRIORITY' and i.search or None, timestamp,
       i.operation.name, i.resource.name,
     ) for i in loads() if (i.operation.name, i.resource.name) in primary_keys and not i.hidden
    ])
  transaction.commit(using=database)
  print('Exported loads in %.2f seconds' % (time() - starttime))


def exportBuffers(cursor):
  print("Exporting buffers...")
  starttime = time()
  cursor.execute("SELECT name FROM buffer")
  primary_keys = set([ i[0] for i in cursor.fetchall() ])
  cursor.executemany(
    '''insert into buffer
    (name,description,location_id,item_id,onhand,minimum,minimum_calendar_id,
     producing_id,type,leadtime,min_inventory,
     max_inventory,min_interval,max_interval,size_minimum,
     size_multiple,size_maximum,fence,
     carrying_cost,category,subcategory,lastmodified)
    values(%s,%s,%s,%s,%s,%s,%s,%s,%s,%s,%s,%s,%s,%s,%s,%s,%s,%s,%s,%s,%s,%s)''',
    [(
       i.name, i.description, i.location and i.location.name or None,
       i.item and i.item.name or None,
       round(i.onhand,settings.DECIMAL_PLACES), round(i.minimum,settings.DECIMAL_PLACES),
       i.minimum_calendar and i.minimum_calendar.name or None,
       i.producing and i.producing.name or None, i.__class__.__name__[7:],
       isinstance(i,frepple.buffer_procure) and i.leadtime or None,
       isinstance(i,frepple.buffer_procure) and round(i.mininventory,settings.DECIMAL_PLACES) or None,
       isinstance(i,frepple.buffer_procure) and round(i.maxinventory,settings.DECIMAL_PLACES) or None,
       isinstance(i,frepple.buffer_procure) and i.mininterval or None,
       isinstance(i,frepple.buffer_procure) and i.maxinterval or None,
       isinstance(i,frepple.buffer_procure) and round(i.size_minimum,settings.DECIMAL_PLACES) or None,
       isinstance(i,frepple.buffer_procure) and round(i.size_multiple,settings.DECIMAL_PLACES) or None,
       isinstance(i,frepple.buffer_procure) and i.size_maximum<9999999999999 and round(i.size_maximum,settings.DECIMAL_PLACES) or None,
       isinstance(i,frepple.buffer_procure) and i.fence or None,
       round(i.carrying_cost,settings.DECIMAL_PLACES), i.category, i.subcategory, timestamp
      ) for i in frepple.buffers() if i.name not in primary_keys and not i.hidden
    ])
  cursor.executemany(
    '''update buffer
     set description=%s, location_id=%s, item_id=%s, onhand=%s, minimum=%s, minimum_calendar_id=%s,
     producing_id=%s, type=%s, leadtime=%s, min_inventory=%s, max_inventory=%s, min_interval=%s,
     max_interval=%s, size_minimum=%s, size_multiple=%s, size_maximum=%s, fence=%s,
     carrying_cost=%s, category=%s, subcategory=%s, lastmodified=%s
     where name=%s''',
    [(
       i.description, i.location and i.location.name or None, i.item and i.item.name or None,
       round(i.onhand,settings.DECIMAL_PLACES), round(i.minimum,settings.DECIMAL_PLACES),
       i.minimum_calendar and i.minimum_calendar.name or None,
       i.producing and i.producing.name or None, i.__class__.__name__[7:],
       isinstance(i,frepple.buffer_procure) and i.leadtime or None,
       isinstance(i,frepple.buffer_procure) and round(i.mininventory,settings.DECIMAL_PLACES) or None,
       isinstance(i,frepple.buffer_procure) and round(i.maxinventory,settings.DECIMAL_PLACES) or None,
       isinstance(i,frepple.buffer_procure) and i.mininterval or None,
       isinstance(i,frepple.buffer_procure) and i.maxinterval or None,
       isinstance(i,frepple.buffer_procure) and round(i.size_minimum,settings.DECIMAL_PLACES) or None,
       isinstance(i,frepple.buffer_procure) and round(i.size_multiple,settings.DECIMAL_PLACES) or None,
       isinstance(i,frepple.buffer_procure) and round(i.size_maximum,settings.DECIMAL_PLACES) or None,
       isinstance(i,frepple.buffer_procure) and i.fence or None,
       round(i.carrying_cost,settings.DECIMAL_PLACES), i.category, i.subcategory, timestamp, i.name
     ) for i in frepple.buffers() if i.name in primary_keys and not i.hidden
    ])
  cursor.executemany(
    "update buffer set owner_id=%s where name=%s",
    [(
       i.owner.name, i.name
     ) for i in frepple.buffers() if i.owner and not i.hidden
    ])
  transaction.commit(using=database)
  print('Exported buffers in %.2f seconds' % (time() - starttime))

def exportCustomers(cursor):
  print("Exporting customers...")
  starttime = time()
  cursor.execute("SELECT name FROM customer")
  primary_keys = set([ i[0] for i in cursor.fetchall() ])
  cursor.executemany(
    "insert into customer \
    (name,description,category,subcategory,lastmodified) \
    values(%s,%s,%s,%s,%s)",
    [(
       i.name, i.description, i.category, i.subcategory, timestamp
     ) for i in frepple.customers() if i.name not in primary_keys
    ])
  cursor.executemany(
    "update customer \
     set description=%s, category=%s, subcategory=%s, lastmodified=%s \
     where name=%s",
    [(
       i.description, i.category, i.subcategory, timestamp, i.name
     ) for i in frepple.customers() if i.name in primary_keys
    ])
  cursor.executemany(
    "update customer set owner_id=%s where name=%s",
    [(
       i.owner.name, i.name
     ) for i in frepple.customers() if i.owner
    ])
  transaction.commit(using=database)
  print('Exported customers in %.2f seconds' % (time() - starttime))


def exportDemands(cursor):
  print("Exporting demands...")
  starttime = time()
  cursor.execute("SELECT name FROM demand")
  primary_keys = set([ i[0] for i in cursor.fetchall() ])
  cursor.executemany(
    '''insert into demand
    (name,due,quantity,priority,item_id,operation_id,customer_id,
     minshipment,maxlateness,category,subcategory,lastmodified)
    values(%s,%s,%s,%s,%s,%s,%s,%s,%s,%s,%s,%s)''',
    [(
       i.name, str(i.due), round(i.quantity,settings.DECIMAL_PLACES), i.priority, i.item.name,
       i.operation and i.operation.name or None, i.customer and i.customer.name or None,
       round(i.minshipment,settings.DECIMAL_PLACES), round(i.maxlateness,settings.DECIMAL_PLACES),
       i.category, i.subcategory, timestamp
     ) for i in frepple.demands()
     if i.name not in primary_keys and isinstance(i,frepple.demand_default) and not i.hidden
    ])
  cursor.executemany(
    '''update demand
     set due=%s, quantity=%s, priority=%s, item_id=%s, operation_id=%s, customer_id=%s,
     minshipment=%s, maxlateness=%s, category=%s, subcategory=%s, lastmodified=%s
     where name=%s''',
    [(
       str(i.due), round(i.quantity,settings.DECIMAL_PLACES), i.priority, i.item.name,
       i.operation and i.operation.name or None, i.customer and i.customer.name or None,
       round(i.minshipment,settings.DECIMAL_PLACES), round(i.maxlateness,settings.DECIMAL_PLACES),
       i.category, i.subcategory, timestamp, i.name
     ) for i in frepple.demands()
     if i.name in primary_keys and isinstance(i,frepple.demand_default) and not i.hidden
    ])
  cursor.executemany(
    "update demand set owner_id=%s where name=%s",
    [(
       i.owner.name, i.name
     ) for i in frepple.demands() if i.owner and isinstance(i,frepple.demand_default)
    ])
  transaction.commit(using=database)
  print('Exported demands in %.2f seconds' % (time() - starttime))


def exportForecasts(cursor):
  # Detect whether the forecast module is available
  if not 'demand_forecast' in [ a[0] for a in inspect.getmembers(frepple) ]:
    return
  print("Exporting forecast...")
  starttime = time()
  cursor.execute("SELECT name FROM forecast")
  primary_keys = set([ i[0] for i in cursor.fetchall() ])
  cursor.executemany(
    '''insert into forecast
    (name,customer_id,item_id,priority,operation_id,minshipment,
     calendar_id,discrete,maxlateness,category,subcategory,lastmodified)
    values(%s,%s,%s,%s,%s,%s,%s,%s,%s,%s,%s,%s)''',
    [(
       i.name, i.customer and i.customer.name or None, i.item.name, i.priority,
       i.operation and i.operation.name or None, round(i.minshipment,settings.DECIMAL_PLACES),
       i.calendar.name, i.discrete, round(i.maxlateness,settings.DECIMAL_PLACES),
       i.category, i.subcategory, timestamp
     ) for i in frepple.demands() if i.name not in primary_keys and isinstance(i,frepple.demand_forecast)
    ])
  cursor.executemany(
    '''update forecast
     set customer_id=%s, item_id=%s, priority=%s, operation_id=%s, minshipment=%s,
     calendar_id=%s, discrete=%s,maxlateness=%s, category=%s, subcategory=%s, lastmodified=%s
     where name=%s''',
    [(
       i.customer and i.customer.name or None, i.item.name, i.priority,
       i.operation and i.operation.name or None, round(i.minshipment,settings.DECIMAL_PLACES),
       i.calendar.name, i.discrete, round(i.maxlateness,settings.DECIMAL_PLACES),
       i.category, i.subcategory, timestamp, i.name,
     ) for i in frepple.demands() if i.name in primary_keys and isinstance(i,frepple.demand_forecast)
    ])
  transaction.commit(using=database)
  print('Exported forecasts in %.2f seconds' % (time() - starttime))


def exportForecastDemands(cursor):
  # Detect whether the forecast module is available
  if not 'demand_forecast' in [ a[0] for a in inspect.getmembers(frepple) ]:
    return
  print("Exporting forecast demands...")
  starttime = time()
  cursor.execute("SELECT forecast_id, startdate, enddate FROM forecastdemand")
  primary_keys = set([ i for i in cursor.fetchall() ])
  cursor.executemany(
    '''insert into forecastdemand
    (forecast_id,startdate,enddate,quantity,lastmodified)
    values(%s,%s,%s,%s,%s)''',
    [(
       i.owner.name, str(i.startdate.date()), str(i.enddate.date()),
       round(i.total,settings.DECIMAL_PLACES), timestamp
     ) for i in frepple.demands() if isinstance(i,frepple.demand_forecastbucket) and (i.owner.name,i.startdate.date(),i.enddate.date()) not in primary_keys
    ])
  cursor.executemany(
    '''update forecastdemand
     set quantity=%s, lastmodified=%s
     where forecast_id=%s and startdate=%s and enddate=%s''',
    [(
       round(i.total,settings.DECIMAL_PLACES), timestamp,
       i.owner.name, str(i.startdate.date()), str(i.enddate.date()),
     ) for i in frepple.demands() if isinstance(i,frepple.demand_forecastbucket) and (i.owner.name,i.startdate.date(),i.enddate.date()) in primary_keys
    ])
  transaction.commit(using=database)
  print('Exported forecast demands in %.2f seconds' % (time() - starttime))


def exportOperationPlans(cursor):
  '''
  Only locked operationplans are exported. That because we assume that
  all of those were given as input.
  '''
  print("Exporting operationplans...")
  starttime = time()
  cursor.execute("SELECT id FROM operationplan")
  primary_keys = set([ i[0] for i in cursor.fetchall() ])
  cursor.executemany(
    '''insert into operationplan
    (id,operation_id,quantity,startdate,enddate,locked,lastmodified)
    values(%s,%s,%s,%s,%s,%s,%s)''',
    [(
       i.id, i.operation.name, round(i.quantity,settings.DECIMAL_PLACES),
       str(i.start), str(i.end), i.locked, timestamp
     ) for i in frepple.operationplans()
     if i.locked and not i.operation.hidden and i.id not in primary_keys
    ])
  cursor.executemany(
    '''update operationplan
     set operation_id=%s, quantity=%s, startdate=%s, enddate=%s, locked=%s, lastmodified=%s
     where id=%s''',
    [(
       i.operation.name, round(i.quantity,settings.DECIMAL_PLACES),
       str(i.start), str(i.end), i.locked, timestamp, i.id
     ) for i in frepple.operationplans()
     if i.locked and not i.operation.hidden and i.id in primary_keys
    ])
  cursor.executemany(
    "update operationplan set owner_id=%s where id=%s",
    [(
       i.owner.id, i.id
     ) for i in frepple.operationplans() if i.owner and not i.operation.hidden and i.locked
    ])
  transaction.commit(using=database)
  print('Exported operationplans in %.2f seconds' % (time() - starttime))


def exportResources(cursor):
  print("Exporting resources...")
  starttime = time()
  cursor.execute("SELECT name FROM %s" % connections[database].ops.quote_name('resource'))
  primary_keys = set([ i[0] for i in cursor.fetchall() ])
  cursor.executemany(
    '''insert into %s
    (name,description,maximum,maximum_calendar_id,location_id,type,cost,
     maxearly,setup,setupmatrix_id,category,subcategory,lastmodified)
    values(%%s,%%s,%%s,%%s,%%s,%%s,%%s,%%s,%%s,%%s,%%s,%%s,%%s)''' % connections[database].ops.quote_name('resource'),
    [(
       i.name, i.description, i.maximum, i.maximum_calendar and i.maximum_calendar.name or None,
       i.location and i.location.name or None, i.__class__.__name__[9:],
       round(i.cost,settings.DECIMAL_PLACES), round(i.maxearly,settings.DECIMAL_PLACES),
       i.setup, i.setupmatrix and i.setupmatrix.name or None,
       i.category, i.subcategory, timestamp
     ) for i in frepple.resources()
     if i.name not in primary_keys and not i.hidden
    ])
  cursor.executemany(
    '''update %s \
     set description=%%s, maximum=%%s, maximum_calendar_id=%%s, location_id=%%s,
     type=%%s, cost=%%s, maxearly=%%s, setup=%%s, setupmatrix_id=%%s, category=%%s,
     subcategory=%%s, lastmodified=%%s
     where name=%%s''' % connections[database].ops.quote_name('resource'),
    [(
       i.description, i.maximum, i.maximum_calendar and i.maximum_calendar.name or None,
       i.location and i.location.name or None, i.__class__.__name__[9:],
       round(i.cost,settings.DECIMAL_PLACES), round(i.maxearly,settings.DECIMAL_PLACES),
       i.setup, i.setupmatrix and i.setupmatrix.name or None,
       i.category, i.subcategory, timestamp, i.name
     ) for i in frepple.resources()
     if i.name in primary_keys and not i.hidden
    ])
  cursor.executemany(
    "update %s set owner_id=%%s where name=%%s" % connections[database].ops.quote_name('resource'),
    [(
       i.owner.name, i.name
     ) for i in frepple.resources() if i.owner and not i.hidden
    ])
  transaction.commit(using=database)
  print('Exported resources in %.2f seconds' % (time() - starttime))


def exportSkills(cursor):
  print("Exporting skills...")
  starttime = time()
  cursor.execute("SELECT name FROM skill")
  primary_keys = set([ i[0] for i in cursor.fetchall() ])
  cursor.executemany(
    '''insert into skill (name,lastmodified) values(%s,%s)''',
    [( i.name, timestamp ) for i in frepple.skills()
     if i.name not in primary_keys
    ])
  transaction.commit(using=database)
  print('Exported skills in %.2f seconds' % (time() - starttime))


def exportResourceSkills(cursor):
  print("Exporting resource skills...")
  starttime = time()
  cursor.execute("SELECT resource_id, skill_id FROM resourceskill")  # todo resource&skill are not necesarily unique
  primary_keys = set([ i for i in cursor.fetchall() ])

  def res_skills():
    for s in frepple.skills():
      for r in s.resources:
        yield (r.name, s.name, r.effective_start, r.effective_end, r.priority, timestamp)

  cursor.executemany(
    '''insert into resourceskill
    (resource_id,skill_id,effective_start,effective_end,priority,lastmodified)
    values(%s,%s,%s,%s,%s,%s)''',
    [i for i in res_skills() if i not in primary_keys
    ])
  transaction.commit(using=database)
  print('Exported resource skills in %.2f seconds' % (time() - starttime))


def exportSetupMatrices(cursor):
  print("Exporting setup matrices...")
  starttime = time()
  cursor.execute("SELECT name FROM setupmatrix")
  primary_keys = set([ i[0] for i in cursor.fetchall() ])
  cursor.executemany(
    "insert into setupmatrix \
    (name,lastmodified) \
    values(%s,%s)",
    [(
       i.name, timestamp
     ) for i in frepple.setupmatrices() if i.name not in primary_keys
    ])
  cursor.executemany(
    "update setupmatrix \
     set lastmodified=%s \
     where name=%s",
    [(
       timestamp, i.name
     ) for i in frepple.setupmatrices() if i.name in primary_keys
    ])
  transaction.commit(using=database)
  print('Exported setupmatrices in %.2f seconds' % (time() - starttime))


def exportSetupMatricesRules(cursor):
  print("Exporting setup matrix rules...")
  starttime = time()
  cursor.execute("SELECT setupmatrix_id, priority FROM setuprule")
  primary_keys = set([ i for i in cursor.fetchall() ])

  def matrixrules():
    for m in frepple.setupmatrices():
      for i in m.rules:
        yield m, i

  cursor.executemany(
    "insert into setuprule \
    (setupmatrix_id,priority,fromsetup,tosetup,duration,cost,lastmodified) \
    values(%s,%s,%s,%s,%s,%s,%s)",
    [(
       i[0].name, i[1].priority, i[1].fromsetup, i[1].tosetup, i[1].duration,
       round(i[1].cost,settings.DECIMAL_PLACES), timestamp
     ) for i in matrixrules() if (i[0].name,i[1].priority) not in primary_keys
    ])
  cursor.executemany(
    "update setuprule \
     set fromsetup=%s, tosetup=%s, duration=%s, cost=%s, lastmodified=%s \
     where setupmatrix_id=%s and priority=%s",
    [(
       i[1].fromsetup, i[1].tosetup, i[1].duration, round(i[1].cost,settings.DECIMAL_PLACES),
       timestamp, i[0].name, i[1].priority
     ) for i[1] in matrixrules() if (i[0].name,i[1].priority) in primary_keys
    ])
  transaction.commit(using=database)
  print('Exported setup matrix rules in %.2f seconds' % (time() - starttime))


def exportItems(cursor):
  print("Exporting items...")
  starttime = time()
  cursor.execute("SELECT name FROM item")
  primary_keys = set([ i[0] for i in cursor.fetchall() ])
  cursor.executemany(
    "insert into item \
    (name,description,operation_id,price,category,subcategory,lastmodified) \
    values(%s,%s,%s,%s,%s,%s,%s)",
    [(
       i.name, i.description, i.operation and i.operation.name or None,
       round(i.price,settings.DECIMAL_PLACES), i.category, i.subcategory, timestamp
     ) for i in frepple.items() if i.name not in primary_keys
    ])
  cursor.executemany(
    "update item \
     set description=%s, operation_id=%s, price=%s, category=%s, subcategory=%s, lastmodified=%s \
     where name=%s",
    [(
       i.description, i.operation and i.operation.name or None,
       round(i.price,settings.DECIMAL_PLACES), i.category, i.subcategory, timestamp, i.name
     ) for i in frepple.items() if i.name in primary_keys
    ])
  cursor.executemany(
    "update item set owner_id=%s where name=%s",
    [(
       i.owner.name, i.name
     ) for i in frepple.items() if i.owner
    ])
  transaction.commit(using=database)
  print('Exported items in %.2f seconds' % (time() - starttime))


def exportParameters(cursor):
  print("Exporting parameters...")
  starttime = time()
  cursor.execute("SELECT name FROM common_parameter")
  primary_keys = set([ i[0] for i in cursor.fetchall() ])
  data = [
    ('currentdate', frepple.settings.current.strftime("%Y-%m-%d %H:%M:%S")),
    ]
  cursor.executemany(
    "INSERT INTO common_parameter (name,value,lastmodified) VALUES (%s,%s,%s)",
    [ (i[0],i[1],timestamp) for i in data if i[0] not in primary_keys ]
    )
  cursor.executemany(
    "UPDATE common_parameter SET value=%s, lastmodified=%s WHERE name=%s",
    [ (i[1],timestamp,i[0]) for i in data if i[0] in primary_keys ]
    )
  transaction.commit(using=database)
  print('Exported parameters in %.2f seconds' % (time() - starttime))
=======

  def run(self):
    '''
    This function exports the data from the frePPLe memory into the database.
    '''
    transaction.set_autocommit(False, using = self.database)
    try:
      # Make sure the debug flag is not set!
      # When it is set, the django database wrapper collects a list of all sql
      # statements executed and their timings. This consumes plenty of memory
      # and cpu time.
      settings.DEBUG = False
      self.timestamp = str(datetime.datetime.now())

      # Create a database connection
      cursor = connections[self.database].cursor()
      if settings.DATABASES[self.database]['ENGINE'] == 'django.db.backends.sqlite3':
        cursor.execute('PRAGMA temp_store = MEMORY;')
        cursor.execute('PRAGMA synchronous = OFF')
        cursor.execute('PRAGMA cache_size = 8000')
      elif settings.DATABASES[self.database]['ENGINE'] == 'oracle':
        cursor.execute("ALTER SESSION SET COMMIT_WRITE='BATCH,NOWAIT'")

      if settings.DATABASES[self.database]['ENGINE'] == 'django.db.backends.sqlite3':
        # OPTION 1: Sequential export of each entity
        # For SQLite this is required since a writer blocks the database file.
        # For other databases the parallel export normally gives a better
        # performance, but you could still choose a sequential export.
        try:
          self.exportParameters(cursor)
          self.exportCalendars(cursor)
          self.exportCalendarBuckets(cursor)
          self.exportLocations(cursor)
          self.exportOperations(cursor)
          self.exportSubOperations(cursor)
          self.exportOperationPlans(cursor)
          self.exportItems(cursor)
          self.exportBuffers(cursor)
          self.exportFlows(cursor)
          self.exportSetupMatrices(cursor)
          self.exportSetupMatricesRules(cursor)
          self.exportResources(cursor)
          self.exportSkills(cursor)
          self.exportResourceSkills(cursor)
          self.exportLoads(cursor)
          self.exportCustomers(cursor)
          self.exportDemands(cursor)
        except:
          traceback.print_exc()

      else:
        # OPTION 2: Parallel export of entities in groups.
        # The groups are running in separate threads, and all functions in a group
        # are run in sequence.
        try:
          self.exportCalendars(cursor)
          self.exportLocations(cursor)
          self.exportOperations(cursor)
          self.exportItems(cursor)
          tasks = (
            DatabaseTask(self, self.exportCalendarBuckets, self.exportSubOperations, self.exportOperationPlans, self.exportParameters),
            DatabaseTask(self, self.exportBuffers, self.exportFlows),
            DatabaseTask(self, self.exportSetupMatrices, self.exportSetupMatricesRules, self.exportResources, self.exportSkills, self.exportResourceSkills, self.exportLoads),
            DatabaseTask(self, self.exportCustomers, self.exportDemands),
            )
          # Start all threads
          for i in tasks: i.start()
          # Wait for all threads to finish
          for i in tasks: i.join()
        except Exception as e:
          print("Error exporting static model:", e)

      # Cleanup unused records
      if self.source:
        cursor.execute("delete from flow where source = %s and lastmodified <> %s", (self.source, self.timestamp))
        cursor.execute("delete from buffer where source = %s and lastmodified <> %s", (self.source, self.timestamp))
        cursor.execute("delete from demand where source = %s and lastmodified <> %s", (self.source, self.timestamp))
        cursor.execute("delete from item where source = %s and lastmodified <> %s", (self.source, self.timestamp))
        cursor.execute("delete from operationplan where source = %s and lastmodified <> %s", (self.source, self.timestamp))
        cursor.execute("delete from suboperation where source = %s and lastmodified <> %s", (self.source, self.timestamp))
        cursor.execute("delete from resourceload where source = %s and lastmodified <> %s", (self.source, self.timestamp))
        cursor.execute("delete from resourceskill where source = %s and lastmodified <> %s", (self.source, self.timestamp))
        cursor.execute("delete from operation where source = %s and lastmodified <> %s", (self.source, self.timestamp))
        cursor.execute("delete from suboperation where source = %s and lastmodified <> %s", (self.source, self.timestamp))
        cursor.execute("delete from resource where source = %s and lastmodified <> %s", (self.source, self.timestamp))
        cursor.execute("delete from location where source = %s and lastmodified <> %s", (self.source, self.timestamp))
        cursor.execute("delete from calendar where source = %s and lastmodified <> %s", (self.source, self.timestamp))
        cursor.execute("delete from skill where source = %s and lastmodified <> %s", (self.source, self.timestamp))
        cursor.execute("delete from setuprule where source = %s and lastmodified <> %s", (self.source, self.timestamp))
        cursor.execute("delete from setupmatrix where source = %s and lastmodified <> %s", (self.source, self.timestamp))
        cursor.execute("delete from customer where source = %s and lastmodified <> %s", (self.source, self.timestamp))

      # Analyze
      if settings.DATABASES[self.database]['ENGINE'] == 'django.db.backends.sqlite3':
        print("Analyzing database tables...")
        cursor.execute("analyze")

      # Close the database connection
      cursor.close()
      transaction.commit(using = self.database)
    finally:
      transaction.rollback(using = self.database)
      transaction.set_autocommit(True, using = self.database)
>>>>>>> 8f960545


class DatabaseTask(Thread):
  '''
  An auxiliary class that allows us to run a function with its own
  database connection in its own thread.
  '''
  def __init__(self, xprt, *f):
    super(DatabaseTask, self).__init__()
    self.export = xprt
    self.functions = f

  def run(self):
<<<<<<< HEAD
    # Create a database connection
    cursor = connections[database].cursor()
    if settings.DATABASES[database]['ENGINE'] == 'django.db.backends.sqlite3':
      cursor.execute('PRAGMA temp_store = MEMORY;')
      cursor.execute('PRAGMA synchronous = OFF')
      cursor.execute('PRAGMA cache_size = 8000')
    elif settings.DATABASES[database]['ENGINE'] == 'django.db.backends.oracle':
      cursor.execute("ALTER SESSION SET COMMIT_WRITE='BATCH,NOWAIT'")

    # Run the functions sequentially
    for f in self.functions:
      try: f(cursor)
      except Exception as e: print(e)

    # Close the connection
    cursor.close()
    transaction.commit(using=database)


@transaction.commit_manually(using=database)
def exportfrepple():
  '''
  This function exports the data from the frePPLe memory into the database.
  '''
  # Make sure the debug flag is not set!
  # When it is set, the django database wrapper collects a list of all sql
  # statements executed and their timings. This consumes plenty of memory
  # and cpu time.
  settings.DEBUG = False
  global timestamp
  timestamp = str(datetime.datetime.now())

  # Create a database connection
  cursor = connections[database].cursor()
  if settings.DATABASES[database]['ENGINE'] == 'django.db.backends.sqlite3':
    cursor.execute('PRAGMA temp_store = MEMORY;')
    cursor.execute('PRAGMA synchronous = OFF')
    cursor.execute('PRAGMA cache_size = 8000')
  elif settings.DATABASES[database]['ENGINE'] == 'oracle':
    cursor.execute("ALTER SESSION SET COMMIT_WRITE='BATCH,NOWAIT'")

  if settings.DATABASES[database]['ENGINE'] == 'django.db.backends.sqlite3':
    # OPTION 1: Sequential export of each entity
    # For SQLite this is required since a writer blocks the database file.
    # For other databases the parallel export normally gives a better
    # performance, but you could still choose a sequential export.
    try:
      exportParameters(cursor)
      exportCalendars(cursor)
      exportCalendarBuckets(cursor)
      exportLocations(cursor)
      exportOperations(cursor)
      exportSubOperations(cursor)
      exportOperationPlans(cursor)
      exportItems(cursor)
      exportBuffers(cursor)
      exportFlows(cursor)
      exportSetupMatrices(cursor)
      exportSetupMatricesRules(cursor)
      exportResources(cursor)
      exportSkills(cursor)
      exportResourceSkills(cursor)
      exportLoads(cursor)
      exportCustomers(cursor)
      exportDemands(cursor)
      exportForecasts(cursor)
      exportForecastDemands(cursor)
    except Exception as e:
      print(e)

  else:
    # OPTION 2: Parallel export of entities in groups.
    # The groups are running in separate threads, and all functions in a group
    # are run in sequence.
    try:
      exportCalendars(cursor)
      exportLocations(cursor)
      exportOperations(cursor)
      exportItems(cursor)
      tasks = (
        DatabaseTask(exportCalendarBuckets, exportSubOperations, exportOperationPlans, exportParameters),
        DatabaseTask(exportBuffers, exportFlows),
        DatabaseTask(exportSetupMatrices, exportSetupMatricesRules, exportResources, exportSkills, exportResourceSkills, exportLoads),
        DatabaseTask(exportCustomers, exportDemands, exportForecasts, exportForecastDemands),
        )
      # Start all threads
      for i in tasks: i.start()
      # Wait for all threads to finish
      for i in tasks: i.join()
    except Exception as e:
      print(e)

  # Analyze
  if settings.DATABASES[database]['ENGINE'] == 'django.db.backends.sqlite3':
    print("Analyzing database tables...")
    cursor.execute("analyze")

  # Close the database connection
  cursor.close()
  transaction.commit(using=database)
=======
    transaction.set_autocommit(False, using = self.export.database)
    try:
      # Create a database connection
      cursor = connections[self.export.database].cursor()
      if settings.DATABASES[self.export.database]['ENGINE'] == 'django.db.backends.sqlite3':
        cursor.execute('PRAGMA temp_store = MEMORY;')
        cursor.execute('PRAGMA synchronous = OFF')
        cursor.execute('PRAGMA cache_size = 8000')
      elif settings.DATABASES[self.export.database]['ENGINE'] == 'django.db.backends.oracle':
        cursor.execute("ALTER SESSION SET COMMIT_WRITE='BATCH,NOWAIT'")

      # Run the functions sequentially
      for f in self.functions:
        try: f(cursor)
        except: traceback.print_exc()

      # Close the connection
      cursor.close()
      transaction.commit(using=self.export.database)
    finally:
      transaction.rollback(using = self.export.database)
      transaction.set_autocommit(True, using = self.export.database)
>>>>>>> 8f960545
<|MERGE_RESOLUTION|>--- conflicted
+++ resolved
@@ -23,6 +23,7 @@
 from time import time
 from threading import Thread
 import os
+import inspect
 import traceback
 
 from django.db import connections, transaction, DEFAULT_DB_ALIAS
@@ -705,533 +706,76 @@
     transaction.commit(using=self.database)
     print('Exported parameters in %.2f seconds' % (time() - starttime))
 
-<<<<<<< HEAD
-  cursor.executemany(
-    "insert into suboperation \
-    (operation_id,suboperation_id,priority,effective_start,effective_end,lastmodified) \
-    values(%s,%s,%s,%s,%s,%s)",
-    [(
-       i[0].name, i[1].name, i[2], i[3], i[4], timestamp
-     ) for i in subops() if i not in primary_keys
-    ])
-  cursor.executemany(
-    "update suboperation \
-     set priority=%s, effective_start=%s, effective_end=%s, lastmodified=%s \
-     where operation_id=%s and suboperation_id=%s",
-    [(
-       i[2], i[3], i[4], timestamp, i[0].name, i[1].name
-     ) for i in subops() if i in primary_keys
-    ])
-  transaction.commit(using=database)
-  print('Exported suboperations in %.2f seconds' % (time() - starttime))
-
-
-def exportFlows(cursor):
-  print("Exporting flows...")
-  starttime = time()
-  cursor.execute("SELECT operation_id, thebuffer_id FROM flow")  # todo oper&buffer are not necesarily unique
-  primary_keys = set([ i for i in cursor.fetchall() ])
-
-  def flows():
-    for o in frepple.operations():
-      for i in o.flows:
-        yield i
-
-  cursor.executemany(
-    '''insert into flow
-    (operation_id,thebuffer_id,quantity,type,effective_start,effective_end,name,priority,
-    search,lastmodified)
-    values(%s,%s,%s,%s,%s,%s,%s,%s,%s,%s)''',
-    [(
-       i.operation.name, i.buffer.name, round(i.quantity,settings.DECIMAL_PLACES),
-       i.__class__.__name__[5:], str(i.effective_start), str(i.effective_end),
-       i.name, i.priority, i.search != 'PRIORITY' and i.search or None, timestamp
-      ) for i in flows() if (i.operation.name, i.buffer.name) not in primary_keys and not i.hidden
-    ])
-  cursor.executemany(
-    '''update flow
-     set quantity=%s, type=%s, effective_start=%s, effective_end=%s, name=%s,
-     priority=%s, search=%s, lastmodified=%s
-     where operation_id=%s and thebuffer_id=%s''',
-    [(
-       round(i.quantity,settings.DECIMAL_PLACES),
-       i.__class__.__name__[5:], str(i.effective_start), str(i.effective_end),
-       i.name, i.priority, i.search != 'PRIORITY' and i.search or None, timestamp,
-       i.operation.name, i.buffer.name,
-     ) for i in flows() if (i.operation.name, i.buffer.name) in primary_keys and not i.hidden
-    ])
-  transaction.commit(using=database)
-  print('Exported flows in %.2f seconds' % (time() - starttime))
-
-
-def exportLoads(cursor):
-  print("Exporting loads...")
-  starttime = time()
-  cursor.execute("SELECT operation_id, resource_id FROM resourceload")  # todo oper&resource are not necesarily unique
-  primary_keys = set([ i for i in cursor.fetchall() ])
-
-  def loads():
-    for o in frepple.operations():
-      for i in o.loads:
-        yield i
-
-  cursor.executemany(
-    '''insert into resourceload
-    (operation_id,resource_id,quantity,setup,effective_start,effective_end,name,priority,
-    search,lastmodified)
-    values(%s,%s,%s,%s,%s,%s,%s,%s,%s,%s)''',
-    [(
-       i.operation.name, i.resource.name, round(i.quantity,settings.DECIMAL_PLACES),
-       i.setup, str(i.effective_start), str(i.effective_end),
-       i.name, i.priority, i.search != 'PRIORITY' and i.search or None, timestamp
-      ) for i in loads() if (i.operation.name, i.resource.name) not in primary_keys and not i.hidden
-    ])
-  cursor.executemany(
-    '''update resourceload
-     set quantity=%s, setup=%s, effective_start=%s, effective_end=%s, name=%s,
-     priority=%s, search=%s, lastmodified=%s
-     where operation_id=%s and resource_id=%s''',
-    [(
-       round(i.quantity,settings.DECIMAL_PLACES),
-       i.setup, str(i.effective_start), str(i.effective_end),
-       i.name, i.priority, i.search != 'PRIORITY' and i.search or None, timestamp,
-       i.operation.name, i.resource.name,
-     ) for i in loads() if (i.operation.name, i.resource.name) in primary_keys and not i.hidden
-    ])
-  transaction.commit(using=database)
-  print('Exported loads in %.2f seconds' % (time() - starttime))
-
-
-def exportBuffers(cursor):
-  print("Exporting buffers...")
-  starttime = time()
-  cursor.execute("SELECT name FROM buffer")
-  primary_keys = set([ i[0] for i in cursor.fetchall() ])
-  cursor.executemany(
-    '''insert into buffer
-    (name,description,location_id,item_id,onhand,minimum,minimum_calendar_id,
-     producing_id,type,leadtime,min_inventory,
-     max_inventory,min_interval,max_interval,size_minimum,
-     size_multiple,size_maximum,fence,
-     carrying_cost,category,subcategory,lastmodified)
-    values(%s,%s,%s,%s,%s,%s,%s,%s,%s,%s,%s,%s,%s,%s,%s,%s,%s,%s,%s,%s,%s,%s)''',
-    [(
-       i.name, i.description, i.location and i.location.name or None,
-       i.item and i.item.name or None,
-       round(i.onhand,settings.DECIMAL_PLACES), round(i.minimum,settings.DECIMAL_PLACES),
-       i.minimum_calendar and i.minimum_calendar.name or None,
-       i.producing and i.producing.name or None, i.__class__.__name__[7:],
-       isinstance(i,frepple.buffer_procure) and i.leadtime or None,
-       isinstance(i,frepple.buffer_procure) and round(i.mininventory,settings.DECIMAL_PLACES) or None,
-       isinstance(i,frepple.buffer_procure) and round(i.maxinventory,settings.DECIMAL_PLACES) or None,
-       isinstance(i,frepple.buffer_procure) and i.mininterval or None,
-       isinstance(i,frepple.buffer_procure) and i.maxinterval or None,
-       isinstance(i,frepple.buffer_procure) and round(i.size_minimum,settings.DECIMAL_PLACES) or None,
-       isinstance(i,frepple.buffer_procure) and round(i.size_multiple,settings.DECIMAL_PLACES) or None,
-       isinstance(i,frepple.buffer_procure) and i.size_maximum<9999999999999 and round(i.size_maximum,settings.DECIMAL_PLACES) or None,
-       isinstance(i,frepple.buffer_procure) and i.fence or None,
-       round(i.carrying_cost,settings.DECIMAL_PLACES), i.category, i.subcategory, timestamp
-      ) for i in frepple.buffers() if i.name not in primary_keys and not i.hidden
-    ])
-  cursor.executemany(
-    '''update buffer
-     set description=%s, location_id=%s, item_id=%s, onhand=%s, minimum=%s, minimum_calendar_id=%s,
-     producing_id=%s, type=%s, leadtime=%s, min_inventory=%s, max_inventory=%s, min_interval=%s,
-     max_interval=%s, size_minimum=%s, size_multiple=%s, size_maximum=%s, fence=%s,
-     carrying_cost=%s, category=%s, subcategory=%s, lastmodified=%s
-     where name=%s''',
-    [(
-       i.description, i.location and i.location.name or None, i.item and i.item.name or None,
-       round(i.onhand,settings.DECIMAL_PLACES), round(i.minimum,settings.DECIMAL_PLACES),
-       i.minimum_calendar and i.minimum_calendar.name or None,
-       i.producing and i.producing.name or None, i.__class__.__name__[7:],
-       isinstance(i,frepple.buffer_procure) and i.leadtime or None,
-       isinstance(i,frepple.buffer_procure) and round(i.mininventory,settings.DECIMAL_PLACES) or None,
-       isinstance(i,frepple.buffer_procure) and round(i.maxinventory,settings.DECIMAL_PLACES) or None,
-       isinstance(i,frepple.buffer_procure) and i.mininterval or None,
-       isinstance(i,frepple.buffer_procure) and i.maxinterval or None,
-       isinstance(i,frepple.buffer_procure) and round(i.size_minimum,settings.DECIMAL_PLACES) or None,
-       isinstance(i,frepple.buffer_procure) and round(i.size_multiple,settings.DECIMAL_PLACES) or None,
-       isinstance(i,frepple.buffer_procure) and round(i.size_maximum,settings.DECIMAL_PLACES) or None,
-       isinstance(i,frepple.buffer_procure) and i.fence or None,
-       round(i.carrying_cost,settings.DECIMAL_PLACES), i.category, i.subcategory, timestamp, i.name
-     ) for i in frepple.buffers() if i.name in primary_keys and not i.hidden
-    ])
-  cursor.executemany(
-    "update buffer set owner_id=%s where name=%s",
-    [(
-       i.owner.name, i.name
-     ) for i in frepple.buffers() if i.owner and not i.hidden
-    ])
-  transaction.commit(using=database)
-  print('Exported buffers in %.2f seconds' % (time() - starttime))
-
-def exportCustomers(cursor):
-  print("Exporting customers...")
-  starttime = time()
-  cursor.execute("SELECT name FROM customer")
-  primary_keys = set([ i[0] for i in cursor.fetchall() ])
-  cursor.executemany(
-    "insert into customer \
-    (name,description,category,subcategory,lastmodified) \
-    values(%s,%s,%s,%s,%s)",
-    [(
-       i.name, i.description, i.category, i.subcategory, timestamp
-     ) for i in frepple.customers() if i.name not in primary_keys
-    ])
-  cursor.executemany(
-    "update customer \
-     set description=%s, category=%s, subcategory=%s, lastmodified=%s \
-     where name=%s",
-    [(
-       i.description, i.category, i.subcategory, timestamp, i.name
-     ) for i in frepple.customers() if i.name in primary_keys
-    ])
-  cursor.executemany(
-    "update customer set owner_id=%s where name=%s",
-    [(
-       i.owner.name, i.name
-     ) for i in frepple.customers() if i.owner
-    ])
-  transaction.commit(using=database)
-  print('Exported customers in %.2f seconds' % (time() - starttime))
-
-
-def exportDemands(cursor):
-  print("Exporting demands...")
-  starttime = time()
-  cursor.execute("SELECT name FROM demand")
-  primary_keys = set([ i[0] for i in cursor.fetchall() ])
-  cursor.executemany(
-    '''insert into demand
-    (name,due,quantity,priority,item_id,operation_id,customer_id,
-     minshipment,maxlateness,category,subcategory,lastmodified)
-    values(%s,%s,%s,%s,%s,%s,%s,%s,%s,%s,%s,%s)''',
-    [(
-       i.name, str(i.due), round(i.quantity,settings.DECIMAL_PLACES), i.priority, i.item.name,
-       i.operation and i.operation.name or None, i.customer and i.customer.name or None,
-       round(i.minshipment,settings.DECIMAL_PLACES), round(i.maxlateness,settings.DECIMAL_PLACES),
-       i.category, i.subcategory, timestamp
-     ) for i in frepple.demands()
-     if i.name not in primary_keys and isinstance(i,frepple.demand_default) and not i.hidden
-    ])
-  cursor.executemany(
-    '''update demand
-     set due=%s, quantity=%s, priority=%s, item_id=%s, operation_id=%s, customer_id=%s,
-     minshipment=%s, maxlateness=%s, category=%s, subcategory=%s, lastmodified=%s
-     where name=%s''',
-    [(
-       str(i.due), round(i.quantity,settings.DECIMAL_PLACES), i.priority, i.item.name,
-       i.operation and i.operation.name or None, i.customer and i.customer.name or None,
-       round(i.minshipment,settings.DECIMAL_PLACES), round(i.maxlateness,settings.DECIMAL_PLACES),
-       i.category, i.subcategory, timestamp, i.name
-     ) for i in frepple.demands()
-     if i.name in primary_keys and isinstance(i,frepple.demand_default) and not i.hidden
-    ])
-  cursor.executemany(
-    "update demand set owner_id=%s where name=%s",
-    [(
-       i.owner.name, i.name
-     ) for i in frepple.demands() if i.owner and isinstance(i,frepple.demand_default)
-    ])
-  transaction.commit(using=database)
-  print('Exported demands in %.2f seconds' % (time() - starttime))
-
-
-def exportForecasts(cursor):
-  # Detect whether the forecast module is available
-  if not 'demand_forecast' in [ a[0] for a in inspect.getmembers(frepple) ]:
-    return
-  print("Exporting forecast...")
-  starttime = time()
-  cursor.execute("SELECT name FROM forecast")
-  primary_keys = set([ i[0] for i in cursor.fetchall() ])
-  cursor.executemany(
-    '''insert into forecast
-    (name,customer_id,item_id,priority,operation_id,minshipment,
-     calendar_id,discrete,maxlateness,category,subcategory,lastmodified)
-    values(%s,%s,%s,%s,%s,%s,%s,%s,%s,%s,%s,%s)''',
-    [(
-       i.name, i.customer and i.customer.name or None, i.item.name, i.priority,
-       i.operation and i.operation.name or None, round(i.minshipment,settings.DECIMAL_PLACES),
-       i.calendar.name, i.discrete, round(i.maxlateness,settings.DECIMAL_PLACES),
-       i.category, i.subcategory, timestamp
-     ) for i in frepple.demands() if i.name not in primary_keys and isinstance(i,frepple.demand_forecast)
-    ])
-  cursor.executemany(
-    '''update forecast
-     set customer_id=%s, item_id=%s, priority=%s, operation_id=%s, minshipment=%s,
-     calendar_id=%s, discrete=%s,maxlateness=%s, category=%s, subcategory=%s, lastmodified=%s
-     where name=%s''',
-    [(
-       i.customer and i.customer.name or None, i.item.name, i.priority,
-       i.operation and i.operation.name or None, round(i.minshipment,settings.DECIMAL_PLACES),
-       i.calendar.name, i.discrete, round(i.maxlateness,settings.DECIMAL_PLACES),
-       i.category, i.subcategory, timestamp, i.name,
-     ) for i in frepple.demands() if i.name in primary_keys and isinstance(i,frepple.demand_forecast)
-    ])
-  transaction.commit(using=database)
-  print('Exported forecasts in %.2f seconds' % (time() - starttime))
-
-
-def exportForecastDemands(cursor):
-  # Detect whether the forecast module is available
-  if not 'demand_forecast' in [ a[0] for a in inspect.getmembers(frepple) ]:
-    return
-  print("Exporting forecast demands...")
-  starttime = time()
-  cursor.execute("SELECT forecast_id, startdate, enddate FROM forecastdemand")
-  primary_keys = set([ i for i in cursor.fetchall() ])
-  cursor.executemany(
-    '''insert into forecastdemand
-    (forecast_id,startdate,enddate,quantity,lastmodified)
-    values(%s,%s,%s,%s,%s)''',
-    [(
-       i.owner.name, str(i.startdate.date()), str(i.enddate.date()),
-       round(i.total,settings.DECIMAL_PLACES), timestamp
-     ) for i in frepple.demands() if isinstance(i,frepple.demand_forecastbucket) and (i.owner.name,i.startdate.date(),i.enddate.date()) not in primary_keys
-    ])
-  cursor.executemany(
-    '''update forecastdemand
-     set quantity=%s, lastmodified=%s
-     where forecast_id=%s and startdate=%s and enddate=%s''',
-    [(
-       round(i.total,settings.DECIMAL_PLACES), timestamp,
-       i.owner.name, str(i.startdate.date()), str(i.enddate.date()),
-     ) for i in frepple.demands() if isinstance(i,frepple.demand_forecastbucket) and (i.owner.name,i.startdate.date(),i.enddate.date()) in primary_keys
-    ])
-  transaction.commit(using=database)
-  print('Exported forecast demands in %.2f seconds' % (time() - starttime))
-
-
-def exportOperationPlans(cursor):
-  '''
-  Only locked operationplans are exported. That because we assume that
-  all of those were given as input.
-  '''
-  print("Exporting operationplans...")
-  starttime = time()
-  cursor.execute("SELECT id FROM operationplan")
-  primary_keys = set([ i[0] for i in cursor.fetchall() ])
-  cursor.executemany(
-    '''insert into operationplan
-    (id,operation_id,quantity,startdate,enddate,locked,lastmodified)
-    values(%s,%s,%s,%s,%s,%s,%s)''',
-    [(
-       i.id, i.operation.name, round(i.quantity,settings.DECIMAL_PLACES),
-       str(i.start), str(i.end), i.locked, timestamp
-     ) for i in frepple.operationplans()
-     if i.locked and not i.operation.hidden and i.id not in primary_keys
-    ])
-  cursor.executemany(
-    '''update operationplan
-     set operation_id=%s, quantity=%s, startdate=%s, enddate=%s, locked=%s, lastmodified=%s
-     where id=%s''',
-    [(
-       i.operation.name, round(i.quantity,settings.DECIMAL_PLACES),
-       str(i.start), str(i.end), i.locked, timestamp, i.id
-     ) for i in frepple.operationplans()
-     if i.locked and not i.operation.hidden and i.id in primary_keys
-    ])
-  cursor.executemany(
-    "update operationplan set owner_id=%s where id=%s",
-    [(
-       i.owner.id, i.id
-     ) for i in frepple.operationplans() if i.owner and not i.operation.hidden and i.locked
-    ])
-  transaction.commit(using=database)
-  print('Exported operationplans in %.2f seconds' % (time() - starttime))
-
-
-def exportResources(cursor):
-  print("Exporting resources...")
-  starttime = time()
-  cursor.execute("SELECT name FROM %s" % connections[database].ops.quote_name('resource'))
-  primary_keys = set([ i[0] for i in cursor.fetchall() ])
-  cursor.executemany(
-    '''insert into %s
-    (name,description,maximum,maximum_calendar_id,location_id,type,cost,
-     maxearly,setup,setupmatrix_id,category,subcategory,lastmodified)
-    values(%%s,%%s,%%s,%%s,%%s,%%s,%%s,%%s,%%s,%%s,%%s,%%s,%%s)''' % connections[database].ops.quote_name('resource'),
-    [(
-       i.name, i.description, i.maximum, i.maximum_calendar and i.maximum_calendar.name or None,
-       i.location and i.location.name or None, i.__class__.__name__[9:],
-       round(i.cost,settings.DECIMAL_PLACES), round(i.maxearly,settings.DECIMAL_PLACES),
-       i.setup, i.setupmatrix and i.setupmatrix.name or None,
-       i.category, i.subcategory, timestamp
-     ) for i in frepple.resources()
-     if i.name not in primary_keys and not i.hidden
-    ])
-  cursor.executemany(
-    '''update %s \
-     set description=%%s, maximum=%%s, maximum_calendar_id=%%s, location_id=%%s,
-     type=%%s, cost=%%s, maxearly=%%s, setup=%%s, setupmatrix_id=%%s, category=%%s,
-     subcategory=%%s, lastmodified=%%s
-     where name=%%s''' % connections[database].ops.quote_name('resource'),
-    [(
-       i.description, i.maximum, i.maximum_calendar and i.maximum_calendar.name or None,
-       i.location and i.location.name or None, i.__class__.__name__[9:],
-       round(i.cost,settings.DECIMAL_PLACES), round(i.maxearly,settings.DECIMAL_PLACES),
-       i.setup, i.setupmatrix and i.setupmatrix.name or None,
-       i.category, i.subcategory, timestamp, i.name
-     ) for i in frepple.resources()
-     if i.name in primary_keys and not i.hidden
-    ])
-  cursor.executemany(
-    "update %s set owner_id=%%s where name=%%s" % connections[database].ops.quote_name('resource'),
-    [(
-       i.owner.name, i.name
-     ) for i in frepple.resources() if i.owner and not i.hidden
-    ])
-  transaction.commit(using=database)
-  print('Exported resources in %.2f seconds' % (time() - starttime))
-
-
-def exportSkills(cursor):
-  print("Exporting skills...")
-  starttime = time()
-  cursor.execute("SELECT name FROM skill")
-  primary_keys = set([ i[0] for i in cursor.fetchall() ])
-  cursor.executemany(
-    '''insert into skill (name,lastmodified) values(%s,%s)''',
-    [( i.name, timestamp ) for i in frepple.skills()
-     if i.name not in primary_keys
-    ])
-  transaction.commit(using=database)
-  print('Exported skills in %.2f seconds' % (time() - starttime))
-
-
-def exportResourceSkills(cursor):
-  print("Exporting resource skills...")
-  starttime = time()
-  cursor.execute("SELECT resource_id, skill_id FROM resourceskill")  # todo resource&skill are not necesarily unique
-  primary_keys = set([ i for i in cursor.fetchall() ])
-
-  def res_skills():
-    for s in frepple.skills():
-      for r in s.resources:
-        yield (r.name, s.name, r.effective_start, r.effective_end, r.priority, timestamp)
-
-  cursor.executemany(
-    '''insert into resourceskill
-    (resource_id,skill_id,effective_start,effective_end,priority,lastmodified)
-    values(%s,%s,%s,%s,%s,%s)''',
-    [i for i in res_skills() if i not in primary_keys
-    ])
-  transaction.commit(using=database)
-  print('Exported resource skills in %.2f seconds' % (time() - starttime))
-
-
-def exportSetupMatrices(cursor):
-  print("Exporting setup matrices...")
-  starttime = time()
-  cursor.execute("SELECT name FROM setupmatrix")
-  primary_keys = set([ i[0] for i in cursor.fetchall() ])
-  cursor.executemany(
-    "insert into setupmatrix \
-    (name,lastmodified) \
-    values(%s,%s)",
-    [(
-       i.name, timestamp
-     ) for i in frepple.setupmatrices() if i.name not in primary_keys
-    ])
-  cursor.executemany(
-    "update setupmatrix \
-     set lastmodified=%s \
-     where name=%s",
-    [(
-       timestamp, i.name
-     ) for i in frepple.setupmatrices() if i.name in primary_keys
-    ])
-  transaction.commit(using=database)
-  print('Exported setupmatrices in %.2f seconds' % (time() - starttime))
-
-
-def exportSetupMatricesRules(cursor):
-  print("Exporting setup matrix rules...")
-  starttime = time()
-  cursor.execute("SELECT setupmatrix_id, priority FROM setuprule")
-  primary_keys = set([ i for i in cursor.fetchall() ])
-
-  def matrixrules():
-    for m in frepple.setupmatrices():
-      for i in m.rules:
-        yield m, i
-
-  cursor.executemany(
-    "insert into setuprule \
-    (setupmatrix_id,priority,fromsetup,tosetup,duration,cost,lastmodified) \
-    values(%s,%s,%s,%s,%s,%s,%s)",
-    [(
-       i[0].name, i[1].priority, i[1].fromsetup, i[1].tosetup, i[1].duration,
-       round(i[1].cost,settings.DECIMAL_PLACES), timestamp
-     ) for i in matrixrules() if (i[0].name,i[1].priority) not in primary_keys
-    ])
-  cursor.executemany(
-    "update setuprule \
-     set fromsetup=%s, tosetup=%s, duration=%s, cost=%s, lastmodified=%s \
-     where setupmatrix_id=%s and priority=%s",
-    [(
-       i[1].fromsetup, i[1].tosetup, i[1].duration, round(i[1].cost,settings.DECIMAL_PLACES),
-       timestamp, i[0].name, i[1].priority
-     ) for i[1] in matrixrules() if (i[0].name,i[1].priority) in primary_keys
-    ])
-  transaction.commit(using=database)
-  print('Exported setup matrix rules in %.2f seconds' % (time() - starttime))
-
-
-def exportItems(cursor):
-  print("Exporting items...")
-  starttime = time()
-  cursor.execute("SELECT name FROM item")
-  primary_keys = set([ i[0] for i in cursor.fetchall() ])
-  cursor.executemany(
-    "insert into item \
-    (name,description,operation_id,price,category,subcategory,lastmodified) \
-    values(%s,%s,%s,%s,%s,%s,%s)",
-    [(
-       i.name, i.description, i.operation and i.operation.name or None,
-       round(i.price,settings.DECIMAL_PLACES), i.category, i.subcategory, timestamp
-     ) for i in frepple.items() if i.name not in primary_keys
-    ])
-  cursor.executemany(
-    "update item \
-     set description=%s, operation_id=%s, price=%s, category=%s, subcategory=%s, lastmodified=%s \
-     where name=%s",
-    [(
-       i.description, i.operation and i.operation.name or None,
-       round(i.price,settings.DECIMAL_PLACES), i.category, i.subcategory, timestamp, i.name
-     ) for i in frepple.items() if i.name in primary_keys
-    ])
-  cursor.executemany(
-    "update item set owner_id=%s where name=%s",
-    [(
-       i.owner.name, i.name
-     ) for i in frepple.items() if i.owner
-    ])
-  transaction.commit(using=database)
-  print('Exported items in %.2f seconds' % (time() - starttime))
-
-
-def exportParameters(cursor):
-  print("Exporting parameters...")
-  starttime = time()
-  cursor.execute("SELECT name FROM common_parameter")
-  primary_keys = set([ i[0] for i in cursor.fetchall() ])
-  data = [
-    ('currentdate', frepple.settings.current.strftime("%Y-%m-%d %H:%M:%S")),
-    ]
-  cursor.executemany(
-    "INSERT INTO common_parameter (name,value,lastmodified) VALUES (%s,%s,%s)",
-    [ (i[0],i[1],timestamp) for i in data if i[0] not in primary_keys ]
-    )
-  cursor.executemany(
-    "UPDATE common_parameter SET value=%s, lastmodified=%s WHERE name=%s",
-    [ (i[1],timestamp,i[0]) for i in data if i[0] in primary_keys ]
-    )
-  transaction.commit(using=database)
-  print('Exported parameters in %.2f seconds' % (time() - starttime))
-=======
+
+  def exportForecasts(self, cursor):
+    # Detect whether the forecast module is available
+    if not 'demand_forecast' in [ a[0] for a in inspect.getmembers(frepple) ]:
+      return
+    print("Exporting forecast...")
+    starttime = time()
+    cursor.execute("SELECT name FROM forecast")
+    primary_keys = set([ i[0] for i in cursor.fetchall() ])
+    cursor.executemany(
+      '''insert into forecast
+      (name,customer_id,item_id,priority,operation_id,minshipment,
+       calendar_id,discrete,maxlateness,category,subcategory,lastmodified)
+      values(%s,%s,%s,%s,%s,%s,%s,%s,%s,%s,%s,%s)''',
+      [(
+         i.name, i.customer and i.customer.name or None, i.item.name, i.priority,
+         i.operation and i.operation.name or None, round(i.minshipment,settings.DECIMAL_PLACES),
+         i.calendar.name, i.discrete, round(i.maxlateness,settings.DECIMAL_PLACES),
+         i.category, i.subcategory, self.timestamp
+       ) for i in frepple.demands() if i.name not in primary_keys and isinstance(i,frepple.demand_forecast)
+      ])
+    cursor.executemany(
+      '''update forecast
+       set customer_id=%s, item_id=%s, priority=%s, operation_id=%s, minshipment=%s,
+       calendar_id=%s, discrete=%s,maxlateness=%s, category=%s, subcategory=%s, lastmodified=%s
+       where name=%s''',
+      [(
+         i.customer and i.customer.name or None, i.item.name, i.priority,
+         i.operation and i.operation.name or None, round(i.minshipment,settings.DECIMAL_PLACES),
+         i.calendar.name, i.discrete, round(i.maxlateness,settings.DECIMAL_PLACES),
+         i.category, i.subcategory, self.timestamp, i.name,
+       ) for i in frepple.demands() if i.name in primary_keys and isinstance(i,frepple.demand_forecast)
+      ])
+    transaction.commit(using=self.database)
+    print('Exported forecasts in %.2f seconds' % (time() - starttime))
+
+
+  def exportForecastDemands(self, cursor):
+    # Detect whether the forecast module is available
+    if not 'demand_forecast' in [ a[0] for a in inspect.getmembers(frepple) ]:
+      return
+    print("Exporting forecast demands...")
+    starttime = time()
+    cursor.execute("SELECT forecast_id, startdate, enddate FROM forecastdemand")
+    primary_keys = set([ i for i in cursor.fetchall() ])
+    cursor.executemany(
+      '''insert into forecastdemand
+      (forecast_id,startdate,enddate,quantity,lastmodified)
+      values(%s,%s,%s,%s,%s)''',
+      [(
+         i.owner.name, str(i.startdate.date()), str(i.enddate.date()),
+         round(i.total,settings.DECIMAL_PLACES), self.timestamp
+       )
+       for i in frepple.demands()
+       if isinstance(i,frepple.demand_forecastbucket) and (i.owner.name,i.startdate.date(),i.enddate.date()) not in primary_keys
+      ])
+    cursor.executemany(
+      '''update forecastdemand
+       set quantity=%s, lastmodified=%s
+       where forecast_id=%s and startdate=%s and enddate=%s''',
+      [(
+         round(i.total,settings.DECIMAL_PLACES), self.timestamp,
+         i.owner.name, str(i.startdate.date()), str(i.enddate.date()),
+       )
+       for i in frepple.demands()
+       if isinstance(i,frepple.demand_forecastbucket) and (i.owner.name,i.startdate.date(),i.enddate.date()) in primary_keys
+      ])
+    transaction.commit(using=self.database)
+    print('Exported forecast demands in %.2f seconds' % (time() - starttime))
+
 
   def run(self):
     '''
@@ -1279,6 +823,8 @@
           self.exportLoads(cursor)
           self.exportCustomers(cursor)
           self.exportDemands(cursor)
+          self.exportForecasts(cursor)
+          self.exportForecastDemands(cursor)
         except:
           traceback.print_exc()
 
@@ -1295,7 +841,7 @@
             DatabaseTask(self, self.exportCalendarBuckets, self.exportSubOperations, self.exportOperationPlans, self.exportParameters),
             DatabaseTask(self, self.exportBuffers, self.exportFlows),
             DatabaseTask(self, self.exportSetupMatrices, self.exportSetupMatricesRules, self.exportResources, self.exportSkills, self.exportResourceSkills, self.exportLoads),
-            DatabaseTask(self, self.exportCustomers, self.exportDemands),
+            DatabaseTask(self, self.exportCustomers, self.exportDemands, self.exportForecasts, self.exportForecastDemands),
             )
           # Start all threads
           for i in tasks: i.start()
@@ -1335,7 +881,6 @@
     finally:
       transaction.rollback(using = self.database)
       transaction.set_autocommit(True, using = self.database)
->>>>>>> 8f960545
 
 
 class DatabaseTask(Thread):
@@ -1349,108 +894,6 @@
     self.functions = f
 
   def run(self):
-<<<<<<< HEAD
-    # Create a database connection
-    cursor = connections[database].cursor()
-    if settings.DATABASES[database]['ENGINE'] == 'django.db.backends.sqlite3':
-      cursor.execute('PRAGMA temp_store = MEMORY;')
-      cursor.execute('PRAGMA synchronous = OFF')
-      cursor.execute('PRAGMA cache_size = 8000')
-    elif settings.DATABASES[database]['ENGINE'] == 'django.db.backends.oracle':
-      cursor.execute("ALTER SESSION SET COMMIT_WRITE='BATCH,NOWAIT'")
-
-    # Run the functions sequentially
-    for f in self.functions:
-      try: f(cursor)
-      except Exception as e: print(e)
-
-    # Close the connection
-    cursor.close()
-    transaction.commit(using=database)
-
-
-@transaction.commit_manually(using=database)
-def exportfrepple():
-  '''
-  This function exports the data from the frePPLe memory into the database.
-  '''
-  # Make sure the debug flag is not set!
-  # When it is set, the django database wrapper collects a list of all sql
-  # statements executed and their timings. This consumes plenty of memory
-  # and cpu time.
-  settings.DEBUG = False
-  global timestamp
-  timestamp = str(datetime.datetime.now())
-
-  # Create a database connection
-  cursor = connections[database].cursor()
-  if settings.DATABASES[database]['ENGINE'] == 'django.db.backends.sqlite3':
-    cursor.execute('PRAGMA temp_store = MEMORY;')
-    cursor.execute('PRAGMA synchronous = OFF')
-    cursor.execute('PRAGMA cache_size = 8000')
-  elif settings.DATABASES[database]['ENGINE'] == 'oracle':
-    cursor.execute("ALTER SESSION SET COMMIT_WRITE='BATCH,NOWAIT'")
-
-  if settings.DATABASES[database]['ENGINE'] == 'django.db.backends.sqlite3':
-    # OPTION 1: Sequential export of each entity
-    # For SQLite this is required since a writer blocks the database file.
-    # For other databases the parallel export normally gives a better
-    # performance, but you could still choose a sequential export.
-    try:
-      exportParameters(cursor)
-      exportCalendars(cursor)
-      exportCalendarBuckets(cursor)
-      exportLocations(cursor)
-      exportOperations(cursor)
-      exportSubOperations(cursor)
-      exportOperationPlans(cursor)
-      exportItems(cursor)
-      exportBuffers(cursor)
-      exportFlows(cursor)
-      exportSetupMatrices(cursor)
-      exportSetupMatricesRules(cursor)
-      exportResources(cursor)
-      exportSkills(cursor)
-      exportResourceSkills(cursor)
-      exportLoads(cursor)
-      exportCustomers(cursor)
-      exportDemands(cursor)
-      exportForecasts(cursor)
-      exportForecastDemands(cursor)
-    except Exception as e:
-      print(e)
-
-  else:
-    # OPTION 2: Parallel export of entities in groups.
-    # The groups are running in separate threads, and all functions in a group
-    # are run in sequence.
-    try:
-      exportCalendars(cursor)
-      exportLocations(cursor)
-      exportOperations(cursor)
-      exportItems(cursor)
-      tasks = (
-        DatabaseTask(exportCalendarBuckets, exportSubOperations, exportOperationPlans, exportParameters),
-        DatabaseTask(exportBuffers, exportFlows),
-        DatabaseTask(exportSetupMatrices, exportSetupMatricesRules, exportResources, exportSkills, exportResourceSkills, exportLoads),
-        DatabaseTask(exportCustomers, exportDemands, exportForecasts, exportForecastDemands),
-        )
-      # Start all threads
-      for i in tasks: i.start()
-      # Wait for all threads to finish
-      for i in tasks: i.join()
-    except Exception as e:
-      print(e)
-
-  # Analyze
-  if settings.DATABASES[database]['ENGINE'] == 'django.db.backends.sqlite3':
-    print("Analyzing database tables...")
-    cursor.execute("analyze")
-
-  # Close the database connection
-  cursor.close()
-  transaction.commit(using=database)
-=======
     transaction.set_autocommit(False, using = self.export.database)
     try:
       # Create a database connection
@@ -1472,5 +915,4 @@
       transaction.commit(using=self.export.database)
     finally:
       transaction.rollback(using = self.export.database)
-      transaction.set_autocommit(True, using = self.export.database)
->>>>>>> 8f960545
+      transaction.set_autocommit(True, using = self.export.database)
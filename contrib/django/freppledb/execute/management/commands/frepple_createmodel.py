#
# Copyright (C) 2007-2012 by Johan De Taeye, frePPLe bvba
#
# All information contained herein is, and remains the property of frePPLe.
# You are allowed to use and modify the source code, as long as the software is used
# within your company.
# You are not allowed to distribute the software, either in the form of source code
# or in the form of compiled binaries.
#

import random
from optparse import make_option
from datetime import timedelta, datetime, date

from django.conf import settings
from django.core.management.base import BaseCommand, CommandError
from django.core import management
from django.db import connections, DEFAULT_DB_ALIAS, transaction
from django.db.models import Min, Max

from freppledb.common.models import Parameter, Bucket, BucketDetail
from freppledb.input.models import Operation, Buffer, Resource, Location, Calendar
from freppledb.input.models import CalendarBucket, Customer, Demand, Flow
from freppledb.input.models import Load, Item
from freppledb.execute.models import Task
from freppledb.common.models import User
from freppledb import VERSION

try:
  from freppledb.forecast.models import Forecast
  has_forecast = True
except:
  has_forecast = False


class Command(BaseCommand):

  help = '''
      This script is a simple, generic model generator.
      This test script is meant more as a sample for your own tests on
      evaluating performance, memory size, database size, ...

      The auto-generated supply network looks schematically as follows:
        [ Operation -> buffer ] ...   [ -> Operation -> buffer ]  [ Delivery ]
        [ Operation -> buffer ] ...   [ -> Operation -> buffer ]  [ Delivery ]
        [ Operation -> buffer ] ...   [ -> Operation -> buffer ]  [ Delivery ]
        [ Operation -> buffer ] ...   [ -> Operation -> buffer ]  [ Delivery ]
        [ Operation -> buffer ] ...   [ -> Operation -> buffer ]  [ Delivery ]
            ...                                  ...
      Each row represents a cluster.
      The operation+buffer are repeated as many times as the depth of the supply
      path parameter.
      In each cluster a single item is defined, and a parametrizable number of
      demands is placed on the cluster.
    '''

  option_list = BaseCommand.option_list + (
      make_option('--user', dest='user', type='string',
        help='User running the command'),
      make_option('--cluster', dest='cluster', type="int",
        help='Number of end items', default=100),
      make_option('--demand', dest='demand', type="int",
        help='Demands per end item', default=30),
      make_option('--forecast_per_item', dest='forecast_per_item', type="int",
        help='Monthly forecast per end item', default=30),
      make_option('--level', dest='level', type="int",
        help='Depth of bill-of-material', default=5),
      make_option('--resource', dest='resource', type="int",
        help='Number of resources', default=60),
      make_option('--resource_size', dest='resource_size', type="int",
        help='Size of each resource', default=5),
      make_option('--components', dest='components', type="int",
        help='Total number of components', default=200),
      make_option('--components_per', dest='components_per', type="int",
        help='Number of components per end item', default=4),
      make_option('--deliver_lt', dest='deliver_lt', type="int",
        help='Average delivery lead time of orders', default=30),
      make_option('--procure_lt', dest='procure_lt', type="int",
        help='Average procurement lead time', default=40),
      make_option('--currentdate', dest='currentdate', type="string",
        help='Current date of the plan in YYYY-MM-DD format'),
      make_option('--database', action='store', dest='database',
        default=DEFAULT_DB_ALIAS, help='Nominates a specific database to populate'),
      make_option('--task', dest='task', type='int',
        help='Task identifier (generated automatically if not provided)'),
  )

  requires_model_validation = False

  def get_version(self):
    return VERSION


  def handle(self, **options):
    # Make sure the debug flag is not set!
    # When it is set, the django database wrapper collects a list of all sql
    # statements executed and their timings. This consumes plenty of memory
    # and cpu time.
    tmp_debug = settings.DEBUG
    settings.DEBUG = False

    # Pick up the options
    if 'verbosity' in options: verbosity = int(options['verbosity'])
    else: verbosity = 1
    if 'cluster' in options: cluster = int(options['cluster'])
    else: cluster = 100
    if 'demand' in options: demand = int(options['demand'])
    else: demand = 30
    if 'forecast_per_item' in options: forecast_per_item = int(options['forecast_per_item'])
    else: forecast_per_item = 50
    if 'level' in options: level = int(options['level'])
    else: level = 5
    if 'resource' in options: resource = int(options['resource'])
    else: resource = 60
    if 'resource_size' in options: resource_size = int(options['resource_size'])
    else: resource_size = 5
    if 'components' in options: components = int(options['components'])
    else: components = 200
    if 'components_per' in options: components_per = int(options['components_per'])
    else: components_per = 5
    if components == 0: components_per = 0
    if 'deliver_lt' in options: deliver_lt = int(options['deliver_lt'])
    else: deliver_lt = 30
    if 'procure_lt' in options: procure_lt = int(options['procure_lt'])
    else: procure_lt = 40
    if 'currentdate' in options: currentdate = options['currentdate'] or datetime.strftime(date.today(),'%Y-%m-%d')
    else: currentdate = datetime.strftime(date.today(),'%Y-%m-%d')
    if 'database' in options:
      database = options['database'] or DEFAULT_DB_ALIAS
    else:
      database = DEFAULT_DB_ALIAS
    if not database in settings.DATABASES.keys():
      raise CommandError("No database settings known for '%s'" % database )
    if 'user' in options and options['user']:
      try: user = User.objects.all().using(database).get(username=options['user'])
      except: raise CommandError("User '%s' not found" % options['user'] )
    else:
      user = None

    random.seed(100) # Initialize random seed to get reproducible results

    now = datetime.now()
    transaction.enter_transaction_management(using=database)
    transaction.managed(True, using=database)
    task = None
    try:
      # Initialize the task
      if 'task' in options and options['task']:
        try: task = Task.objects.all().using(database).get(pk=options['task'])
        except: raise CommandError("Task identifier not found")
        if task.started or task.finished or task.status != "Waiting" or task.name != 'generate model':
          if not task.started: task.started = now
          raise CommandError("Invalid task identifier")
        task.status = '0%'
        task.started = now
      else:
        task = Task(name='generate model', submitted=now, started=now, status='0%', user=user)
      task.arguments = "--cluster=%s --demand=%s --forecast_per_item=%s --level=%s --resource=%s " \
        "--resource_size=%s --components=%s --components_per=%s --deliver_lt=%s --procure_lt=%s" % (
        cluster, demand, forecast_per_item, level, resource,
        resource_size, components, components_per, deliver_lt, procure_lt
        )
      task.save(using=database)
      transaction.commit(using=database)

      # Pick up the startdate
      try:
        startdate = datetime.strptime(currentdate,'%Y-%m-%d')
      except:
        raise CommandError("current date is not matching format YYYY-MM-DD")

      # Check whether the database is empty
      if Buffer.objects.using(database).count()>0 or Item.objects.using(database).count()>0:
        raise CommandError("Database must be empty before creating a model")

      # Plan start date
      if verbosity>0: print "Updating current date..."
      param = Parameter.objects.using(database).get_or_create(name="currentdate")[0]
      param.value = datetime.strftime(startdate, "%Y-%m-%d %H:%M:%S")
      param.save(using=database)

<<<<<<< HEAD
      # Update the user horizon
      try:
        userprofile = User.objects.get(username=user)
        userprofile.startdate = startdate.date()
        userprofile.enddate = (startdate + timedelta(365)).date()
        userprofile.save(using=database)
      except:
        pass # It's not important if this fails

=======
>>>>>>> 96fcdab2
      # Planning horizon
      # minimum 10 daily buckets, weekly buckets till 40 days after current
      if verbosity>0: print "Updating buckets..."
      management.call_command('frepple_createdates', user=user, database=database)
      if verbosity>0: print "Updating horizon telescope..."
      updateTelescope(10, 40, 730, database)
      task.status = '2%'
      task.save(using=database)
      transaction.commit(using=database)

      # Weeks calendar
      if verbosity>0: print "Creating weeks calendar..."
      weeks = Calendar.objects.using(database).create(name="Weeks")
      for i in BucketDetail.objects.using(database).filter(bucket="week").all():
        CalendarBucket(startdate=i.startdate, enddate=i.enddate, value=1, calendar=weeks).save(using=database)
      task.status = '4%'
      task.save(using=database)
      transaction.commit(using=database)

      # Working days calendar
      if verbosity>0: print "Creating working days..."
      workingdays = Calendar.objects.using(database).create(name="Working Days", defaultvalue=0)
      minmax = BucketDetail.objects.using(database).filter(bucket="week").aggregate(Min('startdate'),Max('startdate'))
      CalendarBucket(startdate=minmax['startdate__min'], enddate=minmax['startdate__max'],
          value=1, calendar=workingdays, priority=1, saturday=False, sunday=False).save(using=database)
      task.status = '6%'
      task.save(using=database)
      transaction.commit(using=database)

      # Create a random list of categories to choose from
      categories = [ 'cat A','cat B','cat C','cat D','cat E','cat F','cat G' ]

      # Create customers
      if verbosity>0: print "Creating customers..."
      cust = []
      for i in range(100):
        c = Customer.objects.using(database).create(name = 'Cust %03d' % i)
        cust.append(c)
      task.status = '8%'
      task.save(using=database)
      transaction.commit(using=database)

      # Create resources and their calendars
      if verbosity>0: print "Creating resources and calendars..."
      res = []
      for i in range(resource):
        loc = Location(name='Loc %05d' % int(random.uniform(1,cluster)))
        loc.save(using=database)
        cal = Calendar(name='capacity for res %03d' %i, category='capacity')
        bkt = CalendarBucket(startdate=startdate, value=resource_size, calendar=cal)
        cal.save(using=database)
        bkt.save(using=database)
        r = Resource.objects.using(database).create(name = 'Res %03d' % i, maximum_calendar=cal, location=loc)
        res.append(r)
      task.status = '10%'
      task.save(using=database)
      random.shuffle(res)
      transaction.commit(using=database)

      # Create the components
      if verbosity>0: print "Creating raw materials..."
      comps = []
      comploc = Location.objects.using(database).create(name='Procured materials')
      for i in range(components):
        it = Item.objects.using(database).create(name = 'Component %04d' % i, category='Procured')
        ld = abs(round(random.normalvariate(procure_lt,procure_lt/3)))
        c = Buffer.objects.using(database).create(name = 'Component %04d' % i,
             location = comploc,
             category = 'Procured',
             item = it,
             type = 'procure',
             min_inventory = 20,
             max_inventory = 100,
             size_multiple = 10,
             leadtime = str(ld * 86400),
             onhand = str(round(forecast_per_item * random.uniform(1,3) * ld / 30)),
             )
        comps.append(c)
      task.status = '12%'
      task.save(using=database)
      transaction.commit(using=database)

      # Loop over all clusters
      durations = [ 86400, 86400*2, 86400*3, 86400*5, 86400*6 ]
      progress = 88.0 / cluster
      for i in range(cluster):
        if verbosity>0: print "Creating supply chain for end item %d..." % i

        # location
        loc = Location.objects.using(database).get_or_create(name='Loc %05d' % i)[0]
        loc.available = workingdays
        loc.save(using=database)

        # Item and delivery operation
        oper = Operation.objects.using(database).create(name='Del %05d' % i, sizemultiple=1, location=loc)
        it = Item.objects.using(database).create(name='Itm %05d' % i, operation=oper, category=random.choice(categories))

        if has_forecast:
          # Forecast
          fcst = Forecast.objects.using(database).create( \
            name='Forecast item %05d' % i,
            calendar=workingdays,
            item=it,
            maxlateness=60*86400, # Forecast can only be planned 2 months late
            priority=3, # Low priority: prefer planning orders over forecast
            )

          # This method will take care of distributing a forecast quantity over the entire
          # horizon, respecting the bucket weights.
          fcst.setTotal(startdate, startdate + timedelta(365), forecast_per_item * 12)

        # Level 0 buffer
        buf = Buffer.objects.using(database).create(name='Buf %05d L00' % i,
          item=it,
          location=loc,
          category='00'
          )
        Flow.objects.using(database).create(operation=oper, thebuffer=buf, quantity=-1)

        # Demand
        for j in range(demand):
          Demand.objects.using(database).create(name='Dmd %05d %05d' % (i,j),
            item=it,
            quantity=int(random.uniform(1,6)),
            # Exponential distribution of due dates, with an average of deliver_lt days.
            due = startdate + timedelta(days=round(random.expovariate(float(1)/deliver_lt/24))/24),
            # Orders have higher priority than forecast
            priority=random.choice([1,2]),
            customer=random.choice(cust),
            category=random.choice(categories)
            )

        # Create upstream operations and buffers
        ops = []
        for k in range(level):
          if k == 1 and res:
            # Create a resource load for operations on level 1
            oper = Operation.objects.using(database).create(name='Oper %05d L%02d' % (i,k),
              type='time_per',
              location=loc,
              duration_per=86400,
              sizemultiple=1,
              )
            if resource < cluster and i < resource:
              # When there are more cluster than resources, we try to assure
              # that each resource is loaded by at least 1 operation.
              Load.objects.using(database).create(resource=res[i], operation=oper)
            else:
              Load.objects.using(database).create(resource=random.choice(res), operation=oper)
          else:
            oper = Operation.objects.using(database).create(
              name='Oper %05d L%02d' % (i,k),
              duration=random.choice(durations),
              sizemultiple=1,
              location=loc,
              )
          ops.append(oper)
          buf.producing = oper
          # Some inventory in random buffers
          if random.uniform(0,1) > 0.8: buf.onhand=int(random.uniform(5,20))
          buf.save(using=database)
          Flow(operation=oper, thebuffer=buf, quantity=1, type="flow_end").save(using=database)
          if k != level-1:
            # Consume from the next level in the bill of material
            buf = Buffer.objects.using(database).create(
              name='Buf %05d L%02d' % (i,k+1),
              item=it,
              location=loc,
              category='%02d' % (k+1)
              )
            Flow.objects.using(database).create(operation=oper, thebuffer=buf, quantity=-1)

        # Consume raw materials / components
        c = []
        for j in range(components_per):
          o = random.choice(ops)
          b = random.choice(comps)
          while (o,b) in c:
            # A flow with the same operation and buffer already exists
            o = random.choice(ops)
            b = random.choice(comps)
          c.append( (o,b) )
          Flow.objects.using(database).create(
            operation = o, thebuffer = b,
            quantity = random.choice([-1,-1,-1,-2,-3]))

        # Commit the current cluster
        task.status = '%d%%' % (12 + progress*(i+1))
        task.save(using=database)
        transaction.commit(using=database)

      # Task update
      task.status = 'Done'
      task.finished = datetime.now()

    except Exception as e:
      if task:
        task.status = 'Failed'
        task.message = '%s' % e
        task.finished = datetime.now()
      raise e

    finally:
      if task: task.save(using=database)
      try: transaction.commit(using=database)
      except: pass
      settings.DEBUG = tmp_debug
      transaction.leave_transaction_management(using=database)


def updateTelescope(min_day_horizon=10, min_week_horizon=40, min_month_horizon=730, database=DEFAULT_DB_ALIAS):
  '''
  Update for the telescopic horizon.
  The first argument specifies the minimum number of daily buckets. Additional
  daily buckets will be appended till we come to a monday. At that date weekly
  buckets are starting.
  The second argument specifies the minimum horizon with weeks before the
  monthly buckets. The last weekly bucket can be a partial one: starting on
  monday and ending on the first day of the next calendar month.
  '''

  # Make sure the debug flag is not set!
  # When it is set, the django database wrapper collects a list of all sql
  # statements executed and their timings. This consumes plenty of memory
  # and cpu time.
  tmp_debug = settings.DEBUG
  settings.DEBUG = False

  transaction.enter_transaction_management(using=database)
  transaction.managed(True, using=database)
  try:

    # Delete previous contents
    connections[database].cursor().execute(
      "delete from common_bucketdetail where bucket_id = 'telescope'"
      )

    # Create bucket
    try:
      b = Bucket.objects.using(database).get(name='telescope')
    except Bucket.DoesNotExist:
      b = Bucket(name='telescope', description='Time buckets with decreasing granularity')
    b.save(using=database)

    # Create bucket for all dates in the past
    startdate = datetime.strptime(Parameter.objects.using(database).get(name="currentdate").value, "%Y-%m-%d %H:%M:%S")
    curdate = startdate
    BucketDetail(
      bucket = b,
      name = 'past',
      startdate = datetime(2000,1,1),
      enddate = curdate,
      ).save(using=database)

    # Create daily buckets
    limit = curdate + timedelta(min_day_horizon)
    while curdate < limit or curdate.strftime("%w") != '0':
      BucketDetail(
        bucket = b,
        name = str(curdate.date()),
        startdate = curdate,
        enddate = curdate + timedelta(1)
        ).save(using=database)
      curdate = curdate + timedelta(1)

    # Create weekly buckets
    limit = startdate + timedelta(min_week_horizon)
    stop = False
    while not stop:
      enddate = curdate + timedelta(7)
      if curdate > limit and curdate.month != enddate.month:
        stop = True
        enddate = datetime(enddate.year, enddate.month, 1)
      BucketDetail(
        bucket = b,
        name = curdate.strftime("%y W%W"),
        startdate = curdate,
        enddate = enddate
        ).save(using=database)
      curdate = enddate

    # Create monthly buckets
    limit = startdate + timedelta(min_month_horizon)
    while curdate < limit:
      enddate = curdate + timedelta(32)
      enddate = datetime(enddate.year, enddate.month, 1)
      BucketDetail(
        bucket = b,
        name = curdate.strftime("%b %y"),
        startdate = curdate,
        enddate = enddate
        ).save(using=database)
      curdate = enddate

    transaction.commit(using=database)
  finally:
    transaction.rollback(using=database)
    settings.DEBUG = tmp_debug
    transaction.leave_transaction_management(using=database)<|MERGE_RESOLUTION|>--- conflicted
+++ resolved
@@ -179,18 +179,6 @@
       param.value = datetime.strftime(startdate, "%Y-%m-%d %H:%M:%S")
       param.save(using=database)
 
-<<<<<<< HEAD
-      # Update the user horizon
-      try:
-        userprofile = User.objects.get(username=user)
-        userprofile.startdate = startdate.date()
-        userprofile.enddate = (startdate + timedelta(365)).date()
-        userprofile.save(using=database)
-      except:
-        pass # It's not important if this fails
-
-=======
->>>>>>> 96fcdab2
       # Planning horizon
       # minimum 10 daily buckets, weekly buckets till 40 days after current
       if verbosity>0: print "Updating buckets..."

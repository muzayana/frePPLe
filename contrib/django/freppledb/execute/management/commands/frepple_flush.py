--- conflicted
+++ resolved
@@ -91,20 +91,12 @@
       # We split the tables in groups to speed things up in postgreSQL.
       cursor.execute('update common_user set horizonbuckets = null')
       transaction.commit(using=database)
-<<<<<<< HEAD
       # TODO ERASE MORE GENERICALLY ALL MODELS FROM BOTH ADMIN SITES
       tables = [ 
         ['out_demandpegging'],
         ['out_problem','out_resourceplan','out_constraint'],
-        ['out_loadplan','out_flowplan','out_operationplan'], 
-        ['out_demand'],   
-=======
-      tables = [
-        ['out_demandpegging'],
-        ['out_problem','out_resourceplan','out_constraint'],
         ['out_loadplan','out_flowplan','out_operationplan'],
         ['out_demand',],
->>>>>>> 96fcdab2
         ['demand','customer','resourceskill','skill',
          'setuprule','setupmatrix','resourceload','resource',
          'flow','buffer','operationplan','item',

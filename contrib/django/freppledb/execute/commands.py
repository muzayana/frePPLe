--- conflicted
+++ resolved
@@ -1,9 +1,5 @@
-<<<<<<< HEAD
+from __future__ import print_function
 import os, sys
-=======
-from __future__ import print_function
-import os, sys, inspect
->>>>>>> 5870b4f9
 from datetime import datetime
 
 from django.db import transaction, DEFAULT_DB_ALIAS
@@ -15,43 +11,28 @@
 import frepple
 
 
-<<<<<<< HEAD
 def printWelcome(database = DEFAULT_DB_ALIAS):
   # Send the output to a logfile
   if database == DEFAULT_DB_ALIAS:
     frepple.settings.logfile = os.path.join(settings.FREPPLE_LOGDIR,'frepple.log')
-=======
-# Auxilary functions for debugging
-def debugResource(res,mode):
-  # if res.name != 'my favorite resource': return
-  print("=> Situation on resource", res.name)
-  for j in res.loadplans:
-    print("=>  ", j.quantity, j.onhand, j.startdate, j.enddate, j.operation.name, j.operationplan.quantity, j.setup)
-
-
-def debugDemand(dem,mode):
-  if dem.name == 'my favorite demand':
-    print("=> Starting to plan demand ", dem.name)
-    solver.loglevel = 2
->>>>>>> 5870b4f9
   else:
     frepple.settings.logfile = os.path.join(settings.FREPPLE_LOGDIR,'frepple_%s.log' % database)
 
   # Welcome message
   if settings.DATABASES[database]['ENGINE'] == 'django.db.backends.sqlite3':
-    print "frePPLe on %s using sqlite3 database '%s'" % (
+    print("frePPLe on %s using sqlite3 database '%s'" % (
       sys.platform,
       'NAME' in settings.DATABASES[database] and settings.DATABASES[db]['NAME'] or ''
-      )
+      ))
   else:
-    print "frePPLe on %s using %s database '%s' as '%s' on '%s:%s'" % (
+    print("frePPLe on %s using %s database '%s' as '%s' on '%s:%s'" % (
       sys.platform,
       'ENGINE' in settings.DATABASES[database] and settings.DATABASES[database]['ENGINE'] or '',
       'NAME' in settings.DATABASES[database] and settings.DATABASES[database]['NAME'] or '',
       'USER' in settings.DATABASES[database] and settings.DATABASES[database]['USER'] or '',
       'HOST' in settings.DATABASES[database] and settings.DATABASES[database]['HOST'] or '',
       'PORT' in settings.DATABASES[database] and settings.DATABASES[database]['PORT'] or ''
-      )
+      ))
 
 task = None
 
@@ -89,20 +70,19 @@
   if 'TEST_USER' in os.environ:
     settings.DATABASES[db]['USER'] = settings.DATABASES[db]['TEST_USER']
 
-<<<<<<< HEAD
 
 def createPlan():
   # Auxilary functions for debugging
   def debugResource(res,mode):
     # if res.name != 'my favorite resource': return
-    print "=> Situation on resource", res.name
+    print("=> Situation on resource", res.name)
     for j in res.loadplans:
-      print "=>  ", j.quantity, j.onhand, j.startdate, j.enddate, j.operation.name, j.operationplan.quantity, j.setup
+      print("=>  ", j.quantity, j.onhand, j.startdate, j.enddate, j.operation.name, j.operationplan.quantity, j.setup)
 
 
   def debugDemand(dem,mode):
     if dem.name == 'my favorite demand':
-      print "=> Starting to plan demand ", dem.name
+      print("=> Starting to plan demand ", dem.name)
       solver.loglevel = 2
     else:
       solver.loglevel = 0
@@ -119,8 +99,8 @@
     #userexit_demand=debugDemand,
     loglevel=2
     )
-  print "Plan type: ", plantype
-  print "Constraints: ", constraint
+  print("Plan type: ", plantype)
+  print("Constraints: ", constraint)
   solver.solve()
 
 
@@ -135,13 +115,13 @@
 if __name__ == "__main__":
   printWelcome(db)
   logProgress(1, db)
-  print "\nStart loading data from the database at", datetime.now().strftime("%H:%M:%S")
+  print("\nStart loading data from the database at", datetime.now().strftime("%H:%M:%S"))
   frepple.printsize()
   from freppledb.execute.load import loadfrepple
   loadfrepple()
   frepple.printsize()
   logProgress(33, db)
-  print "\nStart plan generation at", datetime.now().strftime("%H:%M:%S")
+  print("\nStart plan generation at", datetime.now().strftime("%H:%M:%S"))
   createPlan()
   frepple.printsize()
   logProgress(66, db)
@@ -150,7 +130,7 @@
   #from freppledb.execute.export_database_static import exportfrepple as export_static_to_database
   #export_static_to_database()
 
-  print "\nStart exporting plan to the database at", datetime.now().strftime("%H:%M:%S")
+  print("\nStart exporting plan to the database at", datetime.now().strftime("%H:%M:%S"))
   exportPlan(db)
 
   #print "\nStart saving the plan to flat files at", datetime.now().strftime("%H:%M:%S")
@@ -166,82 +146,5 @@
   #frepple.erase(True)
   #frepple.printsize()
 
-  print "\nFinished planning at", datetime.now().strftime("%H:%M:%S")
-  logProgress(100, db)
-=======
-# Create a solver where the plan type are defined by an environment variable
-logProgress(1)
-try: plantype = int(os.environ['FREPPLE_PLANTYPE'])
-except: plantype = 1  # Default is a constrained plan
-try: constraint = int(os.environ['FREPPLE_CONSTRAINT'])
-except: constraint = 15  # Default is with all constraints enabled
-solver = frepple.solver_mrp(name="MRP",
-  constraints=constraint,
-  plantype=plantype,
-  #userexit_resource=debugResource,
-  #userexit_demand=debugDemand,
-  loglevel = int(Parameter.getValue('plan.loglevel', db, '0'))
-  )
-print("Plan type: ", plantype)
-print("Constraints: ", constraint)
-
-# Welcome message
-if settings.DATABASES[db]['ENGINE'] == 'django.db.backends.sqlite3':
-  print("frePPLe on %s using sqlite3 database '%s'" % (
-    sys.platform,
-    'NAME' in settings.DATABASES[db] and settings.DATABASES[db]['NAME'] or ''
-    ))
-else:
-  print("frePPLe on %s using %s database '%s' as '%s' on '%s:%s'" % (
-    sys.platform,
-    'ENGINE' in settings.DATABASES[db] and settings.DATABASES[db]['ENGINE'] or '',
-    'NAME' in settings.DATABASES[db] and settings.DATABASES[db]['NAME'] or '',
-    'USER' in settings.DATABASES[db] and settings.DATABASES[db]['USER'] or '',
-    'HOST' in settings.DATABASES[db] and settings.DATABASES[db]['HOST'] or '',
-    'PORT' in settings.DATABASES[db] and settings.DATABASES[db]['PORT'] or ''
-    ))
-
-print("\nStart loading data from the database at", datetime.now().strftime("%H:%M:%S"))
-frepple.printsize()
-from freppledb.execute.load import loadfrepple
-loadfrepple()
-frepple.printsize()
-logProgress(33)
-
-if 'solver_forecast' in [ a for a, b in inspect.getmembers(frepple) ]:
-  # The forecast module is available
-  print("\nStart forecast netting at", datetime.now().strftime("%H:%M:%S"))
-  frepple.solver_forecast(name="Netting orders from forecast",loglevel=0).solve()
-
-print("\nStart plan generation at", datetime.now().strftime("%H:%M:%S"))
-solver.solve()
-frepple.printsize()
-logProgress(66)
-
-#print "\nStart exporting static model to the database at", datetime.now().strftime("%H:%M:%S")
-#from freppledb.execute.export_database_static import exportfrepple as export_static_to_database
-#export_static_to_database()
-
-print("\nStart exporting plan to the database at", datetime.now().strftime("%H:%M:%S"))
-if settings.DATABASES[db]['ENGINE'] == 'django.db.backends.postgresql_psycopg2':
-  from freppledb.execute.export_database_plan_postgresql import exportfrepple as export_plan_to_database
-else:
-  from freppledb.execute.export_database_plan import exportfrepple as export_plan_to_database
-export_plan_to_database()
-
-#print "\nStart saving the plan to flat files at", datetime.now().strftime("%H:%M:%S")
-#from freppledb.execute.export_file_plan import exportfrepple as export_plan_to_file
-#export_plan_to_file()
-
-#print "\nStart saving the plan to an XML file at", datetime.now().strftime("%H:%M:%S")
-#frepple.saveXMLfile("output.1.xml","PLANDETAIL")
-#frepple.saveXMLfile("output.2.xml","PLAN")
-#frepple.saveXMLfile("output.3.xml","STANDARD")
-
-#print "Start deleting model data at", datetime.now().strftime("%H:%M:%S")
-#frepple.erase(True)
-#frepple.printsize()
-
-print("\nFinished planning at", datetime.now().strftime("%H:%M:%S"))
-logProgress(100)
->>>>>>> 5870b4f9
+  print("\nFinished planning at", datetime.now().strftime("%H:%M:%S"))
+  logProgress(100, db)
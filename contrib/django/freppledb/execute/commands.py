from __future__ import print_function
import os, sys
from datetime import datetime

from django.db import transaction, DEFAULT_DB_ALIAS
from django.conf import settings

from freppledb.common.models import Parameter
from freppledb.execute.models import Task

import frepple


def printWelcome(prefix = 'frepple', database = DEFAULT_DB_ALIAS):
  # Send the output to a logfile
  if database == DEFAULT_DB_ALIAS:
    frepple.settings.logfile = os.path.join(settings.FREPPLE_LOGDIR,'%s.log' % prefix)
  else:
<<<<<<< HEAD
    frepple.settings.logfile = os.path.join(settings.FREPPLE_LOGDIR,'%_%s.log' % (prefix,database))
=======
    frepple.settings.logfile = os.path.join(settings.FREPPLE_LOGDIR,'%s_%s.log' % (prefix,database))
>>>>>>> c203f5bc

  # Welcome message
  if settings.DATABASES[database]['ENGINE'] == 'django.db.backends.sqlite3':
    print("frePPLe on %s using sqlite3 database '%s'" % (
      sys.platform,
      'NAME' in settings.DATABASES[database] and settings.DATABASES[db]['NAME'] or ''
      ))
  else:
    print("frePPLe on %s using %s database '%s' as '%s' on '%s:%s'" % (
      sys.platform,
      'ENGINE' in settings.DATABASES[database] and settings.DATABASES[database]['ENGINE'] or '',
      'NAME' in settings.DATABASES[database] and settings.DATABASES[database]['NAME'] or '',
      'USER' in settings.DATABASES[database] and settings.DATABASES[database]['USER'] or '',
      'HOST' in settings.DATABASES[database] and settings.DATABASES[database]['HOST'] or '',
      'PORT' in settings.DATABASES[database] and settings.DATABASES[database]['PORT'] or ''
      ))


task = None


def logProgress(val, database = DEFAULT_DB_ALIAS):
  global task
  transaction.enter_transaction_management(using=database)
  try:
    if not task and 'FREPPLE_TASKID' in os.environ:
      try: task = Task.objects.all().using(database).get(pk=os.environ['FREPPLE_TASKID'])
      except: raise Exception("Task identifier not found")
    if task:
      if task.status == 'Canceling':
        task.status = 'Cancelled'
        task.save(using=database)
        sys.exit(2)
      else:
        task.status = '%d%%' % val
        task.save(using=database)
  finally:
    transaction.commit(using=database)
    transaction.leave_transaction_management(using=database)


def logMessage(msg, database = DEFAULT_DB_ALIAS):
  global task
  transaction.enter_transaction_management(managed=False, using=database)
  transaction.managed(False, using=database)
  try:
    task.message = msg
    task.save(using=database)
  finally:
    transaction.commit(using=database)
    transaction.leave_transaction_management(using=database)


def createPlan(database = DEFAULT_DB_ALIAS):
  # Auxiliary functions for debugging
  def debugResource(res,mode):
    # if res.name != 'my favorite resource': return
    print("=> Situation on resource", res.name)
    for j in res.loadplans:
      print("=>  ", j.quantity, j.onhand, j.startdate, j.enddate, j.operation.name, j.operationplan.quantity, j.setup)


  def debugDemand(dem,mode):
    if dem.name == 'my favorite demand':
      print("=> Starting to plan demand ", dem.name)
      solver.loglevel = 2
    else:
      solver.loglevel = 0

  # Create a solver where the plan type are defined by an environment variable
  try: plantype = int(os.environ['FREPPLE_PLANTYPE'])
  except: plantype = 1  # Default is a constrained plan
  try: constraint = int(os.environ['FREPPLE_CONSTRAINT'])
  except: constraint = 15  # Default is with all constraints enabled
  solver = frepple.solver_mrp(name = "MRP", constraints = constraint,
    plantype = plantype, loglevel=int(Parameter.getValue('plan.loglevel', database, 0))
    #userexit_resource=debugResource,
    #userexit_demand=debugDemand
    )
  print("Plan type: ", plantype)
  print("Constraints: ", constraint)
  solver.solve()


def exportPlan(database = DEFAULT_DB_ALIAS):
  if settings.DATABASES[database]['ENGINE'] == 'django.db.backends.postgresql_psycopg2':
    from freppledb.execute.export_database_plan_postgresql import exportfrepple as export_plan_to_database
  else:
    from freppledb.execute.export_database_plan import exportfrepple as export_plan_to_database
  export_plan_to_database()


if __name__ == "__main__":
  # Select database
  try: db = os.environ['FREPPLE_DATABASE'] or DEFAULT_DB_ALIAS
  except: db = DEFAULT_DB_ALIAS

  # Use the test database if we are running the test suite
  if 'FREPPLE_TEST' in os.environ:
    settings.DATABASES[db]['NAME'] = settings.DATABASES[db]['TEST_NAME']
    if 'TEST_CHARSET' in os.environ:
      settings.DATABASES[db]['CHARSET'] = settings.DATABASES[db]['TEST_CHARSET']
    if 'TEST_COLLATION' in os.environ:
      settings.DATABASES[db]['COLLATION'] = settings.DATABASES[db]['TEST_COLLATION']
    if 'TEST_USER' in os.environ:
      settings.DATABASES[db]['USER'] = settings.DATABASES[db]['TEST_USER']

  printWelcome(database=db)
  logProgress(1, db)
  print("\nStart loading data from the database at", datetime.now().strftime("%H:%M:%S"))
  frepple.printsize()
  from freppledb.execute.load import loadfrepple
  loadfrepple(db)
  frepple.printsize()
  logProgress(33, db)
  print("\nStart plan generation at", datetime.now().strftime("%H:%M:%S"))
  createPlan(db)
  frepple.printsize()
  logProgress(66, db)

  #print("\nStart exporting static model to the database at", datetime.now().strftime("%H:%M:%S"))
  #from freppledb.execute.export_database_static import exportfrepple as export_static_to_database
  #export_static_to_database()

  print("\nStart exporting plan to the database at", datetime.now().strftime("%H:%M:%S"))
  exportPlan(db)

  #print("\nStart saving the plan to flat files at", datetime.now().strftime("%H:%M:%S"))
  #from freppledb.execute.export_file_plan import exportfrepple as export_plan_to_file
  #export_plan_to_file()

  #print("\nStart saving the plan to an XML file at", datetime.now().strftime("%H:%M:%S"))
  #frepple.saveXMLfile("output.1.xml","PLANDETAIL")
  #frepple.saveXMLfile("output.2.xml","PLAN")
  #frepple.saveXMLfile("output.3.xml","STANDARD")

  #print("Start deleting model data at", datetime.now().strftime("%H:%M:%S"))
  #frepple.erase(True)
  #frepple.printsize()

  print("\nFinished planning at", datetime.now().strftime("%H:%M:%S"))
  logProgress(100, db)<|MERGE_RESOLUTION|>--- conflicted
+++ resolved
@@ -16,11 +16,7 @@
   if database == DEFAULT_DB_ALIAS:
     frepple.settings.logfile = os.path.join(settings.FREPPLE_LOGDIR,'%s.log' % prefix)
   else:
-<<<<<<< HEAD
     frepple.settings.logfile = os.path.join(settings.FREPPLE_LOGDIR,'%_%s.log' % (prefix,database))
-=======
-    frepple.settings.logfile = os.path.join(settings.FREPPLE_LOGDIR,'%s_%s.log' % (prefix,database))
->>>>>>> c203f5bc
 
   # Welcome message
   if settings.DATABASES[database]['ENGINE'] == 'django.db.backends.sqlite3':

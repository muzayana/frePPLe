--- conflicted
+++ resolved
@@ -22,11 +22,7 @@
   if settings.DATABASES[database]['ENGINE'] == 'django.db.backends.sqlite3':
     print("frePPLe on %s using sqlite3 database '%s'" % (
       sys.platform,
-<<<<<<< HEAD
-      'NAME' in settings.DATABASES[database] and settings.DATABASES[database]['NAME'] or ''
-=======
       settings.DATABASES[database].get('NAME','')
->>>>>>> 28ba92da
       ))
   else:
     print("frePPLe on %s using %s database '%s' as '%s' on '%s:%s'" % (

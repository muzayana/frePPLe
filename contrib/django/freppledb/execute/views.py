#
# Copyright (C) 2007-2013 by Johan De Taeye, frePPLe bvba
#
# All information contained herein is, and remains the property of frePPLe.
# You are allowed to use and modify the source code, as long as the software is used
# within your company.
# You are not allowed to distribute the software, either in the form of source code
# or in the form of compiled binaries.
#

import json
import os.path
import sys
from datetime import datetime
from subprocess import Popen

from django.conf import settings
from django.views.decorators.cache import never_cache
from django.shortcuts import render
from django.db.models import get_apps
from django.utils.translation import ugettext_lazy as _
from django.db import DEFAULT_DB_ALIAS
from django.contrib.admin.views.decorators import staff_member_required
from django.views.decorators.csrf import csrf_protect
from django.http import Http404, HttpResponseRedirect, HttpResponseServerError, HttpResponse
from django.contrib import messages
from django.utils.encoding import force_unicode

from freppledb.execute.models import Task, Scenario
from freppledb.common.auth import basicauthentication
from freppledb.common.report import exportWorkbook, importWorkbook
from freppledb.common.report import GridReport, GridFieldDateTime, GridFieldText, GridFieldInteger
from freppledb.execute.management.commands.frepple_runworker import checkActive

import logging
logger = logging.getLogger(__name__)


class TaskReport(GridReport):
  '''
  A list report to review the history of actions.
  '''
  template = 'execute/execute.html'
  title = _('Task status')
  basequeryset = Task.objects.all()
  model = Task
  frozenColumns = 0
  multiselect = False
  editable = False
  height = 150
  default_sort = (0, 'desc')

  rows = (
    GridFieldInteger('id', title=_('identifier'), key=True),
    GridFieldText('name', title=_('name'), editable=False, align='center'),
    GridFieldDateTime('submitted', title=_('submitted'), editable=False, align='center'),
    GridFieldDateTime('started', title=_('started'), editable=False, align='center'),
    GridFieldDateTime('finished', title=_('finished'), editable=False, align='center'),
    GridFieldText('status', title=_('status'), editable=False, align='center', extra="formatter:status"),
    GridFieldText('message', title=_('message'), editable=False, width=500),
    GridFieldText('arguments', title=_('arguments'), editable=False),
    GridFieldText('user', title=_('user'), field_name='user__username', editable=False, align='center'),
    )

  @classmethod
  def extra_context(reportclass, request, *args, **kwargs):
    try:
      constraint = int(request.session['constraint'])
    except:
      constraint = 15

    # Synchronize the scenario table with the settings
    Scenario.syncWithSettings()

    # Check if web service is required
    if 'freppledb.quoting' in settings.INSTALLED_APPS:
      webservice = request.session.get('webservice',False)=="1" and 1 or -1
    else:
      webservice = 0

    # Loop over all fixtures of all apps and directories
    fixtures = set()
    folders = list(settings.FIXTURE_DIRS)
    for app in get_apps():
      if app.__name__.startswith('django'):
        continue
      folders.append(os.path.join(os.path.dirname(app.__file__), 'fixtures'))
    for f in folders:
      try:
        for root, dirs, files in os.walk(f):
          for i in files:
            if i.endswith('.json'):
              fixtures.add(i.split('.')[0])
      except:
        pass  # Silently ignore failures
    fixtures = sorted(fixtures)

    # Send to template
    return {'capacityconstrained': constraint & 4,
            'materialconstrained': constraint & 2,
            'leadtimeconstrained': constraint & 1,
            'fenceconstrained': constraint & 8,
            'webservice': webservice,
            'scenarios': Scenario.objects.all(),
            'fixtures': fixtures,
            'openbravo': 'freppledb.openbravo' in settings.INSTALLED_APPS,
            'odoo': 'freppledb.odoo' in settings.INSTALLED_APPS,
            }


@basicauthentication(allow_logged_in=True)
def APITask(request, action):
  try:
    if action == 'status':
      response = {}
      for i in request.POST.getlist('task'):
        try:
          task = Task.objects.all().using(request.database).get(pk=i)
          response[i] = {
            'name': task.name, 'submitted': str(task.submitted),
            'started': str(task.started), 'finished': str(task.finished),
            'arguments': task.arguments, 'status': task.status,
            'message': task.message, 'user': task.user.username
            }
        except:
          response[i] = {'message': "Task not found"}
    else:
      task = wrapTask(request, action)
      response = {'taskid': task.id, 'message': 'Successfully launched task'}
  except Exception as e:
    response = {'message': 'Exception launching task: %s' % e}
  return HttpResponse(json.dumps(response), content_type="application/json")


@staff_member_required
@never_cache
@csrf_protect
def LaunchTask(request, action):
  try:
    if action == 'exportworkbook':
      return exportWorkbook(request)
    elif action == 'importworkbook':
      return importWorkbook(request)
    elif action == 'frepple_stop_web_service':
      from django.core import management
      management.call_command('frepple_stop_web_service', force=True, database=request.database)
      return HttpResponseRedirect('%s/execute/' % request.prefix)
    else:
      wrapTask(request, action)
      return HttpResponseRedirect('%s/execute/' % request.prefix)
  except Exception as e:
    messages.add_message(
      request, messages.ERROR,
      force_unicode(_('Failure launching action: %(msg)s') % {'msg': e})
      )
    return HttpResponseRedirect('%s/execute/' % request.prefix)


def wrapTask(request, action):
  # Allow only post
  if request.method != 'POST':
    raise Exception('Only post requests allowed')

  # Check user permissions
  if not request.user.has_perm('execute'):
    raise Exception('Missing execution privileges')

  # Parse the posted parameters as arguments for an asynchronous task to add to the queue.    TODO MAKE MODULAR WITH SEPERATE TASK CLASS
  worker_database = request.database

  now = datetime.now()
  task = None
  # A
  if action == 'frepple_run':
    if not request.user.has_perm('execute.generate_plan'):
      raise Exception('Missing execution privileges')
    constraint = 0
    for value in request.POST.getlist('constraint'):
      try:
        constraint += int(value)
      except:
        pass
    task = Task(name='generate plan', submitted=now, status='Waiting', user=request.user)
    task.arguments = "--constraint=%s --plantype=%s" % (constraint, request.POST.get('plantype'))
    env = []
<<<<<<< HEAD
    if request.POST.get('webservice','0') == u'1':
      env.append("webservice")
    if request.POST.get('odoo_read',None) == u'1':
=======
    if request.POST.get('odoo_read', None) == u'1':
>>>>>>> bf9fe70a
      env.append("odoo_read")
    if request.POST.get('odoo_write', None) == u'1':
      env.append("odoo_write")
    if env:
      task.arguments = "%s --env=%s" % (task.arguments, ','.join(env))
    task.save(using=request.database)
    # Update the session object   TODO REPLACE WITH PREFERENCE INFO
    request.session['plantype'] = request.POST.get('plantype')
    request.session['constraint'] = constraint
    request.session['webservice'] = request.POST.get('webservice','0')
  # B
  elif action == 'frepple_createmodel':
    task = Task(name='generate model', submitted=now, status='Waiting', user=request.user)
    task.arguments = "--cluster=%s --demand=%s --forecast_per_item=%s --level=%s --resource=%s " \
      "--resource_size=%s --components=%s --components_per=%s --deliver_lt=%s --procure_lt=%s" % (
        request.POST['clusters'], request.POST['demands'], request.POST['fcst'], request.POST['levels'],
        request.POST['rsrc_number'], request.POST['rsrc_size'], request.POST['components'],
        request.POST['components_per'], request.POST['deliver_lt'], request.POST['procure_lt']
        )
    task.save(using=request.database)
  # C
  elif action == 'frepple_flush':
    task = Task(name='empty database', submitted=now, status='Waiting', user=request.user)
    if not request.POST.get('all'):
      task.arguments = "--models=%s" % ','.join(request.POST.getlist('entities'))
    task.save(using=request.database)
  # D
  elif action == 'loaddata':
    task = Task(name='load dataset', submitted=now, status='Waiting', user=request.user, arguments=request.POST['datafile'])
    task.save(using=request.database)
  # E
  elif action == 'frepple_copy':
    worker_database = DEFAULT_DB_ALIAS
    if 'copy' in request.POST:
      if not request.user.has_perm('execute.copy_scenario'):
        raise Exception('Missing execution privileges')
      source = request.POST.get('source', DEFAULT_DB_ALIAS)
      for sc in Scenario.objects.all():
        if request.POST.get(sc.name, 'off') == 'on' and sc.status == u'Free':
          task = Task(name='copy scenario', submitted=now, status='Waiting', user=request.user, arguments="%s %s" % (source, sc.name))
          task.save()
    elif 'release' in request.POST:
      # Note: release is immediate and synchronous.
      if not request.user.has_perm('execute.release_scenario'):
        raise Exception('Missing execution privileges')
      for sc in Scenario.objects.all():
        if request.POST.get(sc.name, 'off') == u'on' and sc.status != u'Free':
          sc.status = u'Free'
          sc.lastrefresh = now
          sc.save()
          if request.database == sc.name:
            # Erasing the database that is currently selected.
            request.prefix = ''
    elif 'update' in request.POST:
      # Note: update is immediate and synchronous.
      for sc in Scenario.objects.all():
        if request.POST.get(sc.name, 'off') == 'on':
          sc.description = request.POST.get('description', None)
          sc.save()
    else:
      raise Exception('Invalid scenario task')
  # F
  elif action == 'frepple_backup':
    task = Task(name='backup database', submitted=now, status='Waiting', user=request.user)
    task.save(using=request.database)
  # G
  elif action == 'frepple_createbuckets':
    task = Task(name='generate buckets', submitted=now, status='Waiting', user=request.user)
    task.arguments = "--start=%s --end=%s --weekstart=%s" % (
      request.POST['start'], request.POST['end'], request.POST['weekstart']
      )
    task.save(using=request.database)
  # H
  elif action == 'openbravo_import' and 'freppledb.openbravo' in settings.INSTALLED_APPS:
    task = Task(name='Openbravo import', submitted=now, status='Waiting', user=request.user)
    task.arguments = "--delta=%s" % request.POST['delta']
    task.save(using=request.database)
  # L
  elif action == 'openbravo_export' and 'freppledb.openbravo' in settings.INSTALLED_APPS:
    task = Task(name='Openbravo export', submitted=now, status='Waiting', user=request.user)
    task.save(using=request.database)
  # M
  elif action == 'odoo_import' and 'freppledb.odoo' in settings.INSTALLED_APPS:
    task = Task(name='Odoo import', submitted=now, status='Waiting', user=request.user)
    task.arguments = "--delta=%s" % request.POST['delta']
    task.save(using=request.database)
  # N
  elif action == 'odoo_export' and 'freppledb.odoo' in settings.INSTALLED_APPS:
    task = Task(name='Odoo export', submitted=now, status='Waiting', user=request.user)
    task.save(using=request.database)
  else:
    # Task not recognized
    raise Exception('Invalid launching task')

  # Launch a worker process
  if task and not checkActive(worker_database):
    if os.path.isfile(os.path.join(settings.FREPPLE_APP, "frepplectl.py")):
      if "python" in sys.executable:
        # Development layout
        Popen([
          sys.executable,  # Python executable
          os.path.join(settings.FREPPLE_APP, "frepplectl.py"),
          "frepple_runworker",
          "--database=%s" % worker_database
          ])
      else:
        # Deployment on Apache web server
        Popen([
          "python",
          os.path.join(settings.FREPPLE_APP, "frepplectl.py"),
          "frepple_runworker",
          "--database=%s" % worker_database
          ], creationflags=0x08000000)
    elif sys.executable.find('freppleserver.exe') >= 0:
      # Py2exe executable
      Popen([
        sys.executable.replace('freppleserver.exe', 'frepplectl.exe'),  # frepplectl executable
        "frepple_runworker",
        "--database=%s" % worker_database
        ], creationflags=0x08000000)  # Do not create a console window
    else:
      # Linux standard installation
      Popen([
        "frepplectl",
        "frepple_runworker",
        "--database=%s" % worker_database
        ])
  return task


@staff_member_required
@never_cache
@csrf_protect
def CancelTask(request, taskid):
  # Allow only post
  if request.method != 'POST'or not request.is_ajax():
    raise Http404('Only ajax post requests allowed')
  try:
    task = Task.objects.all().using(request.database).get(pk=taskid)
    if task.status != 'Waiting':
      raise Exception('Task is not in waiting status')
    task.status = 'Canceled'
    task.save(using=request.database)
    return HttpResponse(content="OK")
  except Exception as e:
    logger.error("Error saving report settings: %s" % e)
    return HttpResponseServerError('Error canceling task')


@staff_member_required
@never_cache
def logfile(request):
  '''
  This view shows the frePPLe log file of the last planning run in this database.
  '''
  try:
    if request.database == DEFAULT_DB_ALIAS:
      f = open(os.path.join(settings.FREPPLE_LOGDIR, 'frepple.log'), 'rb')
    else:
      f = open(os.path.join(settings.FREPPLE_LOGDIR, 'frepple_%s.log' % request.database), 'rb')
  except:
    logdata = "File not found"
  else:
    try:
      f.seek(-1, os.SEEK_END)
      if f.tell() >= 50000:
        # Too big to display completely
        f.seek(-50000, os.SEEK_END)
        logdata = force_unicode(_("Displaying only the last 50K from the log file")) + '...\n\n...' + force_unicode(f.read(50000))
      else:
        # Displayed completely
        f.seek(0, os.SEEK_SET)
        logdata = f.read(50000)
    finally:
      f.close()

  return render(request, 'execute/logfrepple.html', {
    'title': _('Log file'),
    'logdata': logdata,
    } )<|MERGE_RESOLUTION|>--- conflicted
+++ resolved
@@ -74,7 +74,7 @@
 
     # Check if web service is required
     if 'freppledb.quoting' in settings.INSTALLED_APPS:
-      webservice = request.session.get('webservice',False)=="1" and 1 or -1
+      webservice = request.session.get('webservice', False) == "1" and 1 or -1
     else:
       webservice = 0
 
@@ -183,13 +183,9 @@
     task = Task(name='generate plan', submitted=now, status='Waiting', user=request.user)
     task.arguments = "--constraint=%s --plantype=%s" % (constraint, request.POST.get('plantype'))
     env = []
-<<<<<<< HEAD
-    if request.POST.get('webservice','0') == u'1':
+    if request.POST.get('webservice', '0') == u'1':
       env.append("webservice")
-    if request.POST.get('odoo_read',None) == u'1':
-=======
     if request.POST.get('odoo_read', None) == u'1':
->>>>>>> bf9fe70a
       env.append("odoo_read")
     if request.POST.get('odoo_write', None) == u'1':
       env.append("odoo_write")
@@ -199,7 +195,7 @@
     # Update the session object   TODO REPLACE WITH PREFERENCE INFO
     request.session['plantype'] = request.POST.get('plantype')
     request.session['constraint'] = constraint
-    request.session['webservice'] = request.POST.get('webservice','0')
+    request.session['webservice'] = request.POST.get('webservice', '0')
   # B
   elif action == 'frepple_createmodel':
     task = Task(name='generate model', submitted=now, status='Waiting', user=request.user)

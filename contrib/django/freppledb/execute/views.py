--- conflicted
+++ resolved
@@ -8,10 +8,7 @@
 # or in the form of compiled binaries.
 #
 
-<<<<<<< HEAD
 import json
-=======
->>>>>>> 8f960545
 import os.path
 import sys
 from datetime import datetime
@@ -141,6 +138,10 @@
       return exportWorkbook(request)
     elif action == 'importworkbook':
       return importWorkbook(request)
+    elif action == 'frepple_stop_web_service':
+      from django.core import management
+      management.call_command('frepple_stop_web_service', force=True, database=request.database)
+      return HttpResponseRedirect('%s/execute/' % request.prefix)
     else:
       wrapTask(request, action)
       return HttpResponseRedirect('%s/execute/' % request.prefix)
@@ -173,29 +174,21 @@
       try: constraint += int(value)
       except: pass
     task = Task(name='generate plan', submitted=now, status='Waiting', user=request.user)
-<<<<<<< HEAD
-    if request.POST.get('webservice','0') == u'1':
-      task.arguments = "--constraint=%s --plantype=%s --env=webservice" % (constraint, request.POST.get('plantype'))
-    else:
-      task.arguments = "--constraint=%s --plantype=%s" % (constraint, request.POST.get('plantype'))
-=======
     task.arguments = "--constraint=%s --plantype=%s" % (constraint, request.POST.get('plantype'))
     env = []
+    if request.POST.get('webservice','0') == u'1':
+      env.append("webservice")
     if request.POST.get('odoo_read',None) == u'1':
       env.append("odoo_read")
     if request.POST.get('odoo_write',None) == u'1':
       env.append("odoo_write")
     if env:
       task.arguments = "%s --env=%s" % (task.arguments, ','.join(env))
->>>>>>> 8f960545
     task.save(using=request.database)
     # Update the session object   TODO REPLACE WITH PREFERENCE INFO
     request.session['plantype'] = request.POST.get('plantype')
     request.session['constraint'] = constraint
-<<<<<<< HEAD
     request.session['webservice'] = request.POST.get('webservice','0')
-=======
->>>>>>> 8f960545
   # B
   elif action == 'frepple_createmodel':
     task = Task(name='generate model', submitted=now, status='Waiting', user=request.user)
@@ -258,20 +251,11 @@
       request.POST['start'], request.POST['end'], request.POST['weekstart']
       )
     task.save(using=request.database)
-<<<<<<< HEAD
-  # J
-  elif action == 'frepple_stop_web_service':
-    from django.core import management
-    management.call_command('frepple_stop_web_service', force=True, database=request.database)
-  # K
-=======
   # H
->>>>>>> 8f960545
   elif action == 'openbravo_import' and 'freppledb.openbravo' in settings.INSTALLED_APPS:
     task = Task(name='Openbravo import', submitted=now, status='Waiting', user=request.user)
     task.arguments = "--delta=%s" % request.POST['delta']
     task.save(using=request.database)
-<<<<<<< HEAD
   # L
   elif action == 'openbravo_export' and 'freppledb.openbravo' in settings.INSTALLED_APPS:
     task = Task(name='Openbravo export', submitted=now, status='Waiting', user=request.user)
@@ -285,12 +269,6 @@
   elif action == 'odoo_export' and 'freppledb.odoo' in settings.INSTALLED_APPS:
     task = Task(name='Odoo export', submitted=now, status='Waiting', user=request.user)
     task.save(using=request.database)
-=======
-  # I
-  elif action == 'openbravo_export' and 'freppledb.openbravo' in settings.INSTALLED_APPS:
-    task = Task(name='Openbravo export', submitted=now, status='Waiting', user=request.user)
-    task.save(using=request.database)
->>>>>>> 8f960545
   else:
     # Task not recognized
     raise Exception('Invalid launching task')
@@ -301,11 +279,7 @@
       if "python" in sys.executable:
         # Development layout
         Popen([
-<<<<<<< HEAD
-          sys.executable, # Python executable
-=======
           sys.executable,  # Python executable
->>>>>>> 8f960545
           os.path.join(settings.FREPPLE_APP,"frepplectl.py"),
           "frepple_runworker",
           "--database=%s" % worker_database
@@ -321,17 +295,10 @@
     elif sys.executable.find('freppleserver.exe') >= 0:
       # Py2exe executable
       Popen([
-<<<<<<< HEAD
-        sys.executable.replace('freppleserver.exe','frepplectl.exe'), # frepplectl executable
-        "frepple_runworker",
-        "--database=%s" % worker_database
-        ], creationflags=0x08000000) # Do not create a console window
-=======
         sys.executable.replace('freppleserver.exe','frepplectl.exe'),  # frepplectl executable
         "frepple_runworker",
         "--database=%s" % worker_database
         ], creationflags=0x08000000)  # Do not create a console window
->>>>>>> 8f960545
     else:
       # Linux standard installation
       Popen([

#
# Copyright (C) 2007-2013 by Johan De Taeye, frePPLe bvba
#
# All information contained herein is, and remains the property of frePPLe.
# You are allowed to use and modify the source code, as long as the software is used
# within your company.
# You are not allowed to distribute the software, either in the form of source code
# or in the form of compiled binaries.
#

r'''
Load information from a database in frePPLe memory.

The code in this file is executed NOT by Django, but by the embedded Python
interpreter from the frePPLe engine.

It extracts the information fields from the database, and then uses the Python
API of frePPLe to bring the data into the frePPLe C++ core engine.
'''
from __future__ import print_function
from datetime import datetime
import os
from time import time

from django.db import connections, DEFAULT_DB_ALIAS
from django.conf import settings

from freppledb.input.models import Resource

import frepple


class loadData(object):

  def __init__(self, database=None, filter=None):
    if database:
      self.database = database
    elif 'FREPPLE_DATABASE' in os.environ:
      self.database = os.environ['FREPPLE_DATABASE']
    else:
      self.database = DEFAULT_DB_ALIAS
    if filter:
      self.filter_and = "and %s " % filter
      self.filter_where = "where %s " % filter
    else:
      self.filter_and = ""
      self.filter_where = ""


  def loadParameter(self):
    print('Importing parameters...')
    try:
      self.cursor.execute("SELECT value FROM common_parameter where name='currentdate'")
      d = self.cursor.fetchone()
      frepple.settings.current = datetime.strptime(d[0], "%Y-%m-%d %H:%M:%S")
    except:
      print('Invalid or missing currentdate parameter: using system clock instead')
      frepple.settings.current = datetime.now()


  def loadLocations(self):
    print('Importing locations...')
    cnt = 0
    starttime = time()
    self.cursor.execute('''
      SELECT
        name, description, owner_id, available_id, category, subcategory, source
      FROM location %s
      ''' % self.filter_where)
    for i in self.cursor.fetchall():
      cnt += 1
      try:
        x = frepple.location(name=i[0], description=i[1], category=i[4], subcategory=i[5], source=i[6])
        if i[2]:
          x.owner = frepple.location(name=i[2])
        if i[3]:
          x.available = frepple.calendar(name=i[3])
      except Exception as e:
        print("Error:", e)
    print('Loaded %d locations in %.2f seconds' % (cnt, time() - starttime))


  def loadCalendars(self):
    print('Importing calendars...')
    cnt = 0
    starttime = time()
    self.cursor.execute('''
      SELECT
        name, defaultvalue, source
      FROM calendar %s
      ''' % self.filter_where)
    for i in self.cursor.fetchall():
      cnt += 1
      try:
        frepple.calendar(name=i[0], default=i[1], source=i[2])
      except Exception as e:
        print("Error:", e)
    print('Loaded %d calendars in %.2f seconds' % (cnt, time() - starttime))


  def loadCalendarBuckets(self):
    print('Importing calendar buckets...')
    cnt = 0
    starttime = time()
    self.cursor.execute('''
       SELECT
         calendar_id, startdate, enddate, id, priority, value,
         sunday, monday, tuesday, wednesday, thursday, friday, saturday,
         starttime, endtime
      FROM calendarbucket %s
      ORDER BY calendar_id, startdate desc
      ''' % self.filter_where)
    for i, j, k, l, m, n, o1, o2, o3, o4, o5, o6, o7, t1, t2 in self.cursor.fetchall():
      cnt += 1
      try:
        days = 0
        if o1:
          days += 1
        if o2:
          days += 2
        if o3:
          days += 4
        if o4:
          days += 8
        if o5:
          days += 16
        if o6:
          days += 32
        if o7:
          days += 64
        b = frepple.calendar(name=i).addBucket(l)
        b.value = n
        b.days = days
        if t1:
          b.starttime = t1.hour * 3600 + t1.minute * 60 + t1.second
        if t2:
          b.endtime = t2.hour * 3600 + t2.minute * 60 + t2.second + 1
        if m:
          b.priority = m
        if j:
          b.start = j
        if k:
          b.end = k
      except Exception as e:
        print("Error:", e)
    print('Loaded %d calendar buckets in %.2f seconds' % (cnt, time() - starttime))


  def loadCustomers(self):
    print('Importing customers...')
    cnt = 0
    starttime = time()
    self.cursor.execute('''
      SELECT
        name, description, owner_id, category, subcategory, source
      FROM customer %s
      ''' % self.filter_where)
    for i in self.cursor.fetchall():
      cnt += 1
      try:
        x = frepple.customer(name=i[0], description=i[1], category=i[3], subcategory=i[4], source=i[5])
        if i[2]:
          x.owner = frepple.customer(name=i[2])
      except Exception as e:
        print("Error:", e)
    print('Loaded %d customers in %.2f seconds' % (cnt, time() - starttime))


  def loadOperations(self):
    print('Importing operations...')
    cnt = 0
    starttime = time()
    self.cursor.execute('''
      SELECT
        name, fence, pretime, posttime, sizeminimum, sizemultiple, sizemaximum,
        type, duration, duration_per, location_id, cost, search, description,
        category, subcategory, source
      FROM operation %s
      ''' % self.filter_where)
    for i in self.cursor.fetchall():
      cnt += 1
      try:
        if not i[7] or i[7] == "fixed_time":
          x = frepple.operation_fixed_time(
            name=i[0], description=i[13], category=i[14], subcategory=i[15], source=i[16]
            )
          if i[8]:
            x.duration = i[8]
        elif i[7] == "time_per":
          x = frepple.operation_time_per(
            name=i[0], description=i[13], category=i[14], subcategory=i[15], source=i[16]
            )
          if i[8]:
            x.duration = i[8]
          if i[9]:
            x.duration_per = i[9]
        elif i[7] == "alternate":
          x = frepple.operation_alternate(
            name=i[0], description=i[13], category=i[14], subcategory=i[15], source=i[16]
            )
        elif i[7] == "routing":
          x = frepple.operation_routing(
            name=i[0], description=i[13], category=i[14], subcategory=i[15], source=i[16]
            )
        else:
          raise ValueError("Operation type '%s' not recognized" % i[7])
        if i[1]:
          x.fence = i[1]
        if i[2]:
          x.pretime = i[2]
        if i[3]:
          x.posttime = i[3]
        if i[4]:
          x.size_minimum = i[4]
        if i[5]:
          x.size_multiple = i[5]
        if i[6]:
          x.size_maximum = i[6]
        if i[10]:
          x.location = frepple.location(name=i[10])
        if i[11]:
          x.cost = i[11]
        if i[12]:
          x.search = i[12]
      except Exception as e:
        print("Error:", e)
    print('Loaded %d operations in %.2f seconds' % (cnt, time() - starttime))


  def loadSuboperations(self):
    print('Importing suboperations...')
    cnt = 0
    starttime = time()
    self.cursor.execute('''
      SELECT operation_id, suboperation_id, priority, effective_start, effective_end,
        (select type
         from operation
         where suboperation.operation_id = operation.name) as type
      FROM suboperation
      WHERE priority >= 0 %s
      ORDER BY operation_id, priority
      ''' % self.filter_and)
    curopername = None
    for i in self.cursor.fetchall():
      cnt += 1
      try:
        if i[0] != curopername:
          curopername = i[0]
          if i[5] == 'alternate':
            curoper = frepple.operation_alternate(name=curopername)
          else:
            curoper = frepple.operation_routing(name=curopername)
        if isinstance(curoper, frepple.operation_routing):
          curoper.addStep(frepple.operation(name=i[1]))
        else:
          if i[3]:
            if i[4]:
              curoper.addAlternate(operation=frepple.operation(name=i[1]), priority=i[2], effective_start=i[3], effective_end=i[4])
            else:
              curoper.addAlternate(operation=frepple.operation(name=i[1]), priority=i[2], effective_start=i[3])
          elif i[4]:
            curoper.addAlternate(operation=frepple.operation(name=i[1]), priority=i[1], effective_end=i[4])
          else:
            curoper.addAlternate(operation=frepple.operation(name=i[1]), priority=i[1])
      except Exception as e:
        print("Error:", e)
    print('Loaded %d suboperations in %.2f seconds' % (cnt, time() - starttime))


  def loadItems(self):
    print('Importing items...')
    cnt = 0
    starttime = time()
    self.cursor.execute('''
      SELECT
        name, description, operation_id, owner_id,
        price, category, subcategory, source
      FROM item %s
      ''' % self.filter_where)
    for i in self.cursor.fetchall():
      cnt += 1
      try:
        x = frepple.item(name=i[0], description=i[1], category=i[5], subcategory=i[6], source=i[7])
        if i[2]:
          x.operation = frepple.operation(name=i[2])
        if i[3]:
          x.owner = frepple.item(name=i[3])
        if i[4]:
          x.price = i[4]
      except Exception as e:
        print("Error:", e)
    print('Loaded %d items in %.2f seconds' % (cnt, time() - starttime))


  def loadBuffers(self):
    print('Importing buffers...')
    cnt = 0
    starttime = time()
    self.cursor.execute('''
      SELECT name, description, location_id, item_id, onhand,
        minimum, minimum_calendar_id, producing_id, type, leadtime, min_inventory,
        max_inventory, min_interval, max_interval, size_minimum,
        size_multiple, size_maximum, fence, carrying_cost,
        category, subcategory, source
      FROM buffer %s
      ''' % self.filter_where)
    for i in self.cursor.fetchall():
      cnt += 1
      if i[8] == "procure":
        b = frepple.buffer_procure(
          name=i[0], description=i[1], item=frepple.item(name=i[3]), onhand=i[4],
          category=i[19], subcategory=i[20], source=i[21]
          )
<<<<<<< HEAD
        if f1:
          b.leadtime = f1
        if f2:
          b.mininventory = f2
        if f3:
          b.maxinventory = f3
        if f6:
          b.size_minimum = f6
        if f7:
          b.size_multiple = f7
        if f8:
          b.size_maximum = f8
        if f9:
          b.fence = f9
      elif q == "infinite":
=======
        if i[9]:
          b.leadtime = i[9]
        if i[10]:
          b.mininventory = i[10]
        if i[11]:
          b.maxinventory = i[11]
        if i[14]:
          b.size_minimum = i[14]
        if i[15]:
          b.size_multiple = i[15]
        if i[16]:
          b.size_maximum = i[16]
        if i[17]:
          b.fence = i[17]
      elif i[8] == "infinite":
>>>>>>> bf9fe70a
        b = frepple.buffer_infinite(
          name=i[0], description=i[1], item=frepple.item(name=i[3]), onhand=i[4],
          category=i[19], subcategory=i[20], source=i[21]
          )
      elif not i[8] or i[8] == "default":
        b = frepple.buffer(
          name=i[0], description=i[1], item=frepple.item(name=i[3]), onhand=i[4],
          category=i[19], subcategory=i[20], source=i[21]
          )
      else:
<<<<<<< HEAD
        raise ValueError("Buffer type '%s' not recognized" % q)
      if k:
        b.location = frepple.location(name=k)
      if t:
        b.minimum = t
      if n:
        b.minimum_calendar = frepple.calendar(name=n)
      if o:
        b.producing = frepple.operation(name=o)
      if p:
        b.carrying_cost = p
      if f4:
        b.mininterval = f4
      if f5:
        b.maxinterval = f5
=======
        raise ValueError("Buffer type '%s' not recognized" % i[8])
      if i[2]:
        b.location = frepple.location(name=i[2])
      if i[5]:
        b.minimum = i[5]
      if i[6]:
        b.minimum_calendar = frepple.calendar(name=i[6])
      if i[7]:
        b.producing = frepple.operation(name=i[7])
      if i[18]:
        b.carrying_cost = i[18]
      if i[12]:
        b.mininterval = i[12]
      if i[13]:
        b.maxinterval = i[13]
>>>>>>> bf9fe70a
    print('Loaded %d buffers in %.2f seconds' % (cnt, time() - starttime))


  def loadSetupMatrices(self):
    print('Importing setup matrix rules...')
    cnt = 0
    starttime = time()
    self.cursor.execute('''
      SELECT
        setupmatrix_id, priority, fromsetup, tosetup, duration, cost, source
      FROM setuprule %s
      ORDER BY setupmatrix_id, priority DESC
      ''' % self.filter_where)
    for i in self.cursor.fetchall():
      cnt += 1
      try:
        r = frepple.setupmatrix(name=i[0], source=i[6]).addRule(priority=i[1])
        if i[2]:
          r.fromsetup = i[2]
        if i[3]:
          r.tosetup = i[3]
        if i[4]:
          r.duration = i[4]
        if i[5]:
          r.cost = i[5]
      except Exception as e:
        print("Error:", e)
    print('Loaded %d setup matrix rules in %.2f seconds' % (cnt, time() - starttime))


  def loadResources(self):
    print('Importing resources...')
    cnt = 0
    starttime = time()
    Resource.rebuildHierarchy(database=self.database)
    self.cursor.execute('''
      SELECT
        name, description, maximum, maximum_calendar_id, location_id, type, cost,
        maxearly, setup, setupmatrix_id, category, subcategory, owner_id, source
      FROM %s %s
      ORDER BY lvl ASC, name
      ''' % (connections[self.cursor.db.alias].ops.quote_name('resource'), self.filter_where) )
    for i in self.cursor.fetchall():
      cnt += 1
      try:
        if i[5] == "infinite":
          x = frepple.resource_infinite(
            name=i[0], description=i[1], category=i[10], subcategory=i[11], source=i[13]
            )
        elif i[5] == "buckets":
          x = frepple.resource_buckets(
            name=i[0], description=i[1], category=i[10], subcategory=i[11], source=i[13]
            )
          if i[3]:
            x.maximum_calendar = frepple.calendar(name=i[3])
          if i[7]:
            x.maxearly = i[7]
        elif not i[5] or i[5] == "default":
          x = frepple.resource_default(
            name=i[0], description=i[1], category=i[10], subcategory=i[11], source=i[13]
            )
          if i[3]:
            x.maximum_calendar = frepple.calendar(name=i[3])
          if i[7]:
            x.maxearly = i[7]
          if i[2]:
            x.maximum = i[2]
        else:
          raise ValueError("Resource type '%s' not recognized" % i[5])
        if i[4]:
          x.location = frepple.location(name=i[4])
        if i[6]:
          x.cost = i[6]
        if i[8]:
          x.setup = i[8]
        if i[9]:
          x.setupmatrix = frepple.setupmatrix(name=i[9])
        if i[12]:
          x.owner = frepple.resource(name=i[12])
      except Exception as e:
        print("Error:", e)
    print('Loaded %d resources in %.2f seconds' % (cnt, time() - starttime))


  def loadResourceSkills(self):
    print('Importing resource skills...')
    cnt = 0
    starttime = time()
    self.cursor.execute('''
      SELECT
        resource_id, skill_id, effective_start, effective_end, priority, source
      FROM resourceskill %s
      ORDER BY skill_id, priority, resource_id
      ''' % self.filter_where)
    for i in self.cursor.fetchall():
      cnt += 1
      try:
        cur = frepple.resourceskill(
          resource=frepple.resource(name=i[0]), skill=frepple.skill(name=i[1]),
          priority=i[4] or 1, source=i[5]
          )
        if i[2]:
          cur.effective_start = i[2]
        if i[3]:
          cur.effective_end = i[3]
      except Exception as e:
        print("Error:", e)
    print('Loaded %d resource skills in %.2f seconds' % (cnt, time() - starttime))


  def loadFlows(self):
    print('Importing flows...')
    cnt = 0
    starttime = time()
    # Note: The sorting of the flows is not really necessary, but helps to make
    # the planning progress consistent across runs and database engines.
    self.cursor.execute('''
      SELECT
        operation_id, thebuffer_id, quantity, type, effective_start,
        effective_end, name, priority, search, source
      FROM flow
      WHERE (alternate IS NULL OR alternate = '') %s
      ORDER BY operation_id, thebuffer_id
      ''' % self.filter_and)
    curbufname = None
    for i in self.cursor.fetchall():
      cnt += 1
      try:
        if i[1] != curbufname:
          curbufname = i[1]
          curbuf = frepple.buffer(name=curbufname)
        curflow = frepple.flow(operation=frepple.operation(name=i[0]), type="flow_%s" % i[3], buffer=curbuf, quantity=i[2], source=i[9])
        if i[4]:
          curflow.effective_start = i[4]
        if i[5]:
          curflow.effective_end = i[5]
        if i[6]:
          curflow.name = i[6]
        if i[7]:
          curflow.priority = i[7]
        if i[8]:
          curflow.search = i[8]
      except Exception as e:
        print("Error:", e)
    self.cursor.execute('''
      SELECT
        operation_id, thebuffer_id, quantity, type, effective_start,
        effective_end, name, alternate, priority, search, source
      FROM flow
      WHERE (alternate IS NOT NULL AND alternate <> '') %s
      ORDER BY operation_id, thebuffer_id
      ''' % self.filter_and)
    curbufname = None
    for i in self.cursor.fetchall():
      cnt += 1
      try:
        if i[1] != curbufname:
          curbufname = i[1]
          curbuf = frepple.buffer(name=curbufname)
        curflow = frepple.flow(operation=frepple.operation(name=i[0]), type=i[3], buffer=curbuf, quantity=i[2], source=i[10])
        if i[4]:
          curflow.effective_start = i[4]
        if i[5]:
          curflow.effective_end = i[5]
        if i[6]:
          curflow.name = i[6]
        if i[7]:
          curflow.alternate = i[7]
        if i[8]:
          curflow.priority = i[8]
        if i[9]:
          curflow.search = i[9]
      except Exception as e:
        print("Error:", e)
    print('Loaded %d flows in %.2f seconds' % (cnt, time() - starttime))


  def loadLoads(self):
    print('Importing loads...')
    cnt = 0
    starttime = time()
    # Note: The sorting of the loads is not really necessary, but helps to make
    # the planning progress consistent across runs and database engines.
    self.cursor.execute('''
      SELECT
        operation_id, resource_id, quantity, effective_start, effective_end, name,
        priority, setup, search, skill_id, source
      FROM resourceload
      WHERE (alternate IS NULL OR alternate = '') %s
      ORDER BY operation_id, resource_id
      ''' % self.filter_and)
    curresname = None
    for i in self.cursor.fetchall():
      cnt += 1
      try:
        if i[1] != curresname:
          curresname = i[1]
          curres = frepple.resource(name=curresname)
        curload = frepple.load(operation=frepple.operation(name=i[0]), resource=curres, quantity=i[2], source=i[10])
        if i[3]:
          curload.effective_start = i[3]
        if i[4]:
          curload.effective_end = i[4]
        if i[5]:
          curload.name = i[5]
        if i[6]:
          curload.priority = i[6]
        if i[7]:
          curload.setup = i[7]
        if i[8]:
          curload.search = i[8]
        if i[9]:
          curload.skill = frepple.skill(name=i[9])
      except Exception as e:
        print("Error:", e)
    self.cursor.execute('''
      SELECT
        operation_id, resource_id, quantity, effective_start, effective_end,
        name, alternate, priority, setup, search, skill_id, source
      FROM resourceload
      WHERE (alternate IS NOT NULL AND alternate <> '') %s
      ORDER BY operation_id, resource_id
      ''' % self.filter_and)
    curresname = None
    for i in self.cursor.fetchall():
      cnt += 1
      try:
        if i[1] != curresname:
          curresname = i[1]
          curres = frepple.resource(name=curresname)
        curload = frepple.load(operation=frepple.operation(name=i[0]), resource=curres, quantity=i[2], source=i[11])
        if i[3]:
          curload.effective_start = i[3]
        if i[4]:
          curload.effective_end = i[4]
        if i[5]:
          curload.name = i[5]
        if i[6]:
          curload.alternate = i[6]
        if i[7]:
          curload.priority = i[7]
        if i[8]:
          curload.setup = i[8]
        if i[9]:
          curload.search = i[9]
        if i[10]:
          curload.skill = frepple.skill(name=i[10])
      except Exception as e:
        print("Error:", e)
    print('Loaded %d loads in %.2f seconds' % (cnt, time() - starttime))


  def loadOperationPlans(self):
    print('Importing operationplans...')
    cnt = 0
    starttime = time()
    self.cursor.execute('''
      SELECT
        operation_id, id, quantity, startdate, enddate, locked, source
      FROM operationplan
      WHERE owner_id IS NULL %s
      ORDER BY id ASC
      ''' % self.filter_and)
    for i in self.cursor.fetchall():
      cnt += 1
      frepple.operationplan(
        operation=frepple.operation(name=i[0]),
        id=i[1], quantity=i[2], start=i[3], end=i[4], source=i[6]
        ).locked = i[5]
    self.cursor.execute('''
      SELECT
        operation_id, id, quantity, startdate, enddate, locked, owner_id, source
      FROM operationplan
      WHERE owner_id IS NOT NULL %s
      ORDER BY id ASC
      ''' % self.filter_and)
    for i in self.cursor.fetchall():
      cnt += 1
      frepple.operationplan(
        operation=frepple.operation(name=i[0]),
        id=i[1], quantity=i[2], start=i[3], end=i[4],
        owner=frepple.operationplan(id=i[6]), source=i[7]
        ).locked = i[5]
    print('Loaded %d operationplans in %.2f seconds' % (cnt, time() - starttime))


  def loadDemand(self):
    print('Importing demands...')
    cnt = 0
    starttime = time()
    self.cursor.execute('''
      SELECT
        name, due, quantity, priority, item_id,
        operation_id, customer_id, owner_id, minshipment, maxlateness,
        category, subcategory, source
      FROM demand
      WHERE (status IS NULL OR status ='open' OR status = 'quote') %s
      ''' % self.filter_and)
    for i in self.cursor.fetchall():
      cnt += 1
      try:
        x = frepple.demand(
          name=i[0], due=i[1], quantity=i[2], priority=i[3],
          item=frepple.item(name=i[4]), category=i[10], subcategory=i[11], source=i[12]
          )
        if i[5]:
          x.operation = frepple.operation(name=i[5])
        if i[6]:
          x.customer = frepple.customer(name=i[6])
        if i[7]:
          x.owner = frepple.demand(name=i[7])
        if i[8]:
          x.minshipment = i[8]
        if i[9] is not None:
          x.maxlateness = i[9]
      except Exception as e:
        print("Error:", e)
    print('Loaded %d demands in %.2f seconds' % (cnt, time() - starttime))


  def run(self):
    '''
    This function is expected to be run by the python interpreter in the
    frepple application.
    It loads data from the database into the frepple memory.
    '''
    # Make sure the debug flag is not set!
    # When it is set, the django database wrapper collects a list of all sql
    # statements executed and their timings. This consumes plenty of memory
    # and cpu time.
    settings.DEBUG = False

    # Create a database connection
    self.cursor = connections[self.database].cursor()

    # Sequential load of all entities
    # Some entities could be loaded in parallel threads, but in preliminary tests
    # we haven't seen a clear performance gain. It is unclear what the limiting
    # bottleneck is: python or frepple, definitely not the database...
    self.loadParameter()
    self.loadCalendars()
    self.loadCalendarBuckets()
    self.loadLocations()
    self.loadCustomers()
    self.loadOperations()
    self.loadSuboperations()
    self.loadItems()
    self.loadBuffers()
    self.loadSetupMatrices()
    self.loadResources()
    self.loadResourceSkills()
    self.loadFlows()
    self.loadLoads()
    self.loadOperationPlans()
    self.loadDemand()

    # Close the database connection
    self.cursor.close()

    # Finalize
    print('Done')<|MERGE_RESOLUTION|>--- conflicted
+++ resolved
@@ -311,23 +311,6 @@
           name=i[0], description=i[1], item=frepple.item(name=i[3]), onhand=i[4],
           category=i[19], subcategory=i[20], source=i[21]
           )
-<<<<<<< HEAD
-        if f1:
-          b.leadtime = f1
-        if f2:
-          b.mininventory = f2
-        if f3:
-          b.maxinventory = f3
-        if f6:
-          b.size_minimum = f6
-        if f7:
-          b.size_multiple = f7
-        if f8:
-          b.size_maximum = f8
-        if f9:
-          b.fence = f9
-      elif q == "infinite":
-=======
         if i[9]:
           b.leadtime = i[9]
         if i[10]:
@@ -343,7 +326,6 @@
         if i[17]:
           b.fence = i[17]
       elif i[8] == "infinite":
->>>>>>> bf9fe70a
         b = frepple.buffer_infinite(
           name=i[0], description=i[1], item=frepple.item(name=i[3]), onhand=i[4],
           category=i[19], subcategory=i[20], source=i[21]
@@ -354,23 +336,6 @@
           category=i[19], subcategory=i[20], source=i[21]
           )
       else:
-<<<<<<< HEAD
-        raise ValueError("Buffer type '%s' not recognized" % q)
-      if k:
-        b.location = frepple.location(name=k)
-      if t:
-        b.minimum = t
-      if n:
-        b.minimum_calendar = frepple.calendar(name=n)
-      if o:
-        b.producing = frepple.operation(name=o)
-      if p:
-        b.carrying_cost = p
-      if f4:
-        b.mininterval = f4
-      if f5:
-        b.maxinterval = f5
-=======
         raise ValueError("Buffer type '%s' not recognized" % i[8])
       if i[2]:
         b.location = frepple.location(name=i[2])
@@ -386,7 +351,6 @@
         b.mininterval = i[12]
       if i[13]:
         b.maxinterval = i[13]
->>>>>>> bf9fe70a
     print('Loaded %d buffers in %.2f seconds' % (cnt, time() - starttime))
 
 

--- conflicted
+++ resolved
@@ -1,11 +1,18 @@
 #
 # Copyright (C) 2007-2013 by frePPLe bvba
 #
-# All information contained herein is, and remains the property of frePPLe.
-# You are allowed to use and modify the source code, as long as the software is used
-# within your company.
-# You are not allowed to distribute the software, either in the form of source code
-# or in the form of compiled binaries.
+# This library is free software; you can redistribute it and/or modify it
+# under the terms of the GNU Affero General Public License as published
+# by the Free Software Foundation; either version 3 of the License, or
+# (at your option) any later version.
+#
+# This library is distributed in the hope that it will be useful,
+# but WITHOUT ANY WARRANTY; without even the implied warranty of
+# MERCHANTABILITY or FITNESS FOR A PARTICULAR PURPOSE. See the GNU Affero
+# General Public License for more details.
+#
+# You should have received a copy of the GNU Affero General Public
+# License along with this program.  If not, see <http://www.gnu.org/licenses/>.
 #
 
 r'''
@@ -186,11 +193,7 @@
 # If the list contains only a single value, the preferences screen will not
 # display users an option to choose the theme.
 THEMES = [
-<<<<<<< HEAD
-  'grass', 'lemon', 'water', 'strawberry', 'earth'
-=======
   'earth', 'grass', 'lemon', 'snow', 'strawberry', 'water'
->>>>>>> cf80181a
   ]
 
 # The default user interface theme

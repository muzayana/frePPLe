--- conflicted
+++ resolved
@@ -32,17 +32,11 @@
     GridFieldText('item', title=_('item'), key=True, field_name='name', formatter='item', editable=False),
     )
   crosses = (
-<<<<<<< HEAD
-    ('forecast',{'title': _('net forecast')}),
-    ('orders',{'title': _('orders')}),
-    ('demand',{'title': _('total demand')}),
-    ('supply',{'title': _('total supply')}),
-    ('backlog',{'title': _('backlog')}),
-=======
-    ('demand', {'title': _('demand')}),
-    ('supply', {'title': _('supply')}),
+    ('forecast', {'title': _('net forecast')}),
+    ('orders', {'title': _('orders')}),
+    ('demand', {'title': _('total demand')}),
+    ('supply', {'title': _('total supply')}),
     ('backlog', {'title': _('backlog')}),
->>>>>>> bf9fe70a
     )
 
   @classmethod
@@ -133,7 +127,7 @@
         inner join item
         on item.lft between y.lft and y.rght
         left join (select forecast.item_id as item_id, forecastplan.startdate as startdate,
-		        forecastplan.forecastnet as quantity
+          forecastplan.forecastnet as quantity
           from forecastplan, forecast
           where forecastplan.forecast_id = forecast.name
           ) fcst
@@ -161,17 +155,11 @@
         'bucket': row[1],
         'startdate': python_date(row[2]),
         'enddate': python_date(row[3]),
-<<<<<<< HEAD
-        'orders': round(row[4],1),
-        'forecast': round(row[5],1),
-        'demand': round(float(row[4]) + float(row[5]),1),
-        'supply': round(row[6],1),
-        'backlog': round(backlog,1),
-=======
-        'demand': round(row[4], 1),
-        'supply': round(row[5], 1),
-        'backlog': round(backlog, 1)
->>>>>>> bf9fe70a
+        'orders': round(row[4], 1),
+        'forecast': round(row[5], 1),
+        'demand': round(float(row[4]) + float(row[5]), 1),
+        'supply': round(row[6], 1),
+        'backlog': round(backlog, 1),
         }
 
 
@@ -181,7 +169,7 @@
   '''
   template = 'output/demandplan.html'
   title = _("Demand plan detail")
-  basequeryset = Demand.objects.extra(select={'forecast': "select name from forecast where out_demand.demand like forecast.name || ' - %%'",})
+  basequeryset = Demand.objects.extra(select={'forecast': "select name from forecast where out_demand.demand like forecast.name || ' - %%'"})
   model = Demand
   permissions = (("view_demand_report", "Can view demand report"),)
   frozenColumns = 0

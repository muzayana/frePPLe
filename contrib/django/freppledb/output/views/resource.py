#
# Copyright (C) 2007-2013 by Johan De Taeye, frePPLe bvba
#
# All information contained herein is, and remains the property of frePPLe.
# You are allowed to use and modify the source code, as long as the software is used
# within your company.
# You are not allowed to distribute the software, either in the form of source code
# or in the form of compiled binaries.
#

from django.db import connections
from django.utils.encoding import force_unicode
from django.utils.translation import ugettext_lazy as _
from django.utils.text import capfirst

from freppledb.input.models import Resource
from freppledb.output.models import LoadPlan
from freppledb.common.models import Parameter
from freppledb.common.db import python_date, sql_max
from freppledb.common.report import GridReport, GridPivot
from freppledb.common.report import GridFieldText, GridFieldNumber, GridFieldDateTime, GridFieldBool, GridFieldInteger


class OverviewReport(GridPivot):
  '''
  A report showing the loading of each resource.
  '''
  template = 'output/resource.html'
  title = _('Resource report')
  basequeryset = Resource.objects.all()
  model = Resource
  permissions = (("view_resource_report", "Can view resource report"),)
  editable = False
  rows = (
    GridFieldText('resource', title=_('resource'), key=True, field_name='name', formatter='resource', editable=False),
    GridFieldText('location', title=_('location'), field_name='location__name', formatter='location', editable=False),
    GridFieldText('avgutil', title=_('utilization %'), field_name='util', formatter='percentage', editable=False, width=100, align='center', search=False),
    )
  crosses = (
    ('available',{'title': _('available'), 'editable': lambda req: req.user.has_perm('input.change_resource'),}),
    ('unavailable',{'title': _('unavailable')}),
    ('setup',{'title': _('setup')}),
    ('load',{'title': _('load')}),
    ('utilization',{'title': _('utilization %'),}),
    )

  @classmethod
  def extra_context(reportclass, request, *args, **kwargs):
    if args and args[0]:
      return {
        'units': reportclass.getUnits(request),
        'title': capfirst(force_unicode(Resource._meta.verbose_name) + " " + args[0]),
        'post_title': ': ' + capfirst(force_unicode(_('plan'))),
        }
    else:
      return {'units': reportclass.getUnits(request)}

  @classmethod
  def getUnits(reportclass, request):
    try:
      units = Parameter.objects.using(request.database).get(name="loading_time_units")
      if units.value == 'hours':
        return (1.0, _('hours'))
      elif units.value == 'weeks':
        return (1.0 / 168.0, _('weeks'))
      else:
        return (1.0 / 24.0, _('days'))
    except:
      return (1.0 / 24.0, _('days'))

  @staticmethod
  def query(request, basequery, sortsql='1 asc'):
    basesql, baseparams = basequery.query.get_compiler(basequery.db).as_sql(with_col_aliases=True)

    # Get the time units
    units = OverviewReport.getUnits(request)

    # Assure the item hierarchy is up to date
    Resource.rebuildHierarchy(database=basequery.db)

    # Execute the query
    cursor = connections[request.database].cursor()
    query = '''
      select res.name as row1, res.location_id as row2,
             coalesce(max(plan_summary.avg_util),0) as avgutil,
             d.bucket as col1, d.startdate as col2,
             coalesce(sum(out_resourceplan.available),0) * (case when res.type = 'buckets' then 1 else %f end) as available,
             coalesce(sum(out_resourceplan.unavailable),0) * (case when res.type = 'buckets' then 1 else %f end) as unavailable,
             coalesce(sum(out_resourceplan.load),0) * (case when res.type = 'buckets' then 1 else %f end) as loading,
             coalesce(sum(out_resourceplan.setup),0) * (case when res.type = 'buckets' then 1 else %f end) as setup
      from (%s) res
      -- Multiply with buckets
      cross join (
                   select name as bucket, startdate, enddate
                   from common_bucketdetail
                   where bucket_id = '%s' and enddate > '%s' and startdate < '%s'
                   ) d
      -- Include child resources
      inner join %s res2
      on res2.lft between res.lft and res.rght
      -- Utilization info
      left join out_resourceplan
      on res2.name = out_resourceplan.theresource
      and d.startdate <= out_resourceplan.startdate
      and d.enddate > out_resourceplan.startdate
      and out_resourceplan.startdate >= '%s'
      and out_resourceplan.startdate < '%s'
      -- Average utilization info
      left join (
                select
                  theresource,
                  ( coalesce(sum(out_resourceplan.load),0) + coalesce(sum(out_resourceplan.setup),0) )
                   * 100.0 / coalesce(%s,1) as avg_util
                from out_resourceplan
                where out_resourceplan.startdate >= '%s'
                and out_resourceplan.startdate < '%s'
                group by theresource
                ) plan_summary
      on res2.name = plan_summary.theresource
      -- Grouping and sorting
      group by res.name, res.location_id, res.type, d.bucket, d.startdate
      order by %s, d.startdate
      ''' % ( units[0], units[0], units[0], units[0],
        basesql, request.report_bucket, request.report_startdate,
        request.report_enddate,
        connections[basequery.db].ops.quote_name('resource'),
        request.report_startdate, request.report_enddate,
        sql_max('sum(out_resourceplan.available)','0.0001'),
        request.report_startdate, request.report_enddate, sortsql
       )
    cursor.execute(query, baseparams)

    # Build the python result
    for row in cursor.fetchall():
      if row[5] != 0: util = row[7] * 100 / row[5]
      else: util = 0
      yield {
        'resource': row[0],
        'location': row[1],
        'avgutil': round(row[2],2),
        'bucket': row[3],
        'startdate': python_date(row[4]),
        'available': round(row[5],1),
        'unavailable': round(row[6],1),
        'load': round(row[7],1),
        'setup': round(row[8],1),
        'utilization': round(util,2),
        }


class DetailReport(GridReport):
  '''
  A list report to show loadplans.
  '''
  template = 'output/loadplan.html'
  title = _("Resource detail report")
  model = LoadPlan
  permissions = (("view_resource_report", "Can view resource report"),)
  frozenColumns = 0
  editable = False
  multiselect = False

  @ classmethod
  def basequeryset(reportclass, request, args, kwargs):
    if args and args[0]:
      return LoadPlan.objects.filter(theresource__exact=args[0]).select_related() \
        .extra(select={'operation_in': "select name from operation where out_operationplan.operation = operation.name",})
    else:
      return LoadPlan.objects.select_related() \
        .extra(select={'operation_in': "select name from operation where out_operationplan.operation = operation.name",})

  @classmethod
  def extra_context(reportclass, request, *args, **kwargs):
    return {'active_tab': 'plandetail'}

  rows = (
    GridFieldText('theresource', title=_('resource'), key=True, formatter='resource', editable=False),
    GridFieldText('operationplan__operation', title=_('operation'), formatter='operation', editable=False),
    GridFieldDateTime('startdate', title=_('start date'), editable=False),
    GridFieldDateTime('enddate', title=_('end date'), editable=False),
    GridFieldNumber('operationplan__quantity', title=_('operationplan quantity'), editable=False),
    GridFieldNumber('quantity', title=_('load quantity'), editable=False),
    GridFieldNumber('operationplan__criticality', title=_('criticality'), editable=False),
    GridFieldBool('operationplan__locked', title=_('locked'), editable=False),
    GridFieldNumber('operationplan__unavailable', title=_('unavailable'), editable=False),
    GridFieldInteger('operationplan', title=_('operationplan'), editable=False),
<<<<<<< HEAD
    )


class GanttReport(GridReport):
  '''
  A report showing the loading of each resource.
  '''
  template = 'output/resourcegantt.html'
  title = _('Resource Gantt report')
  model = Resource
  permissions = (("view_resource_report", "Can view resource report"),)
  editable = False
  multiselect = False
  heightmargin = 87
  frozenColumns = 0   # TODO freeze 2 columns - doesn't work now because row height is not good in the frozen cols
  default_sort = (1,'asc')
  hasTimeBuckets = True
  rows = (
    GridFieldText('name', title=_('resource'), key=True, field_name='name', formatter='resource', editable=False),
    GridFieldText('location', title=_('location'), field_name='location', formatter='location', editable=False),
    GridFieldText('util', title=_('utilization %'), field_name='util', formatter='percentage', editable=False, width=100, align='center', search=False),
    GridFieldText('operationplans', width=1000, extra='formatter:ganttcell', editable=False, sortable=False),
    )

  @classmethod
  def extra_context(reportclass, request, *args, **kwargs):
    return {'active_tab': 'gantt'}

  @ classmethod
  def basequeryset(reportclass, request, args, kwargs):
    if args and args[0]:
      return Resource.objects.all().filter(name=args[0]).extra(select={'util': '1'})
    else:
      return Resource.objects.all().extra(select={'util': '1'})

  @classmethod
  def query(reportclass, request, basequery):
    basesql, baseparams = basequery.query.get_compiler(basequery.db).as_sql(with_col_aliases=True)

    # Assure the resource hierarchy is up to date
    Resource.rebuildHierarchy(database=basequery.db)

    # Execute the query
    cursor = connections[request.database].cursor()
    query = '''
      select res.name as row1,
             res.location_id as row2,
             plan_summary.avg_util as avgutil,
             out_loadplan.quantity as quantity,
             out_loadplan.startdate as startdate,
             out_loadplan.enddate as enddate,
             out_operationplan.operation as operation,
             operation.category as description,
             out_operationplan.locked as locked
      from (%s) res
      -- Include child resources
      inner join resource
      on resource.lft between res.lft and res.rght
      -- Loadplan info
      left join out_loadplan
      on resource.name = out_loadplan.theresource
      -- Operationplan info
      left join out_operationplan
      on out_loadplan.operationplan_id = out_operationplan.id
      -- Operation info
      left join operation
      on out_operationplan.operation = operation.name
      -- Average utilization info
      left join (
                select
                  theresource,
                  ( coalesce(sum(out_resourceplan.load),0) + coalesce(sum(out_resourceplan.setup),0) )
                    * 100.0 / coalesce(%s,1.0)  as avg_util
                from out_resourceplan
                where out_resourceplan.startdate >= '%s'
                and out_resourceplan.startdate < '%s'
                group by theresource
                ) plan_summary
      on resource.name = plan_summary.theresource
      -- Ordering info
      order by %s, res.name, out_loadplan.startdate
      ''' % ( basesql,
              sql_max('sum(out_resourceplan.available)','0.0001'),
              request.report_startdate, request.report_enddate, reportclass.get_sort(request) )
    cursor.execute(query, baseparams)

    # Build the Python result
    prevRes = None
    prevUtil = None
    prevLocation = None
    results = []
    horizon = (request.report_enddate - request.report_startdate).total_seconds() / 10000
    for row in cursor.fetchall():
      if not prevRes or prevRes != row[0]:
        if prevRes:
          yield {
            'name': prevRes,
            'location': prevLocation,
            'util': prevUtil,
            'operationplans': results,
            }
        prevRes = row[0]
        prevLocation = row[1]
        prevUtil = row[2] and round(row[2],2) or 0
        results = []
      if row[4]:
        results.append( {
            'operation': row[6],
            'description': row[7],
            'quantity': float(row[3]),
            'x': round((row[4] - request.report_startdate).total_seconds() / horizon, 3),
            'w': round((row[5] - row[4]).total_seconds() / horizon, 3),
            'startdate': str(row[4]),
            'enddate': str(row[5]),
            'locked': row[8] and 1 or 0,
            } )
    if prevRes:
      yield {
        'name': prevRes,
        'location': prevLocation,
        'util': prevUtil,
        'operationplans': results,
        }
=======
    GridFieldText('setup', title=_('setup'), editable=False),
    )
>>>>>>> 8f960545
<|MERGE_RESOLUTION|>--- conflicted
+++ resolved
@@ -184,7 +184,7 @@
     GridFieldBool('operationplan__locked', title=_('locked'), editable=False),
     GridFieldNumber('operationplan__unavailable', title=_('unavailable'), editable=False),
     GridFieldInteger('operationplan', title=_('operationplan'), editable=False),
-<<<<<<< HEAD
+    GridFieldText('setup', title=_('setup'), editable=False),
     )
 
 
@@ -307,8 +307,4 @@
         'location': prevLocation,
         'util': prevUtil,
         'operationplans': results,
-        }
-=======
-    GridFieldText('setup', title=_('setup'), editable=False),
-    )
->>>>>>> 8f960545
+        }
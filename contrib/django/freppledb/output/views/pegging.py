#
# Copyright (C) 2007-2012 by Johan De Taeye, frePPLe bvba
#
# All information contained herein is, and remains the property of frePPLe.
# You are allowed to use and modify the source code, as long as the software is used
# within your company.
# You are not allowed to distribute the software, either in the form of source code
# or in the form of compiled binaries.
#

from datetime import datetime, timedelta

from django.db import connections
from django.utils.translation import ugettext_lazy as _

from freppledb.input.models import Demand
from freppledb.output.models import FlowPlan, LoadPlan, OperationPlan
from freppledb.common.report import GridReport, GridFieldText, GridFieldNumber, GridFieldDateTime
from freppledb.common.models import Parameter

class ReportByDemand(GridReport):
  '''
  A list report to show peggings.
  '''
  template = 'output/pegging.html'
  title = _("Demand plan")
  filterable = False
  frozenColumns = 0
  editable = False
  default_sort = None
  hasTimeBuckets = True
  multiselect = False
  heightmargin = 82
  rows = (
    GridFieldText('depth', title=_('depth'), editable=False, sortable=False),
    GridFieldText('operation', title=_('operation'), formatter='operation', editable=False, sortable=False, key=True),
    GridFieldText('buffer', title=_('buffer'), formatter='buffer', editable=False, sortable=False),
    GridFieldText('item', title=_('item'), formatter='item', editable=False, sortable=False),
    GridFieldText('resource', title=_('resource'), editable=False, sortable=False, extra='formatter:reslistfmt'),
    GridFieldNumber('quantity', title=_('quantity'), editable=False, sortable=False),
    GridFieldText('operationplans', width=1000, extra='formatter:ganttcell', editable=False, sortable=False),
    GridFieldText('parent', editable=False, sortable=False, hidden=True),
    GridFieldText('leaf', editable=False, sortable=False, hidden=True),
    GridFieldText('expanded', editable=False, sortable=False, hidden=True),
    GridFieldText('current', editable=False, sortable=False, hidden=True),
    GridFieldText('due', editable=False, sortable=False, hidden=True),
    )


  @ classmethod
  def basequeryset(reportclass, request, args, kwargs):
    return Demand.objects.filter(name__exact=args[0]).values('name')


  @classmethod
  def getBuckets(reportclass, request, *args, **kwargs):
    # Get the earliest and latest operationplan, and the demand due date
    cursor = connections[request.database].cursor()
    cursor.execute('''
       select demand.due, min(startdate), max(enddate)
       from demand
       inner join out_demandpegging
         on out_demandpegging.demand = demand.name
       inner join out_operationplan
         on out_demandpegging.prod_operationplan = out_operationplan.id
         or out_demandpegging.cons_operationplan = out_operationplan.id
      where demand.name = %s and out_operationplan.operation not like 'Inventory of %%'
      group by due
       ''', (args[0]))
    (due, start, end) = cursor.fetchone()
<<<<<<< HEAD
=======
    if not isinstance(start, datetime):
      # SQLite max(datetime) function doesn't return a datetime. Sigh.
      start = datetime.strptime(start, '%Y-%m-%d %H:%M:%S')
    if not isinstance(end, datetime):
      # SQLite max(datetime) function doesn't return a datetime. Sigh.
      end = datetime.strptime(end, '%Y-%m-%d %H:%M:%S')

>>>>>>> 4a712ce5
    # Adjust the horizon
    if due > end: end = due
    if due < start: start =due
    end += timedelta(days=1)
    start -= timedelta(days=1)
<<<<<<< HEAD
    print args[0], start, end
=======
>>>>>>> 4a712ce5
    request.report_startdate = start
    request.report_enddate = end
    request.report_bucket = None
    request.report_bucketlist = []


  @classmethod
  def query(reportclass, request, basequery):
    # Execute the query
    basesql, baseparams = basequery.query.get_compiler(basequery.db).as_sql(with_col_aliases=True)
    cursor = connections[request.database].cursor()

    # Get current date and horizon
    horizon = (request.report_enddate - request.report_startdate).total_seconds() / 10000
    try:
      current = datetime.strptime(
        Parameter.objects.using(request.database).get(name="currentdate").value,
        "%Y-%m-%d %H:%M:%S"
        )
    except:
      current = datetime.now()
      current = current.replace(microsecond=0)

    # query 1: pick up all resources loaded
    resource = {}
    query = '''
      select operation, theresource
      from out_loadplan
      inner join out_operationplan
        on out_operationplan.id = out_loadplan.operationplan_id
      where operationplan_id in (
        select prod_operationplan as opplan_id
          from out_demandpegging
          where demand = %s
        union
        select cons_operationplan as opplan_id
          from out_demandpegging
          where demand = %s
      )
      group by operation, theresource
      '''
    cursor.execute(query, baseparams + baseparams)
    for row in cursor.fetchall():
      if row[0] in resource:
        resource[row[0]] += (row[1], )
      else:
        resource[row[0]] = ( row[1], )

    # query 2: collect all operationplans
    query = '''
      select depth, buffer, item, quantity_demand, quantity_buffer, due,
        cons_opplan.id, cons_opplan.operation, cons_opplan.startdate, cons_opplan.enddate, cons_opplan.quantity,
        prod_opplan.id, prod_opplan.operation, prod_opplan.startdate, prod_opplan.enddate, prod_opplan.quantity
      from out_demandpegging peg
      inner join demand
        on peg.demand = demand.name
      left outer join out_operationplan cons_opplan
        on peg.cons_operationplan = cons_opplan.id
      left outer join out_operationplan prod_opplan
        on peg.prod_operationplan = prod_opplan.id
      where peg.demand = %s
      order by peg.id
      '''
    cursor.execute(query, baseparams)

    # Group the results by operations
    opplans = {}
    ops = {}
    indx = 0
    due = None
    for (depth, buf, it, qty_d, qty_b, due, c_id, c_name, c_start, c_end, c_qty, p_id, p_name, p_start, p_end, p_qty) in cursor.fetchall():
<<<<<<< HEAD
      if not c_id in opplans:
=======
      if c_id and not c_id in opplans:
>>>>>>> 4a712ce5
        opplans[c_id] = (c_start,c_end,float(c_qty))
        if c_name in ops:
          ops[c_name][6].append(c_id)
        else:
          ops[c_name] = [indx, depth, None, True, buf, it, [c_id,] ]
<<<<<<< HEAD
      if not p_id in opplans:
=======
      if p_id and not p_id in opplans:
>>>>>>> 4a712ce5
        opplans[p_id] = (p_start,p_end,float(p_qty))
        if p_name in ops:
          ops[p_name][6].append(p_id)
        else:
          ops[p_name] = [indx+1, depth+1, None, True, buf, it, [p_id,] ]
      if c_name and p_name:
        ops[p_name][2] = c_name # set parent
        ops[c_name][3] = False # c_name is no longer a leaf
      indx += 1

    # Build the Python result
    for i in sorted(ops.iteritems(), key=lambda(k,v): (v[0],k)):
      yield {
          'current': str(current),
          'due': str(due),
          'depth': i[1][1],
          'operation': i[0],
          'quantity': sum([opplans[j][2] for j in i[1][6]]),
          'buffer': i[1][4],
          'item': i[1][5],
          'due': round((due - request.report_startdate).total_seconds() / horizon, 3),
          'current': round((current - request.report_startdate).total_seconds() / horizon, 3),
          'parent': i[1][2],
          'leaf': i[1][3] and 'true' or 'false',
          'expanded': 'true',
          'resource': i[0] in resource and resource[i[0]] or None,
          'operationplans': [{
             'operation': i[0],
             #'description': float(row[11]) or 100.0, # TODO percent used
             'quantity': opplans[j][2],
             'x': round((opplans[j][0] - request.report_startdate).total_seconds() / horizon, 3),
             'w': round((opplans[j][1] - opplans[j][0]).total_seconds() / horizon, 3),
             'startdate': str(opplans[j][0]),
             'enddate': str(opplans[j][1]),
             'locked': 0, # TODO
             } for j in i[1][6] ]
          }


class ReportByBuffer(GridReport):
  '''
  A list report to show peggings.
  '''
  template = 'output/operationpegging.html'
  title = _("Pegging report")
  filterable = False
  frozenColumns = 0
  editable = False
  default_sort = (2,'asc')
  rows = (
    GridFieldText('operation', title=_('operation'), formatter='operation', editable=False),
    GridFieldDateTime('date', title=_('date'), editable=False),
    GridFieldText('demand', title=_('demand'), formatter='demand', editable=False),
    GridFieldNumber('quantity', title=_('quantity'), editable=False),
    GridFieldText('item', title=_('end item'), formatter='item', editable=False),
    )

  @ classmethod
  def basequeryset(reportclass, request, args, kwargs):
    # The base query uses different fields than the main query.
    query = FlowPlan.objects.all()
    for i,j in request.GET.iteritems():
      if i.startswith('thebuffer') or i.startswith('flowdate'):
        try: query = query.filter(**{i:j})
        except: pass # silently ignore invalid filters
    return query

  @classmethod
  def query(reportclass, request, basequery):
    # Execute the query
    cursor = connections[request.database].cursor()
    basesql, baseparams = basequery.query.where.as_sql(
      connections[request.database].ops.quote_name,
      connections[request.database])
    if not basesql: basesql = '1 = 1'

    query = '''
        select operation, date, demand, quantity, ditem
        from
        (
        select out_demandpegging.demand as demand, prod_date as date, operation, sum(quantity_buffer) as quantity, demand.item_id as ditem
        from out_flowplan
        join out_operationplan
        on out_operationplan.id = out_flowplan.operationplan_id
          and %s
          and out_flowplan.quantity > 0
        join out_demandpegging
        on out_demandpegging.prod_operationplan = out_flowplan.operationplan_id
        left join demand
        on demand.name = out_demandpegging.demand
        group by out_demandpegging.demand, prod_date, operation, out_operationplan.id, demand.item_id
        union
        select out_demandpegging.demand, cons_date as date, operation, -sum(quantity_buffer) as quantity, demand.item_id as ditem
        from out_flowplan
        join out_operationplan
        on out_operationplan.id = out_flowplan.operationplan_id
          and %s
          and out_flowplan.quantity < 0
        join out_demandpegging
        on out_demandpegging.cons_operationplan = out_flowplan.operationplan_id
        left join demand
        on demand.name = out_demandpegging.demand
        group by out_demandpegging.demand, cons_date, operation, demand.item_id
        ) a
        order by %s
      ''' % (basesql, basesql, reportclass.get_sort(request))
    cursor.execute(query, baseparams + baseparams)

    # Build the python result
    for row in cursor.fetchall():
      yield {
          'operation': row[0],
          'date': row[1],
          'demand': row[2],
          'quantity': row[3],
          'forecast': False,
          'item': row[4],
          }


class ReportByResource(GridReport):
  '''
  A list report to show peggings.
  '''
  template = 'output/operationpegging.html'
  title = _("Pegging report")
  filterable = False
  frozenColumns = 0
  editable = False
  default_sort = (2,'asc')
  rows = (
    GridFieldText('operation', title=_('operation'), formatter='operation', editable=False),
    GridFieldDateTime('date', title=_('date'), editable=False),
    GridFieldText('demand', title=_('demand'), formatter='demand', editable=False),
    GridFieldNumber('quantity', title=_('quantity'), editable=False),
    GridFieldText('item', title=_('end item'), formatter='item', editable=False),
    )

  @ classmethod
  def basequeryset(reportclass, request, args, kwargs):
    # The base query uses different fields than the main query.
    query = LoadPlan.objects.all()
    for i,j in request.GET.iteritems():
      if i.startswith('theresource') or i.startswith('startdate') or i.startswith('enddate'):
        try: query = query.filter(**{i:j})
        except: pass # silently ignore invalid filters
    return query

  @classmethod
  def query(reportclass, request, basequery):
    # Execute the query
    cursor = connections[request.database].cursor()
    basesql, baseparams = basequery.query.where.as_sql(
      connections[request.database].ops.quote_name,
      connections[request.database])
    if not basesql: basesql = '1 = 1'

    query = '''
        select operation, out_loadplan.startdate as date, out_demandpegging.demand, sum(quantity_buffer), demand.item_id, null
        from out_loadplan
        join out_operationplan
        on out_operationplan.id = out_loadplan.operationplan_id
          and %s
        join out_demandpegging
        on out_demandpegging.prod_operationplan = out_loadplan.operationplan_id
        left join demand
        on demand.name = out_demandpegging.demand
        group by out_demandpegging.demand, out_loadplan.startdate, operation, demand.item_id
        order by %s
      ''' % (basesql, reportclass.get_sort(request))
    cursor.execute(query, baseparams)

    # Build the python result
    for row in cursor.fetchall():
      yield {
          'operation': row[0],
          'date': row[1],
          'demand': row[2],
          'quantity': row[3],
          'forecast': not row[4],
          'item': row[4] or row[5]
          }


class ReportByOperation(GridReport):
  '''
  A list report to show peggings.
  '''
  template = 'output/operationpegging.html'
  title = _("Pegging report")
  filterable = False
  frozenColumns = 0
  editable = False
  default_sort = (2,'asc')
  rows = (
    GridFieldText('operation', title=_('operation'), formatter='operation', editable=False),
    GridFieldDateTime('date', title=_('date'), editable=False),
    GridFieldText('demand', title=_('demand'), formatter='demand', editable=False),
    GridFieldNumber('quantity', title=_('quantity'), editable=False),
    GridFieldText('item', title=_('end item'), formatter='item', editable=False),
    )

  @ classmethod
  def basequeryset(reportclass, request, args, kwargs):
    # The base query uses different fields than the main query.
    query = OperationPlan.objects.all()
    for i,j in request.GET.iteritems():
      if i.startswith('operation') or i.startswith('startdate') or i.startswith('enddate'):
        try: query = query.filter(**{i:j})
        except: pass # silently ignore invalid filters
    return query

  @classmethod
  def query(reportclass, request, basequery):
    # Execute the query
    cursor = connections[request.database].cursor()
    basesql, baseparams = basequery.query.where.as_sql(
      connections[request.database].ops.quote_name,
      connections[request.database])
    if not basesql: basesql = '1 = 1'

    query = '''
        select operation, date, demand, quantity, ditem
        from
        (
        select out_operationplan.operation as operation, out_operationplan.startdate as date, out_demandpegging.demand as demand, sum(quantity_buffer) as quantity, demand.item_id as ditem
        from out_operationplan
        join out_demandpegging
        on out_demandpegging.prod_operationplan = out_operationplan.id
          and %s
        left join demand
        on demand.name = out_demandpegging.demand
        group by out_demandpegging.demand, out_operationplan.startdate, out_operationplan.operation, demand.item_id
        union
        select out_operationplan.operation, out_operationplan.startdate as date, out_demand.demand, sum(out_operationplan.quantity), demand.item_id as ditem
        from out_operationplan
        join out_demand
        on out_demand.operationplan = out_operationplan.id
          and %s
        left join demand
        on demand.name = out_demand.demand
        group by out_demand.demand, out_operationplan.startdate, out_operationplan.operation, demand.item_id
        ) a
        order by %s
      ''' % (basesql, basesql, reportclass.get_sort(request))
    cursor.execute(query, baseparams + baseparams)

    # Build the python result
    for row in cursor.fetchall():
      yield {
          'operation': row[0],
          'date': row[1],
          'demand': row[2],
          'quantity': row[3],
          'item': row[4]
          }<|MERGE_RESOLUTION|>--- conflicted
+++ resolved
@@ -68,8 +68,6 @@
       group by due
        ''', (args[0]))
     (due, start, end) = cursor.fetchone()
-<<<<<<< HEAD
-=======
     if not isinstance(start, datetime):
       # SQLite max(datetime) function doesn't return a datetime. Sigh.
       start = datetime.strptime(start, '%Y-%m-%d %H:%M:%S')
@@ -77,16 +75,11 @@
       # SQLite max(datetime) function doesn't return a datetime. Sigh.
       end = datetime.strptime(end, '%Y-%m-%d %H:%M:%S')
 
->>>>>>> 4a712ce5
     # Adjust the horizon
     if due > end: end = due
     if due < start: start =due
     end += timedelta(days=1)
     start -= timedelta(days=1)
-<<<<<<< HEAD
-    print args[0], start, end
-=======
->>>>>>> 4a712ce5
     request.report_startdate = start
     request.report_enddate = end
     request.report_bucket = None
@@ -158,21 +151,14 @@
     indx = 0
     due = None
     for (depth, buf, it, qty_d, qty_b, due, c_id, c_name, c_start, c_end, c_qty, p_id, p_name, p_start, p_end, p_qty) in cursor.fetchall():
-<<<<<<< HEAD
-      if not c_id in opplans:
-=======
       if c_id and not c_id in opplans:
->>>>>>> 4a712ce5
+
         opplans[c_id] = (c_start,c_end,float(c_qty))
         if c_name in ops:
           ops[c_name][6].append(c_id)
         else:
           ops[c_name] = [indx, depth, None, True, buf, it, [c_id,] ]
-<<<<<<< HEAD
-      if not p_id in opplans:
-=======
       if p_id and not p_id in opplans:
->>>>>>> 4a712ce5
         opplans[p_id] = (p_start,p_end,float(p_qty))
         if p_name in ops:
           ops[p_name][6].append(p_id)

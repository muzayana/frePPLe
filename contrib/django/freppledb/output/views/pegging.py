--- conflicted
+++ resolved
@@ -161,12 +161,7 @@
     due = None
     for (depth, buf, it, qty_d, qty_b, due, c_id, c_name, c_start, c_end, c_qty, p_id, p_name, p_start, p_end, p_qty) in cursor.fetchall():
       if c_id and not c_id in opplans:
-<<<<<<< HEAD
-
-        opplans[c_id] = (c_start,c_end,float(c_qty))
-=======
         opplans[c_id] = (c_start, c_end, float(c_qty))
->>>>>>> bf9fe70a
         if c_name in ops:
           ops[c_name][6].append(c_id)
         else:

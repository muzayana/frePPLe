#
# Copyright (C) 2007-2013 by frePPLe bvba
#
# All information contained herein is, and remains the property of frePPLe.
# You are allowed to use and modify the source code, as long as the software is used
# within your company.
# You are not allowed to distribute the software, either in the form of source code
# or in the form of compiled binaries.
#

from decimal import Decimal
import json

from django.db import models
from django.contrib.admin.utils import unquote
from django.template import Library, Node, Variable, TemplateSyntaxError
from django.template.loader import get_template
from django.conf import settings
from django.utils.translation import ugettext as _
from django.utils.http import urlquote
from django.utils.encoding import iri_to_uri, force_text
from django.utils.html import escape
from django.utils.text import capfirst

from freppledb.common.models import User
from freppledb import VERSION

MAX_CRUMBS = 10

register = Library()
variable_title = Variable("title")
variable_request = Variable("request")
variable_popup = Variable("is_popup")


#
# A tag to create breadcrumbs on your site
#

class CrumbsNode(Node):
  r'''
  A generic breadcrumbs framework.

  Usage in your templates:
  {% crumbs %}

  The admin app already defines a block for crumbs, so the typical usage of the
  crumbs tag is as follows:
  {%block breadcrumbs%}<div class="breadcrumbs">{%crumbs%}</div>{%endblock%}
  '''

  def render(self, context):
    try:
      req = context['request']
    except:
      return ''  # No request found in the context: no crumbs...
    if not hasattr(req, 'session'):
      return  # No session found in the context: no crumbs...

    # Pick up the current crumbs from the session cookie
    try:
      cur = req.session['crumbs']
      try:
        cur = cur[req.prefix]
      except:
        cur = []
    except:
      req.session['crumbs'] = {}
      cur = []

    # Compute the new crumb node
    count = 0
    try:
      title = variable_title.resolve(context)
    except:
      title = req.get_full_path()
    #. Translators: Translation included with Django
    if title != _('Site administration'):
      # Don't handle the cockpit screen in the crumbs
      try:
        # Check if the same title is already in the crumbs.
        title = str(title)
        exists = False
        for i in cur:
          if i[0] == title:
            # Current URL already exists in the list and we move it to the end
            node = i
            del cur[count]
            cur.append( (node[0], node[1], req.path) )
            exists = True
            break
          count += 1

        if not exists:
          # Add the current URL to the stack
          cur.append( (
            title,
            '<li><a href="%s%s%s">%s</a></li>' % (
              req.prefix, urlquote(req.path),
              req.GET and ('?' + iri_to_uri(req.GET.urlencode())) or '',
              str(escape(capfirst(title)))
              ),
            req.path
            ))
          count += 1

        # Limit the number of crumbs.
        while count > MAX_CRUMBS:
          count -= 1
          del cur[0]
      except:
        # Ignore errors to fail in a clean and graceful way
        pass

    # Update the current session
    req.session['crumbs'][req.prefix] = cur

    # Now create HTML code to return
    return ''.join([i[1] for i in cur])

  def __repr__(self):
    return "<Crumbs Node>"


def do_crumbs(parser, token):
    return CrumbsNode()

register.tag('crumbs', do_crumbs)


#
# A tag to update a context variable
#

class SetVariable(Node):
  def __init__(self, varname, value):
    self.varname = varname
    self.value = value

  def render(self, context):
    var = Variable(self.value).resolve(context)
    if var:
      context[self.varname] = var
    else:
      context[self.varname] = context[self.value]
    return ''

  def __repr__(self):
    return "<SetVariable Node>"


def set_var(parser, token):
  r'''
  Example:
  {% set category_list category.categories.all %}
  {% set dir_url "../" %}
  {% set type_list "table" %}
  '''
  from re import split
  bits = split(r'\s+', token.contents, 2)
  if len(bits) < 2:
    raise TemplateSyntaxError("'%s' tag requires two arguments" % bits[0])
  return SetVariable(bits[1], bits[2])

register.tag('set', set_var)



#
# A tag to include the tabs for a model
#

class ModelTabs(Node):
  def __init__(self, model):
    self.model = model

  def render(self, context):
    from django.db.models.options import Options
    from django.contrib.contenttypes.models import ContentType
    from freppledb.admin import data_site
    from django.core.urlresolvers import reverse
    try:
      # Look up the admin class to use
      model = Variable(self.model).resolve(context)
      if isinstance(model, Options):
        ct = ContentType.objects.get(app_label=model.app_label, model=model.object_name.lower())
      else:
        model = model.split(".")
        ct = ContentType.objects.get(app_label=model[0], model=model[1])
      admn = data_site._registry[ct.model_class()]
      if not hasattr(admn, 'tabs'):
        return ''

      # Render the admin class
      result = ['<div class="row"><div id="tabs" class="col-md-12 form-inline hor-align-right"><ul class="nav nav-tabs">']
      obj = context['object_id']
      active_tab = context.get('active_tab', 'edit')
      for tab in admn.tabs:
        if 'permissions' in tab:
          # A single permission is required
          if isinstance(tab['permissions'], str):
            if not context['request'].user.has_perm(tab['permissions']):
              continue
          else:
            # A list or tuple of permissions is given
            ok =  True
            for p in tab['permissions']:
              if not context['request'].user.has_perm(p):
                ok = False
                break
            if not ok:
              continue
        # Append to the results
        result.append(
          '<li %srole="presentation"><a class="ui-tabs-anchor" href="%s%s">%s</a></li>' % (
          'class="active" ' if active_tab == tab['name'] else '',
          context['request'].prefix,
          reverse(tab['view'], args=(obj,)),
          force_text(tab['label']).capitalize()
          ))
      result.append('</ul></div></div>')
      return '\n'.join(result)
    except:
      if settings.TEMPLATE_DEBUG:
        raise
      return ''


def get_modeltabs(parser, token):
  r'''
  {% tabs "customer" %}
  {% tabs myvariable %}
  '''
  from re import split
  bits = split(r'\s+', token.contents, 1)
  if len(bits) != 2:
    raise TemplateSyntaxError("'%s' tag requires 1 argument" % bits[0])
  return ModelTabs(bits[1])

get_modeltabs.is_safe = True
register.tag('tabs', get_modeltabs)


#
# A simple tag returning the frePPLe version
#

@register.simple_tag
def version():
  '''
  A simple tag returning the version of the frePPLe application.
  '''
  return VERSION

version.is_safe = True


#
# A tag to mark whether the password of a user is correct.
#

@register.assignment_tag
def checkPassword(usr, pwd):
  try:
    return User.objects.get(username=usr).check_password(pwd)
  except:
    return False


#
# A filter to format a duration
#

def duration(value):
  try:
    if value is None:
      return ''
    value = Decimal(force_text(value))
    if value == 0:
      return '0 s'
    if value % 604800 == 0:
      return '%.2f w' % (value / Decimal('604800.0'))
    if value % 3600 != 0 and value < 86400:
      return '%.2f s' % value
    if value % 86400 != 0 and value < 604800:
      return '%.2f h' % (value / Decimal('3600'))
    return '%.2f d' % (value / Decimal('86400'))
  except Exception:
    return ''

duration.is_safe = True
register.filter('duration', duration)


#
# Filters to get metadata of a model
#

def verbose_name(obj):
  return obj._meta.verbose_name
register.filter(verbose_name)


def verbose_name_plural(obj):
  return obj._meta.verbose_name_plural
register.filter(verbose_name_plural)


def app_label(obj):
  return obj._meta.app_label
register.filter(app_label)


def object_name(obj):
  return obj._meta.object_name
register.filter(object_name)


def model_name(obj):
  return "%s.%s" % (obj._meta.app_label, obj._meta.model_name)
register.filter(model_name)


def short_model_name(obj):
  return obj._meta.model_name
register.filter(short_model_name)


def admin_unquote(obj):
  return unquote(obj)
register.filter(admin_unquote)


#
# Tag to display a menu
#

class MenuNode(Node):
  r'''
  A tag to return HTML code for the menu.
  '''
  def __init__(self, varname):
      self.varname = varname

  def render(self, context):
    from freppledb.menu import menu
    try:
      req = context['request']
    except:
      return ''  # No request found in the context
    o = []
    for i in menu.getMenu(req.LANGUAGE_CODE):
      group = [i[0], [] ]
      empty = True
      for j in i[1]:
        if j[2].has_permission(req.user):
          empty = False
          group[1].append( (j[1], j[2], j[2].can_add(req.user) ) )
      if not empty:
        # At least one item of the group is visible
        o.append(group)
    context[self.varname] = o
    return ''

  def __repr__(self):
    return "<getMenu Node>"


def getMenu(parser, token):
  tokens = token.contents.split()
  if len(tokens) < 3:
      raise TemplateSyntaxError("'%s' tag requires 3 arguments" % tokens[0])
  if tokens[1] != 'as':
      raise TemplateSyntaxError("First argument to '%s' tag must be 'as'" % tokens[0])
  return MenuNode(tokens[2])

register.tag('getMenu', getMenu)


#
# Tag to get a JSON string with all models and their child models
#
class ModelDependenciesNode(Node):
  r'''
  A tag to return JSON string with all models and their dependencies
  '''
  def render(self, context):
    return json.dumps( dict([
        (
         "%s.%s" % (i._meta.app_label, i._meta.model_name),
         [
           "%s.%s" % (j[0].related_model._meta.app_label, j[0].related_model._meta.model_name)
           for j in i._meta.get_all_related_objects_with_model()
           if j[0].related_model != i
         ]
        )
        for i in models.get_models(include_auto_created=True)
      ])
      )

  def __repr__(self):
    return "<getModelDependencies Node>"


def getModelDependencies(parser, token):
  return ModelDependenciesNode()

register.tag('getModelDependencies', getModelDependencies)


#
# Tag to display a dashboard
#
class DashboardNode(Node):
  r'''
  A tag to return HTML code for the dashboard.
  '''
  def __init__(self, varname, hiddenvarname):
      self.varname = varname
      self.hiddenvarname = hiddenvarname

  def render(self, context):
    from freppledb.common.dashboard import Dashboard
    try:
      req = context['request']
    except:
      return ''  # No request found in the context

    reg = Dashboard.buildList()
<<<<<<< HEAD
    mydashboard = req.user.getPreference("freppledb.common.cockpit")
    if not mydashboard:
      mydashboard = settings.DEFAULT_DASHBOARD
    context[self.hiddenvarname] = { i: j for i, j in reg.items() }
    context[self.varname] = []
    for i in mydashboard:
      w = []
      for j in i['widgets']:
        if reg[j[0]].has_permission(req.user):
          w.append(reg[j[0]](**j[1]))
          context[self.hiddenvarname].pop(j[0], None)
      context[self.varname].append( {'width': i['width'], 'widgets': w}  )
=======
    context[self.varname] = [
                                        { 'rowname': rown['rowname'], 'cols': [
                                            {'width': i['width'], 'widgets': [ reg[j[0]](**j[1]) for j in i['widgets'] if reg[j[0]].has_permission(req.user)]} for i in rown['cols']
                                          ]
                                        } for rown in settings.DEFAULT_DASHBOARD
                                      ]
>>>>>>> 9dd5f3fa
    return ''


  def __repr__(self):
    return "<getDashboard Node>"


def getDashboard(parser, token):
  tokens = token.contents.split()
  if len(tokens) < 4:
      raise TemplateSyntaxError("'%s' tag requires 4 arguments" % tokens[0])
  if tokens[1] != 'as':
      raise TemplateSyntaxError("First argument to '%s' tag must be 'as'" % tokens[0])
  return DashboardNode(tokens[2], tokens[3])

register.tag('getDashboard', getDashboard)<|MERGE_RESOLUTION|>--- conflicted
+++ resolved
@@ -415,9 +415,9 @@
   r'''
   A tag to return HTML code for the dashboard.
   '''
-  def __init__(self, varname, hiddenvarname):
+  def __init__(self, varname, widgetlist):
       self.varname = varname
-      self.hiddenvarname = hiddenvarname
+      self.widgetlist = widgetlist
 
   def render(self, context):
     from freppledb.common.dashboard import Dashboard
@@ -427,29 +427,19 @@
       return ''  # No request found in the context
 
     reg = Dashboard.buildList()
-<<<<<<< HEAD
     mydashboard = req.user.getPreference("freppledb.common.cockpit")
     if not mydashboard:
       mydashboard = settings.DEFAULT_DASHBOARD
-    context[self.hiddenvarname] = { i: j for i, j in reg.items() }
-    context[self.varname] = []
-    for i in mydashboard:
-      w = []
-      for j in i['widgets']:
-        if reg[j[0]].has_permission(req.user):
-          w.append(reg[j[0]](**j[1]))
-          context[self.hiddenvarname].pop(j[0], None)
-      context[self.varname].append( {'width': i['width'], 'widgets': w}  )
-=======
+    context[self.widgetlist] = { i: j for i, j in reg.items() }
     context[self.varname] = [
-                                        { 'rowname': rown['rowname'], 'cols': [
-                                            {'width': i['width'], 'widgets': [ reg[j[0]](**j[1]) for j in i['widgets'] if reg[j[0]].has_permission(req.user)]} for i in rown['cols']
-                                          ]
-                                        } for rown in settings.DEFAULT_DASHBOARD
-                                      ]
->>>>>>> 9dd5f3fa
+      {
+         'rowname': rown['rowname'],
+         'cols': [ {
+           'width': i['width'],
+           'widgets': [ reg[j[0]](**j[1]) for j in i['widgets'] if reg[j[0]].has_permission(req.user) ]
+           } for i in rown['cols'] ]
+      } for rown in mydashboard ]
     return ''
-
 
   def __repr__(self):
     return "<getDashboard Node>"

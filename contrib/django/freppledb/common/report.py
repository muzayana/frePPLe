--- conflicted
+++ resolved
@@ -1803,28 +1803,14 @@
           currentkey = row[reportclass.rows[0].name]
           row_of_buckets = [row]
       # Write the last row
-<<<<<<< HEAD
-      for cross in mycrosses:
-        if 'visible' in cross[1] and not cross[1]['visible']:
-          continue
-        fields = [ _getCellValue(row_of_buckets[0][s.name]) for s in myrows ]
-        fields.extend([ _getCellValue(('title' in cross[1] and capfirst(_(cross[1]['title'])) or capfirst(_(cross[0])))) ])
-        fields.extend([ _getCellValue(bucket[cross[0]]) for bucket in row_of_buckets ])
-        ws.append(fields)
-=======
       if row_of_buckets:
-        for cross in reportclass.crosses:
+        for cross in mycrosses:
           if 'visible' in cross[1] and not cross[1]['visible']:
             continue
-          fields = [
-            _getCellValue(row_of_buckets[0][s.name])
-            for s in reportclass.rows
-            if s.name and not s.hidden
-            ]
+          fields = [ _getCellValue(row_of_buckets[0][s.name]) for s in myrows ]
           fields.extend([ _getCellValue(('title' in cross[1] and capfirst(_(cross[1]['title'])) or capfirst(_(cross[0])))) ])
           fields.extend([ _getCellValue(bucket[cross[0]]) for bucket in row_of_buckets ])
           ws.append(fields)
->>>>>>> 81f773e5
 
     # Write the spreadsheet from memory to a string and then to a HTTP response
     output = StringIO()

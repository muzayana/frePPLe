--- conflicted
+++ resolved
@@ -585,20 +585,12 @@
       # Build the return value, encoding all output
       if hasattr(row, "__getitem__"):
         writer.writerow([
-<<<<<<< HEAD
-          force_text(_localize(row[f], decimal_separator), encoding=encoding, errors='ignore', strings_only=True) if row[f] is not None else ''
-=======
           force_text(_localize(row[f], decimal_separator), encoding=encoding, errors='ignore') if row[f] is not None else ''
->>>>>>> 4f628c4d
           for f in fields
           ])
       else:
         writer.writerow([
-<<<<<<< HEAD
-          force_text(_localize(getattr(row, f), decimal_separator), encoding=encoding, errors='ignore', strings_only=True) if getattr(row, f) is not None else ''
-=======
           force_text(_localize(getattr(row, f), decimal_separator), encoding=encoding, errors='ignore') if getattr(row, f) is not None else ''
->>>>>>> 4f628c4d
           for f in fields
           ])
       # Return string
@@ -1676,42 +1668,23 @@
         # Data for rows
         if hasattr(row, "__getitem__"):
           fields = [
-<<<<<<< HEAD
             force_text(row[f.name], encoding=encoding, errors='ignore') if row[f.name] is not None else ''
             for f in myrows
-=======
-            force_text(row[f.name], encoding=encoding, errors="ignore") if row[f.name] is not None else ''
-            for f in reportclass.rows
-            if f.name and not f.hidden
->>>>>>> 4f628c4d
             ]
           fields.extend([ force_text(row['bucket'], encoding=encoding, errors='ignore') ])
           fields.extend([
             force_text(_localize(row[f[0]], decimal_separator), encoding=encoding, errors='ignore') if row[f[0]] is not None else ''
-<<<<<<< HEAD
             for f in mycrosses
-=======
-            for f in reportclass.crosses
->>>>>>> 4f628c4d
             ])
         else:
           fields = [
             force_text(getattr(row, f.name), encoding=encoding, errors='ignore') if getattr(row, f.name) is not None else ''
-<<<<<<< HEAD
             for f in myrows
-=======
-            for f in reportclass.rows
-            if f.name and not f.hidden
->>>>>>> 4f628c4d
             ]
           fields.extend([ force_text(getattr(row, 'bucket'), encoding=encoding, errors='ignore') ])
           fields.extend([
             force_text(_localize(getattr(row, f[0]), decimal_separator), encoding=encoding, errors='ignore') if getattr(row, f[0]) is not None else ''
-<<<<<<< HEAD
             for f in mycrosses
-=======
-            for f in reportclass.crosses
->>>>>>> 4f628c4d
             ])
         # Return string
         writer.writerow(fields)

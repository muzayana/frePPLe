#
# Copyright (C) 2007-2013 by Johan De Taeye, frePPLe bvba
#
# All information contained herein is, and remains the property of frePPLe.
# You are allowed to use and modify the source code, as long as the software is used
# within your company.
# You are not allowed to distribute the software, either in the form of source code
# or in the form of compiled binaries.
#

r'''
This module implements a generic view to presents lists and tables.

It provides the following functionality:
 - Pagination of the results.
 - Ability to filter on fields, using different operators.
 - Ability to sort on a field.
 - Export the results as a CSV file, ready for use in a spreadsheet.
 - Import CSV formatted data files.
 - Show time buckets to show data by time buckets.
   The time buckets and time boundaries can easily be updated.
'''

import codecs
import csv
import cStringIO
from datetime import datetime, timedelta
from decimal import Decimal
import math
import operator
import json
from StringIO import StringIO
from openpyxl import load_workbook, Workbook

from django.contrib.auth.models import Group
from django.conf import settings
from django.views.decorators.csrf import csrf_protect
from django.contrib import messages
from django.contrib.admin.views.decorators import staff_member_required
from django.contrib.admin.util import unquote
from django.contrib.auth import get_permission_codename
from django.core.exceptions import ValidationError
from django.core.management.color import no_style
from django.db import connections, transaction, models
from django.db.models.fields import Field, CharField, IntegerField, AutoField
from django.db.models.fields.related import RelatedField
from django.http import Http404, HttpResponse, StreamingHttpResponse
from django.http import HttpResponseRedirect, HttpResponseForbidden, HttpResponseNotAllowed
from django.forms.models import modelform_factory
from django.shortcuts import render
from django.utils import translation, six
from django.utils.decorators import method_decorator
from django.utils.encoding import smart_str, iri_to_uri, force_unicode
from django.utils.html import escape
from django.utils.translation import ugettext as _
from django.utils.formats import get_format
from django.utils.text import capfirst, get_text_list
from django.utils.translation import string_concat
from django.template.defaultfilters import title
from django.contrib.admin.models import LogEntry, CHANGE, ADDITION, DELETION
from django.contrib.contenttypes.models import ContentType
from django.views.generic.base import View
from django.db.models.loading import get_model


from freppledb.common.models import User, Comment, Parameter, BucketDetail, Bucket, HierarchyModel


import logging
logger = logging.getLogger(__name__)


# A list of models with some special, administrative purpose.
# They should be excluded from bulk import, export and erasing actions.
EXCLUDE_FROM_BULK_OPERATIONS = (Group, User, Comment)


class GridField(object):
  '''
  Base field for columns in grid views.
  '''

  def __init__(self, name, **kwargs):
    self.name = name
    for key, value in kwargs.iteritems():
      setattr(self, key, value)
    if 'key' in kwargs:
      self.editable = False
    if not 'title' in kwargs and not self.title:
      self.title = self.name and _(self.name) or ''
    if not self.name:
      self.sortable = False
      self.search = False
    if not 'field_name' in kwargs:
      self.field_name = self.name

  def __unicode__(self):
    o = [ "name:'%s',index:'%s',editable:%s,label:'%s',width:%s,align:'%s',title:false" %
          (self.name or '', self.name or '', self.editable and "true" or "false",
           force_unicode(self.title).title().replace("'","\\'"),
           self.width, self.align
           ), ]
<<<<<<< HEAD
    if self.key: o.append( ",key:true" )
    if not self.sortable: o.append(",sortable:false")
    if not self.search: o.append(",search:false")
    if self.formatter: o.append(",formatter:'%s'" % self.formatter)
    if self.unformat: o.append(",unformat:'%s'" % self.unformat)
    if self.searchrules: o.append(",searchrules:{%s}" % self.searchrules)
    if self.hidden: o.append(",hidden:true,alwayshidden:true")
    if self.extra: o.append(",%s" % force_unicode(self.extra))
=======
    if self.key:
      o.append( ",key:true" )
    if not self.sortable:
      o.append(",sortable:false")
    if not self.search:
      o.append(",search:false")
    if self.formatter:
      o.append(",formatter:'%s'" % self.formatter)
    if self.unformat:
      o.append(",unformat:'%s'" % self.unformat)
    if self.searchrules:
      o.append(",searchrules:{%s}" % self.searchrules)
    if self.hidden:
      o.append(",hidden:true")
    if self.extra:
      o.append(",%s" % force_unicode(self.extra))
>>>>>>> 87a65582
    return ''.join(o)

  name = None
  field_name = None
  formatter = None
  width = 100
  editable = True
  sortable = True
  search = True
  key = False
  unformat = None
  title = None
  extra = None
  align = 'center'
  searchrules = None
  hidden = False


class GridFieldDateTime(GridField):
  formatter = 'date'
  extra = "formatoptions:{srcformat:'Y-m-d H:i:s',newformat:'Y-m-d H:i:s'}"
  width = 140


class GridFieldTime(GridField):
  formatter = 'time'
  extra = "formatoptions:{srcformat:'H:i:s',newformat:'H:i:s'}"
  width = 80


class GridFieldDate(GridField):
  formatter = 'date'
  extra = "formatoptions:{srcformat:'Y-m-d',newformat:'Y-m-d'}"
  width = 140


class GridFieldInteger(GridField):
  formatter = 'integer'
  width = 70
  searchrules = 'integer:true'


class GridFieldNumber(GridField):
  formatter = 'number'
  width = 70
  searchrules = 'number:true'


class GridFieldBool(GridField):
  extra = "formatoptions:{disabled:false}, edittype:'checkbox', editoptions:{value:'True:False'}"
  width = 60


class GridFieldLastModified(GridField):
  formatter = 'date'
  extra = "formatoptions:{srcformat:'Y-m-d H:i:s',newformat:'Y-m-d H:i:s'}"
  title = _('last modified')
  editable = False
  width = 140


class GridFieldText(GridField):
  width = 200
  align = 'left'


class GridFieldChoice(GridField):
  width = 100
  align = 'center'

  def __init__(self, name, **kwargs):
    super(GridFieldChoice,self).__init__(name, **kwargs)
    e = ["formatter:'select', edittype:'select', editoptions:{value:'"]
    first = True
    for i in kwargs["choices"]:
      if first:
        first = False
        e.append("%s:" % i[0])
      else:
        e.append(";%s:" % i[0])
      e.append(i[1])
    e.append("'}")
    self.extra = string_concat(*e)


class GridFieldCurrency(GridField):
  formatter = 'currency'
  extra = "formatoptions:{prefix:'%s', suffix:'%s'}" % settings.CURRENCY
  width = 80


class GridFieldDuration(GridField):
  formatter = 'duration'
  width = 80


def getBOM(encoding):
  try:
    # Get the official name of the encoding (since encodings can have many alias names)
    name = codecs.lookup(encoding).name
  except:
    return ''  # Unknown encoding, without BOM header
  if name == 'utf-32-be':
    return codecs.BOM_UTF32_BE
  elif name == 'utf-32-le':
    return codecs.BOM_UTF32_LE
  elif name == 'utf-16-be':
    return codecs.BOM_UTF16_BE
  elif name == 'utf-16-le':
    return codecs.BOM_UTF16_LE
  elif name == 'utf-8':
    return codecs.BOM_UTF8
  else:
    return ''


class UTF8Recoder:
  """
  Iterator that reads an encoded data buffer and re-encodes the input to UTF-8.
  """
  def __init__(self, data):
    # Detect the encoding of the data by scanning the BOM.
    # Skip the BOM header if it is found.
    if data.startswith(codecs.BOM_UTF32_BE):
      self.reader = codecs.getreader('utf_32_be')(cStringIO.StringIO(data))
      self.reader.read(1)
    elif data.startswith(codecs.BOM_UTF32_LE):
      self.reader = codecs.getreader('utf_32_le')(cStringIO.StringIO(data))
      self.reader.read(1)
    elif data.startswith(codecs.BOM_UTF16_BE):
      self.reader = codecs.getreader('utf_16_be')(cStringIO.StringIO(data))
      self.reader.read(1)
    elif data.startswith(codecs.BOM_UTF16_LE):
      self.reader = codecs.getreader('utf_16_le')(cStringIO.StringIO(data))
      self.reader.read(1)
    elif data.startswith(codecs.BOM_UTF8):
      self.reader = codecs.getreader('utf-8')(cStringIO.StringIO(data))
      self.reader.read(1)
    else:
      # No BOM header found. We assume the data is encoded in the default CSV character set.
      self.reader = codecs.getreader(settings.CSV_CHARSET)(cStringIO.StringIO(data))

  def __iter__(self):
    return self

  def next(self):
    return self.reader.next().encode("utf-8")


class UnicodeReader:
  """
  A CSV reader which will iterate over lines in the CSV data buffer.
  The reader will scan the BOM header in the data to detect the right encoding.
  """
  def __init__(self, data, **kwds):
    self.reader = csv.reader(UTF8Recoder(data), **kwds)

  def next(self):
    row = self.reader.next()
    return [unicode(s, "utf-8") for s in row]

  def __iter__(self):
    return self


class GridReport(View):
  '''
  The base class for all jqgrid views.
  The parameter values defined here are used as defaults for all reports, but
  can be overwritten.
  '''
  # Points to template to be used
  template = 'admin/base_site_grid.html'

  # The title of the report. Used for the window title
  title = ''

  # The resultset that returns a list of entities that are to be
  # included in the report.
  # This query is used to return the number of records.
  # It is also used to generate the actual results, in case no method
  # "query" is provided on the class.
  basequeryset = None

  # Specifies which column is used for an initial ordering
  default_sort = (0, 'asc')

  # A model class from which we can inherit information.
  model = None

  # Which admin site is used for the model: 'data' or 'admin'
  adminsite = 'data'

  # Allow editing in this report or not
  editable = True

  # Allow filtering of the results or not
  filterable = True

  # Include time bucket support in the report
  hasTimeBuckets = False

  # Show a select box in front to allow selection of records
  multiselect = True

  # Control the height of the grid. By default the full browser window is used.
  height = None

  # Number of columns frozen in the report
  frozenColumns = 0

  # A list with required user permissions to view the report
  permissions = ()

  # Defines the difference between height of the grid and its boundaries
  heightmargin = 75


  @classmethod
  def getKey(cls):
    return "%s.%s" % (cls.__module__, cls.__name__)


  @classmethod
  def getAppLabel(cls):
    '''
    Return the name of the Django application which defines this report.
    '''
    if hasattr(cls,'app_label'):
      return cls.app_label
    s = cls.__module__.split('.')
    for i in range(len(s),0,-1):
      x = '.'.join(s[0:i])
      if x in settings.INSTALLED_APPS:
        cls.app_label = s[i - 1]
        return cls.app_label
    raise Exception("Can't identify app of reportclass %s" % cls)


  # Extra variables added to the report template
  @classmethod
  def extra_context(reportclass, request, *args, **kwargs):
    return {}


  @classmethod
  def getBuckets(reportclass, request, *args, **kwargs):
    '''
    This function gets passed a name of a bucketization.
    It returns a tuple with:
      - the start date of the report horizon
      - the end date of the reporting horizon
      - a list of buckets.
    '''
    # Pick up the user preferences
    pref = request.user

    # Select the bucket size (unless it is passed as argument)
    try:
      bucket = Bucket.objects.using(request.database).get(name=pref.horizonbuckets)
    except:
      try:
        bucket = Bucket.objects.using(request.database).order_by('name')[0].name
      except:
        bucket = None

    if pref.horizontype:
      # First type: Start and end dates relative to current
      try:
        start = datetime.strptime(
          Parameter.objects.using(request.database).get(name="currentdate").value,
          "%Y-%m-%d %H:%M:%S"
          )
      except:
        start = datetime.now()
      start = start.replace(hour=0, minute=0, second=0, microsecond=0)
      if pref.horizonunit == 'day':
        end = start + timedelta(days=pref.horizonlength or 60)
        end = end.replace(hour=0, minute=0, second=0)
      elif pref.horizonunit == 'week':
        end = start.replace(hour=0, minute=0, second=0) + timedelta(weeks=pref.horizonlength or 8, days=7 - start.weekday())
      else:
        y = start.year
        m = start.month + (pref.horizonlength or 2) + (start.day > 1 and 1 or 0)
        while m > 12:
          y += 1
          m -= 12
        end = datetime(y,m,1)
    else:
      # Second type: Absolute start and end dates given
      start = pref.horizonstart
      if not start:
        try:
          start = datetime.strptime(
            Parameter.objects.using(request.database).get(name="currentdate").value,
            "%Y-%m-%d %H:%M:%S"
            )
        except:
          start = datetime.now()
          start = start.replace(microsecond=0)
      end = pref.horizonend
      if not end:
        if pref.horizonunit == 'day':
          end = start + timedelta(days=pref.horizonlength or 60)
        elif pref.horizonunit == 'week':
          end = start + timedelta(weeks=pref.horizonlength or 8)
        else:
          end = start + timedelta(weeks=pref.horizonlength or 8)

    # Filter based on the start and end date
    request.report_startdate = start
    request.report_enddate = end
    request.report_bucket = unicode(bucket)
    if bucket:
      res = BucketDetail.objects.using(request.database).filter(bucket=bucket)
      if start:
        res = res.filter(enddate__gt=start)
      if end:
        res = res.filter(startdate__lt=end)
      request.report_bucketlist = res.values('name','startdate','enddate')
    else:
      request.report_bucketlist = []


  @method_decorator(staff_member_required)
  @method_decorator(csrf_protect)
  def dispatch(self, request, *args, **kwargs):
    # Verify the user is authorized to view the report
    for perm in self.permissions:
      if not request.user.has_perm(u"%s.%s" % (self.getAppLabel(), perm[0])):
        return HttpResponseForbidden('<h1>%s</h1>' % _('Permission denied'))

    # Unescape special characters in the arguments
    args_unquoted = [ unquote(i) for i in args ]

    # Dispatch to the correct method
    if request.method == 'GET':
      return self.get(request, *args_unquoted, **kwargs)
    elif request.method == 'POST':
      return self.post(request, *args_unquoted, **kwargs)
    else:
      return HttpResponseNotAllowed(['get','post'])


  @classmethod
  def _render_colmodel(cls, is_popup=False, prefs = None, mode="graph"):
    if not prefs:
      frozencolumns = cls.frozenColumns
      rows = [ (i,False,cls.rows[i].width) for i in range(len(cls.rows)) ]
    else:
      frozencolumns = prefs.get('frozen', cls.frozenColumns)
      rows = prefs['rows']
    result = []
    if is_popup:
      result.append("{name:'select',label:gettext('Select'),width:75,align:'center',sortable:false,search:false}")
    count = -1
    for (index, hidden, width) in rows:
      count += 1
      result.append(u"{%s,width:%s,counter:%d%s%s%s,searchoptions:{searchhidden: true}}" % (
         cls.rows[index], width, index,
         count < frozencolumns and ',frozen:true' or '',
         is_popup and ',popup:true' or '',
         hidden and not cls.rows[index].hidden and ',hidden:true' or ''
         ))
    return ',\n'.join(result)


  @classmethod
  def _generate_spreadsheet_data(reportclass, request, *args, **kwargs):
    # Create a workbook
    wb = Workbook(optimized_write=True)
    title = force_unicode(reportclass.model and reportclass.model._meta.verbose_name or reportclass.title)
    ws = wb.create_sheet(title=title)

    # Choose fields to export and write the title row
    prefs = request.user.getPreference(reportclass.getKey())
    if prefs:
      # Customized settings
      prefs = prefs['rows']
      fields = [ reportclass.rows[f[0]] for f in prefs if not f[1] and not isinstance(reportclass.rows[f[0]],GridFieldGraph) and not reportclass.rows[f[0]].hidden ]
    else:
      # Default settings
      fields = [ i for i in reportclass.rows if i.field_name and not isinstance(i,GridFieldGraph) and not i.hidden ]
    field_names = [ f.field_name for f in fields]

    # Write a header row
    ws.append([ force_unicode(f.title).title() for f in fields ])

    # Loop over all records
    if callable(reportclass.basequeryset):
      query = reportclass._apply_sort(request, reportclass.filter_items(request, reportclass.basequeryset(request, args, kwargs), False).using(request.database))
    else:
      query = reportclass._apply_sort(request, reportclass.filter_items(request, reportclass.basequeryset).using(request.database))
    for row in hasattr(reportclass,'query') and reportclass.query(request,query) or query.values(*field_names):
      if hasattr(row, "__getitem__"):
        ws.append([ _getCellValue(row[f]) for f in field_names ])
      else:
        ws.append([ _getCellValue(getattr(row,f)) for f in field_names ])

    # Write the spreadsheet from memory to a string and then to a HTTP response
    output = StringIO()
    wb.save(output)
    response = HttpResponse(
      mimetype='application/vnd.openxmlformats-officedocument.spreadsheetml.sheet',
      content=output.getvalue()
      )
    response['Content-Disposition'] = 'attachment; filename=%s.xlsx' % title
    response['Cache-Control'] = "no-cache, no-store"
    return response


  @classmethod
  def _generate_csv_data(reportclass, request, *args, **kwargs):
    sf = cStringIO.StringIO()
    decimal_separator = get_format('DECIMAL_SEPARATOR', request.LANGUAGE_CODE, True)
    if decimal_separator == ",":
      writer = csv.writer(sf, quoting=csv.QUOTE_NONNUMERIC, delimiter=';')
    else:
      writer = csv.writer(sf, quoting=csv.QUOTE_NONNUMERIC, delimiter=',')
    if translation.get_language() != request.LANGUAGE_CODE:
      translation.activate(request.LANGUAGE_CODE)

    # Write a Unicode Byte Order Mark header, aka BOM (Excel needs it to open UTF-8 file properly)
    encoding = settings.CSV_CHARSET
    sf.write(getBOM(encoding))

    # Choose fields to export
    prefs = request.user.getPreference(reportclass.getKey())
    if prefs:
      # Customized settings
      prefs = prefs['rows']
      writer.writerow([ force_unicode(reportclass.rows[f[0]].title).title().encode(encoding,"ignore") for f in prefs if not f[1] and not isinstance(reportclass.rows[f[0]],GridFieldGraph) and not reportclass.rows[f[0]].hidden ])
      fields = [ reportclass.rows[f[0]].field_name for f in prefs if not f[1] and not isinstance(reportclass.rows[f[0]],GridFieldGraph) and not reportclass.rows[f[0]].hidden ]
    else:
      # Default settings
      writer.writerow([ force_unicode(f.title).title().encode(encoding,"ignore") for f in reportclass.rows if f.title and not isinstance(f,GridFieldGraph) and not f.hidden ])
      fields = [ i.field_name for i in reportclass.rows if i.field_name and not isinstance(i,GridFieldGraph) and not i.hidden ]

    # Write a header row
    yield sf.getvalue()

    # Write the report content
    if callable(reportclass.basequeryset):
      query = reportclass._apply_sort(request, reportclass.filter_items(request, reportclass.basequeryset(request, args, kwargs), False).using(request.database), prefs)
    else:
      query = reportclass._apply_sort(request, reportclass.filter_items(request, reportclass.basequeryset).using(request.database), prefs)
    for row in hasattr(reportclass,'query') and reportclass.query(request,query) or query.values(*fields):
      # Clear the return string buffer
      sf.truncate(0)
      # Build the return value, encoding all output
      if hasattr(row, "__getitem__"):
        writer.writerow([
          row[f] is None and ' ' or unicode(_localize(row[f],decimal_separator)).encode(encoding,"ignore")
          for f in fields
          ])
      else:
        writer.writerow([
          getattr(row,f) is None and ' ' or unicode(_localize(getattr(row,f),decimal_separator)).encode(encoding,"ignore")
          for f in fields
          ])
      # Return string
      yield sf.getvalue()


  @classmethod
  def _apply_sort(reportclass, request, query, prefs=None):
    '''
    Applies a sort to the query.
    '''
    asc = True
    sort = None
    if 'sidx' in request.GET:
      sort = request.GET['sidx']
      if 'sord' in request.GET and request.GET['sord'] == 'desc':
        asc = False
    if not sort:
      if prefs and 'sidx' in prefs:
        sort = prefs['sidx']
        if 'sord' in prefs and prefs['sord'] == 'desc':
          asc = False
      if not sort and reportclass.default_sort:
        sort = reportclass.rows[reportclass.default_sort[0]].name
        if reportclass.default_sort[1] == 'desc':
          asc = False
      else:
        return query  # No sorting
    return query.order_by(asc and sort or ('-%s' % sort))


  @classmethod
  def get_sort(reportclass, request):
    try:
      if 'sidx' in request.GET:
        sort = 1
        ok = False
        for r in reportclass.rows:
          if r.name == request.GET['sidx']:
            ok = True
            break
          sort += 1
        if not ok:
          sort = reportclass.default_sort[0]
      else:
        sort = reportclass.default_sort[0]
    except:
      sort = reportclass.default_sort[0]
    if ('sord' in request.GET and request.GET['sord'] == 'desc') or reportclass.default_sort[1] == 'desc':
      return "%s asc" % sort
    else:
      return "%s desc" % sort


  @classmethod
  def _generate_json_data(reportclass, request, *args, **kwargs):
    page = 'page' in request.GET and int(request.GET['page']) or 1
    if callable(reportclass.basequeryset):
      query = reportclass.filter_items(request, reportclass.basequeryset(request, args, kwargs), False).using(request.database)
    else:
      query = reportclass.filter_items(request, reportclass.basequeryset).using(request.database)
    recs = query.count()
    total_pages = math.ceil(float(recs) / request.pagesize)
<<<<<<< HEAD
    if page > total_pages: page = total_pages
    if page < 1: page = 1
    query = reportclass._apply_sort(request, query, request.user.getPreference(reportclass.getKey()))
=======
    if page > total_pages:
      page = total_pages
    if page < 1:
      page = 1
    query = reportclass._apply_sort(request, query)
>>>>>>> 87a65582

    yield '{"total":%d,\n' % total_pages
    yield '"page":%d,\n' % page
    yield '"records":%d,\n' % recs
    yield '"rows":[\n'
    cnt = (page - 1) * request.pagesize + 1
    first = True

    # GridReport
    fields = [ i.field_name for i in reportclass.rows if i.field_name ]
    for i in hasattr(reportclass,'query') and reportclass.query(request,query) or query[cnt - 1:cnt + request.pagesize].values(*fields):
      if first:
        r = [ '{' ]
        first = False
      else:
        r = [ ',\n{' ]
      first2 = True
      for f in reportclass.rows:
        if not f.name:
          continue
        if isinstance(i[f.field_name], basestring) or isinstance(i[f.field_name], (list,tuple)):
          s = json.dumps(i[f.field_name], encoding=settings.DEFAULT_CHARSET)
        else:
          s = '"%s"' % i[f.field_name]
        if first2:
          # if isinstance(i[f.field_name], (list,tuple)): pegging report has a tuple of strings...
          r.append('"%s":%s' % (f.name,s))
          first2 = False
        elif i[f.field_name] is not None:
          r.append(', "%s":%s' % (f.name,s))
      r.append('}')
      yield ''.join(r)
    yield '\n]}\n'


  @classmethod
  def post(reportclass, request, *args, **kwargs):
    if "csv_file" in request.FILES:
      # Note: the detection of the type of uploaded file depends on the
      # browser setting the right mime type of the file.
      if (request.FILES['csv_file'].content_type == 'application/vnd.openxmlformats-officedocument.spreadsheetml.sheet'):
        # Uploading a spreadsheet file
        return reportclass.parseSpreadsheetUpload(request)
      else:
        # Uploading a CSV file
        return reportclass.parseCSVupload(request)
    else:
      # Saving after inline edits
      return reportclass.parseJSONupload(request)


  @classmethod
  def get(reportclass, request, *args, **kwargs):
    # Pick up the list of time buckets
    if reportclass.hasTimeBuckets:
      reportclass.getBuckets(request, args, kwargs)
      bucketnames = Bucket.objects.order_by('name').values_list('name', flat=True)
    else:
      bucketnames = None
    fmt = request.GET.get('format', None)
    if not fmt:
      # Return HTML page
      reportkey = reportclass.getKey()
      prefs = request.user.getPreference(reportkey)
      if not hasattr(reportclass,'crosses'):
        cross_idx = None
        cross_list = None
      elif prefs and 'crosses' in prefs:
        cross_idx = ','.join([str(i) for i in prefs['crosses']])
        cross_list = reportclass._render_cross()
      else:
        cross_idx = ','.join([str(i) for i in range(len(reportclass.crosses)) if not reportclass.crosses[i][1].get('hidden',False)])
        cross_list = reportclass._render_cross()
      mode = request.GET.get('mode', None)
      if mode:
        # Store the mode passed in the URL on the session to remember for the next report
        request.session['mode'] = mode
      else:
        # Pick up the mode from the session
        mode = request.session.get('mode','graph')
      is_popup = '_popup' in request.GET
      context = {
        'reportclass': reportclass,
        'title': (args and args[0] and _('%(title)s for %(entity)s') % {'title': force_unicode(reportclass.title), 'entity':force_unicode(args[0])}) or reportclass.title,
        'preferences': prefs,
        'reportkey': reportkey,
        'colmodel': reportclass._render_colmodel(is_popup, prefs, mode),
        'cross_idx': cross_idx,
        'cross_list': cross_list,
        'object_id': args and args[0] or None,
        'preferences': prefs,
        'page': prefs and prefs.get('page', 1) or 1,
        'sord': prefs and prefs.get('sord', request.GET.get('sord','asc')) or request.GET.get('sord','asc'),
        'sidx': prefs and prefs.get('sidx', request.GET.get('sidx','')) or request.GET.get('sidx',''),
        'is_popup': is_popup,
        'filters': reportclass.getQueryString(request) or (prefs and prefs.get('filter',None)),
        'args': args,
        'bucketnames': bucketnames,
        'model': reportclass.model,
        'adminsite': reportclass.adminsite,
        'hasaddperm': reportclass.editable and reportclass.model and request.user.has_perm('%s.%s' % (reportclass.model._meta.app_label, get_permission_codename('add',reportclass.model._meta))),
        'hasdeleteperm': reportclass.editable and reportclass.model and request.user.has_perm('%s.%s' % (reportclass.model._meta.app_label, get_permission_codename('delete',reportclass.model._meta))),
        'haschangeperm': reportclass.editable and reportclass.model and request.user.has_perm('%s.%s' % (reportclass.model._meta.app_label, get_permission_codename('change',reportclass.model._meta))),
        'active_tab': 'plan',
        'mode': mode
        }
      for k, v in reportclass.extra_context(request, *args, **kwargs).iteritems():
        context[k] = v
      return render(request, reportclass.template, context)
    elif fmt == 'json':
      # Return JSON data to fill the grid.
      response = StreamingHttpResponse(
        content_type='application/json; charset=%s' % settings.DEFAULT_CHARSET,
        streaming_content=reportclass._generate_json_data(request, *args, **kwargs)
        )
      response['Cache-Control'] = "no-cache, no-store"
      return response
    elif fmt in ('spreadsheetlist','spreadsheettable','spreadsheet'):
      # Return an excel spreadsheet
      return reportclass._generate_spreadsheet_data(request, *args, **kwargs)
    elif fmt in ('csvlist','csvtable','csv'):
      # Return CSV data to export the data
      response = StreamingHttpResponse(
        content_type='text/csv; charset=%s' % settings.CSV_CHARSET,
        streaming_content=reportclass._generate_csv_data(request, *args, **kwargs)
        )
      response['Content-Disposition'] = 'attachment; filename=%s.csv' % iri_to_uri(reportclass.title.lower())
      response['Cache-Control'] = "no-cache, no-store"
      return response
    else:
      raise Http404('Unknown format type')


  @classmethod
  def parseJSONupload(reportclass, request):
    # Check permissions
    if not reportclass.model or not reportclass.editable:
      return HttpResponseForbidden(_('Permission denied'))
    if not request.user.has_perm('%s.%s' % (reportclass.model._meta.app_label, reportclass.model._meta.get_change_permission())):
      return HttpResponseForbidden(_('Permission denied'))

    # Loop over the data records
    transaction.enter_transaction_management(using=request.database)
    resp = HttpResponse()
    ok = True
    try:
      content_type_id = ContentType.objects.get_for_model(reportclass.model).pk
      for rec in json.JSONDecoder().decode(request.read()):
        if 'delete' in rec:
          # Deleting records
          for key in rec['delete']:
            try:
              obj = reportclass.model.objects.using(request.database).get(pk=key)
              obj.delete()
              LogEntry(
                user_id=request.user.id,
                content_type_id=content_type_id,
                object_id=force_unicode(key),
                object_repr=force_unicode(key)[:200],
                action_flag=DELETION
              ).save(using=request.database)
            except reportclass.model.DoesNotExist:
              ok = False
              resp.write(escape(_("Can't find %s" % key)))
              resp.write('<br/>')
              pass
            except Exception as e:
              ok = False
              resp.write(escape(e))
              resp.write('<br/>')
              pass
        elif 'copy' in rec:
          # Copying records
          for key in rec['copy']:
            try:
              obj = reportclass.model.objects.using(request.database).get(pk=key)
              if isinstance(reportclass.model._meta.pk, CharField):
                # The primary key is a string
                obj.pk = "Copy of %s" % key
              elif isinstance(reportclass.model._meta.pk, AutoField):
                # The primary key is an auto-generated number
                obj.pk = None
              else:
                raise Exception(_("Can't copy %s") % reportclass.model._meta.app_label)
              obj.save(using=request.database, force_insert=True)
              LogEntry(
                user_id=request.user.pk,
                content_type_id=content_type_id,
                object_id=obj.pk,
                object_repr=force_unicode(obj),
                action_flag=ADDITION,
                change_message=_('Copied from %s.') % key
              ).save(using=request.database)
              transaction.commit(using=request.database)
            except reportclass.model.DoesNotExist:
              ok = False
              resp.write(escape(_("Can't find %s" % key)))
              resp.write('<br/>')
              transaction.rollback(using=request.database)
              pass
            except Exception as e:
              ok = False
              resp.write(escape(e))
              resp.write('<br/>')
              transaction.rollback(using=request.database)
              pass
        else:
          # Editing records
          try:
            obj = reportclass.model.objects.using(request.database).get(pk=rec['id'])
            del rec['id']
            UploadForm = modelform_factory(
              reportclass.model,
              fields=tuple(rec.keys()),
              formfield_callback=lambda f: (isinstance(f, RelatedField) and f.formfield(using=request.database)) or f.formfield()
              )
            form = UploadForm(rec, instance=obj)
            if form.has_changed():
              obj = form.save(commit=False)
              obj.save(using=request.database)
              LogEntry(
                user_id=request.user.pk,
                content_type_id=content_type_id,
                object_id=obj.pk,
                object_repr=force_unicode(obj),
                action_flag=CHANGE,
                change_message=_('Changed %s.') % get_text_list(form.changed_data, _('and'))
              ).save(using=request.database)
          except reportclass.model.DoesNotExist:
            ok = False
            resp.write(escape(_("Can't find %s" % rec['id'])))
            resp.write('<br/>')
          except (ValidationError, ValueError):
            ok = False
            for error in form.non_field_errors():
              resp.write(escape('%s: %s' % (rec['id'], error)))
              resp.write('<br/>')
            for field in form:
              for error in field.errors:
                resp.write(escape('%s %s: %s: %s' % (obj.pk, field.name, rec[field.name], error)))
                resp.write('<br/>')
          except Exception as e:
            ok = False
            resp.write(escape(e))
            resp.write('<br/>')
    finally:
      transaction.commit(using=request.database)
      transaction.leave_transaction_management(using=request.database)
    if ok:
      resp.write("OK")
    resp.status_code = ok and 200 or 500
    return resp


  @staticmethod
  def dependent_models(m, found):
    ''' An auxilary method that constructs a set of all dependent models'''
    for f in m._meta.get_all_related_objects_with_model():
      if f[0].model != m and not f[0].model in found:
        found.update([f[0].model])
        GridReport.dependent_models(f[0].model, found)


  @classmethod
  def erase(reportclass, request):
    # Build a list of dependencies
    deps = set([reportclass.model])
    GridReport.dependent_models(reportclass.model, deps)

    # Check the delete permissions for all related objects
    for m in deps:
      if not request.user.has_perm('%s.%s' % (m._meta.app_label, m._meta.get_delete_permission())):
        return string_concat(m._meta.verbose_name, ':', _('Permission denied'))

    # Delete the data records
    cursor = connections[request.database].cursor()
    with transaction.atomic(using=request.database):
      sql_list = connections[request.database].ops.sql_flush(no_style(), [m._meta.db_table for m in deps], [] )
      for sql in sql_list:
        cursor.execute(sql)
      # Erase comments and history
      content_ids = [ContentType.objects.get_for_model(m) for m in deps]
      LogEntry.objects.filter(content_type__in=content_ids).delete()
      Comment.objects.filter(content_type__in=content_ids).delete()
      # Prepare message
      for m in deps:
        messages.add_message(
          request, messages.INFO,
          _('Erasing data from %(model)s') % {'model': force_unicode(m._meta.verbose_name)}
          )

    # Finished successfully
    return None


  @classmethod
  def parseCSVupload(reportclass, request):
      '''
      This method reads CSV data from a string (in memory) and creates or updates
      the database records.
      The data must follow the following format:
        - the first row contains a header, listing all field names
        - a first character # marks a comment line
        - empty rows are skipped
      '''
      # Check permissions
      if not reportclass.model:
        messages.add_message(request, messages.ERROR, _('Invalid upload request'))
        return HttpResponseRedirect(request.prefix + request.get_full_path())
      if not reportclass.editable or not request.user.has_perm('%s.%s' % (reportclass.model._meta.app_label, reportclass.model._meta.get_add_permission())):
        messages.add_message(request, messages.ERROR, _('Permission denied'))
        return HttpResponseRedirect(request.prefix + request.get_full_path())

      # Choose the right delimiter and language
      delimiter = get_format('DECIMAL_SEPARATOR', request.LANGUAGE_CODE, True) == ',' and ';' or ','
      if translation.get_language() != request.LANGUAGE_CODE:
        translation.activate(request.LANGUAGE_CODE)

      # Init
      headers = []
      rownumber = 0
      changed = 0
      added = 0
      warnings = []
      errors = []
      content_type_id = ContentType.objects.get_for_model(reportclass.model).pk

      # Handle the complete upload as a single database transaction
      with transaction.atomic(using=request.database):

        # Erase all records and related tables
        if 'erase' in request.POST:
          returnvalue = reportclass.erase(request)
          if returnvalue:
            messages.add_message(request, messages.ERROR, returnvalue)
            return HttpResponseRedirect(request.prefix + request.get_full_path())

        # Loop through the data records
        has_pk_field = False
        for row in UnicodeReader(request.FILES['csv_file'].read(), delimiter=delimiter):
          rownumber += 1

          ### Case 1: The first line is read as a header line
          if rownumber == 1:
            for col in row:
              col = col.strip().strip('#').lower()
              if col == "":
                headers.append(False)
                continue
              ok = False
              for i in reportclass.model._meta.fields:
                if col == i.name.lower() or col == i.verbose_name.lower():
                  if i.editable is True:
                    headers.append(i)
                  else:
                    headers.append(False)
                  ok = True
                  break
              if not ok:
                errors.append(_('Incorrect field %(column)s') % {'column': col})
              if col == reportclass.model._meta.pk.name.lower() \
                or col == reportclass.model._meta.pk.verbose_name.lower():
                  has_pk_field = True
            if not has_pk_field and not isinstance(reportclass.model._meta.pk, AutoField):
              # The primary key is not an auto-generated id and it is not mapped in the input...
              errors.append(_('Missing primary key field %(key)s') % {'key': reportclass.model._meta.pk.name})
            # Abort when there are errors
            if len(errors) > 0:
              break

            # Create a form class that will be used to validate the data
            UploadForm = modelform_factory(
              reportclass.model,
              fields=tuple([i.name for i in headers if isinstance(i,Field)]),
              formfield_callback=lambda f: (isinstance(f, RelatedField) and f.formfield(using=request.database, localize=True)) or f.formfield(localize=True)
              )

          ### Case 2: Skip empty rows and comments rows
          elif len(row) == 0 or row[0].startswith('#'):
            continue

          ### Case 3: Process a data row
          else:
            try:
              # Step 1: Build a dictionary with all data fields
              d = {}
              colnum = 0
              for col in row:
                # More fields in data row than headers. Move on to the next row.
                if colnum >= len(headers):
                  break
                if isinstance(headers[colnum],Field):
                  d[headers[colnum].name] = col.strip()
                colnum += 1

              # Step 2: Fill the form with data, either updating an existing
              # instance or creating a new one.
              if has_pk_field:
                # A primary key is part of the input fields
                try:
                  # Try to find an existing record with the same primary key
                  it = reportclass.model.objects.using(request.database).get(pk=d[reportclass.model._meta.pk.name])
                  form = UploadForm(d, instance=it)
                except reportclass.model.DoesNotExist:
                  form = UploadForm(d)
                  it = None
              else:
                # No primary key required for this model
                form = UploadForm(d)
                it = None

              # Step 3: Validate the data and save to the database
              if form.has_changed():
                try:
                  with transaction.atomic(using=request.database):
                    obj = form.save(commit=False)
                    obj.save(using=request.database)
                    LogEntry(
                      user_id=request.user.pk,
                      content_type_id=content_type_id,
                      object_id=obj.pk,
                      object_repr=force_unicode(obj),
                      action_flag=it and CHANGE or ADDITION,
                      change_message=_('Changed %s.') % get_text_list(form.changed_data, _('and'))
                    ).save(using=request.database)
                    if it:
                      changed += 1
                    else:
                      added += 1
                except Exception as e:
                  # Validation fails
                  for error in form.non_field_errors():
                    warnings.append(
                      _('Row %(rownum)s: %(message)s') % {
                        'rownum': rownumber, 'message': error
                      })
                  for field in form:
                    for error in field.errors:
                      warnings.append(
                        _('Row %(rownum)s field %(field)s: %(data)s: %(message)s') % {
                          'rownum': rownumber, 'data': d[field.name],
                          'field': field.name, 'message': error
                        })
            except Exception as e:
              errors.append(_("Exception during upload: %(message)s") % {'message': e,})

      # Report all failed records
      if len(errors) > 0:
        messages.add_message(
          request, messages.INFO,
          _('File upload aborted with errors: changed %(changed)d and added %(added)d records') % {'changed': changed, 'added': added}
          )
        for i in errors:
          messages.add_message(request, messages.INFO, i)
      elif len(warnings) > 0:
        messages.add_message(
          request, messages.INFO,
          _('Uploaded file processed with warnings: changed %(changed)d and added %(added)d records') % {'changed': changed, 'added': added}
          )
        for i in warnings:
          messages.add_message(request, messages.INFO, i)
      else:
        messages.add_message(
          request, messages.INFO,
          _('Uploaded data successfully: changed %(changed)d and added %(added)d records') % {'changed': changed, 'added': added}
          )
      return HttpResponseRedirect(request.prefix + request.get_full_path())


  @classmethod
  def parseSpreadsheetUpload(reportclass, request):
      '''
      This method reads a spreadsheet file (in memory) and creates or updates
      the database records.
      The data must follow the following format:
        - only the first tab in the spreadsheet is read
        - the first row contains a header, listing all field names
        - a first character # marks a comment line
        - empty rows are skipped
      '''
      # Check permissions
      if not reportclass.model:
        messages.add_message(request, messages.ERROR, _('Invalid upload request'))
        return HttpResponseRedirect(request.prefix + request.get_full_path())
      if not reportclass.editable or not request.user.has_perm('%s.%s' % (reportclass.model._meta.app_label, reportclass.model._meta.get_add_permission())):
        messages.add_message(request, messages.ERROR, _('Permission denied'))
        return HttpResponseRedirect(request.prefix + request.get_full_path())

      # Choose the right language
      if translation.get_language() != request.LANGUAGE_CODE:
        translation.activate(request.LANGUAGE_CODE)

      # Init
      headers = []
      rownumber = 0
      changed = 0
      added = 0
      warnings = []
      errors = []
      content_type_id = ContentType.objects.get_for_model(reportclass.model).pk

      # Handle the complete upload as a single database transaction
      with transaction.atomic(using=request.database):

        # Erase all records and related tables
        if 'erase' in request.POST:
          returnvalue = reportclass.erase(request)
          if returnvalue:
            messages.add_message(request, messages.ERROR, returnvalue)
            return HttpResponseRedirect(request.prefix + request.get_full_path())

        # Loop through the data records
        wb = load_workbook(filename=request.FILES['csv_file'], use_iterators=True, data_only=True)
        ws = wb.worksheets[0]
        has_pk_field = False
        for row in ws.iter_rows():
          rownumber += 1

          ### Case 1: The first line is read as a header line
          if rownumber == 1:
            for col in row:
              col = unicode(col.internal_value).strip().strip('#').lower()
              if col == "":
                headers.append(False)
                continue
              ok = False
              for i in reportclass.model._meta.fields:
                if col == i.name.lower() or col == i.verbose_name.lower():
                  if i.editable is True:
                    headers.append(i)
                  else:
                    headers.append(False)
                  ok = True
                  break
              if not ok:
                errors.append(_('Incorrect field %(column)s') % {'column': col})
              if col == reportclass.model._meta.pk.name.lower() \
                or col == reportclass.model._meta.pk.verbose_name.lower():
                  has_pk_field = True
            if not has_pk_field and not isinstance(reportclass.model._meta.pk, AutoField):
              # The primary key is not an auto-generated id and it is not mapped in the input...
              errors.append(_('Missing primary key field %(key)s') % {'key': reportclass.model._meta.pk.name})
            # Abort when there are errors
            if len(errors) > 0:
              break

            # Create a form class that will be used to validate the data
            UploadForm = modelform_factory(
              reportclass.model,
              fields=tuple([i.name for i in headers if isinstance(i,Field)]),
              formfield_callback=lambda f: (isinstance(f, RelatedField) and f.formfield(using=request.database, localize=True)) or f.formfield(localize=True)
              )

          ### Case 2: Skip empty rows and comments rows
          elif len(row) == 0 or (isinstance(row[0].internal_value, six.string_types) and row[0].internal_value.startswith('#')):
            continue

          ### Case 3: Process a data row
          else:
            try:
              # Step 1: Build a dictionary with all data fields
              d = {}
              colnum = 0
              for col in row:
                # More fields in data row than headers. Move on to the next row.
                if colnum >= len(headers):
                  break
                if isinstance(headers[colnum],Field):
                  data = col.internal_value
                  if isinstance(headers[colnum],CharField):
                    if data and isinstance(data, six.string_types):
                      data = data.strip()
                  elif isinstance(headers[colnum], (IntegerField, AutoField)):
                    if isinstance(data, numericTypes):
                      data = int(data)
                  d[headers[colnum].name] = data
                colnum += 1

              # Step 2: Fill the form with data, either updating an existing
              # instance or creating a new one.
              if has_pk_field:
                # A primary key is part of the input fields
                try:
                  # Try to find an existing record with the same primary key
                  it = reportclass.model.objects.using(request.database).get(pk=d[reportclass.model._meta.pk.name])
                  form = UploadForm(d, instance=it)
                except reportclass.model.DoesNotExist:
                  form = UploadForm(d)
                  it = None
              else:
                # No primary key required for this model
                form = UploadForm(d)
                it = None

              # Step 3: Validate the data and save to the database
              if form.has_changed():
                try:
                  with transaction.atomic(using=request.database):
                    obj = form.save(commit=False)
                    obj.save(using=request.database)
                    LogEntry(
                      user_id=request.user.pk,
                      content_type_id=content_type_id,
                      object_id=obj.pk,
                      object_repr=force_unicode(obj),
                      action_flag=it and CHANGE or ADDITION,
                      change_message=_('Changed %s.') % get_text_list(form.changed_data, _('and'))
                    ).save(using=request.database)
                    if it:
                      changed += 1
                    else:
                      added += 1
                except Exception as e:
                  # Validation fails
                  for error in form.non_field_errors():
                    warnings.append(
                      _('Row %(rownum)s: %(message)s') % {
                        'rownum': rownumber, 'message': error
                      })
                  for field in form:
                    for error in field.errors:
                      warnings.append(
                        _('Row %(rownum)s field %(field)s: %(data)s: %(message)s') % {
                          'rownum': rownumber, 'data': d[field.name],
                          'field': field.name, 'message': error
                        })
            except Exception as e:
              errors.append(_("Exception during upload: %(message)s") % {'message': e,})

      # Report all failed records
      if len(errors) > 0:
        messages.add_message(
          request, messages.INFO,
          _('File upload aborted with errors: changed %(changed)d and added %(added)d records') % {'changed': changed, 'added': added}
          )
        for i in errors:
          messages.add_message(request, messages.INFO, i)
      elif len(warnings) > 0:
        messages.add_message(
          request, messages.INFO,
          _('Uploaded file processed with warnings: changed %(changed)d and added %(added)d records') % {'changed': changed, 'added': added}
          )
        for i in warnings:
          messages.add_message(request, messages.INFO, i)
      else:
        messages.add_message(
          request, messages.INFO,
          _('Uploaded data successfully: changed %(changed)d and added %(added)d records') % {'changed': changed, 'added': added}
          )
      return HttpResponseRedirect(request.prefix + request.get_full_path())


  @classmethod
  def _getRowByName(reportclass, name):
    if not hasattr(reportclass,'_rowsByName'):
      reportclass._rowsByName = {}
      for i in reportclass.rows:
        reportclass._rowsByName[i.name] = i
        if i.field_name != i.name:
          reportclass._rowsByName[i.field_name] = i
    return reportclass._rowsByName[name]


  _filter_map_jqgrid_django = {
      # jqgrid op: (django_lookup, use_exclude)
      'ne': ('%(field)s__exact', True),
      'bn': ('%(field)s__startswith', True),
      'en': ('%(field)s__endswith', True),
      'nc': ('%(field)s__contains', True),
      'ni': ('%(field)s__in', True),
      'in': ('%(field)s__in', False),
      'eq': ('%(field)s__exact', False),
      'bw': ('%(field)s__startswith', False),
      'gt': ('%(field)s__gt', False),
      'ge': ('%(field)s__gte', False),
      'lt': ('%(field)s__lt', False),
      'le': ('%(field)s__lte', False),
      'ew': ('%(field)s__endswith', False),
      'cn': ('%(field)s__contains', False)
  }


  _filter_map_django_jqgrid = {
      # django lookup: jqgrid op
      'in': 'in',
      'exact': 'eq',
      'startswith': 'bw',
      'gt': 'gt',
      'gte': 'ge',
      'lt': 'lt',
      'lte': 'le',
      'endswith': 'ew',
      'contains': 'cn',
  }


  @classmethod
  def getQueryString(reportclass, request):
    # Django-style filtering (which uses URL parameters) are converted to a jqgrid filter expression
    filtered = False
    filters = ['{"groupOp":"AND","rules":[']
    for i,j in request.GET.iteritems():
      for r in reportclass.rows:
        if r.field_name and i.startswith(r.field_name):
          operator = (i == r.field_name) and 'exact' or i[i.rfind('_') + 1:]
          try:
            filters.append('{"field":"%s","op":"%s","data":"%s"},' % (r.field_name, reportclass._filter_map_django_jqgrid[operator], j.replace('"','\\"')))
            filtered = True
          except:
            pass  # Ignore invalid operators
    if not filtered:
      return None
    filters.append(']}')
    return ''.join(filters)


  @classmethod
  def _get_q_filter(reportclass, filterdata):
    q_filters = []
    for rule in filterdata['rules']:
        try:
          op, field, data = rule['op'], rule['field'], rule['data']
          filter_fmt, exclude = reportclass._filter_map_jqgrid_django[op]
          filter_str = smart_str(filter_fmt % {'field': reportclass._getRowByName(field).field_name})
          if filter_fmt.endswith('__in'):
              filter_kwargs = {filter_str: data.split(',')}
          else:
              filter_kwargs = {filter_str: smart_str(data)}
          if exclude:
              q_filters.append(~models.Q(**filter_kwargs))
          else:
              q_filters.append(models.Q(**filter_kwargs))
        except:
          pass  # Silently ignore invalid filters
    if u'groups' in filterdata:
      for group in filterdata['groups']:
        try:
          z = reportclass._get_q_filter(group)
          if z:
            q_filters.append(z)
        except:
          pass  # Silently ignore invalid groups
    if len(q_filters) == 0:
      return None
    elif filterdata['groupOp'].upper() == 'OR':
      return reduce(operator.ior, q_filters)
    else:
      return reduce(operator.iand, q_filters)


  @classmethod
  def filter_items(reportclass, request, items, plus_django_style=True):

    filters = None

    # Jqgrid-style filtering
    if request.GET.get('_search') == 'true':
      # Validate complex search JSON data
      _filters = request.GET.get('filters')
      try:
        filters = _filters and json.loads(_filters)
      except ValueError:
        filters = None

      # Single field searching, which is currently not used
      if filters is None:
        field = request.GET.get('searchField')
        op = request.GET.get('searchOper')
        data = request.GET.get('searchString')
        if all([field, op, data]):
          filters = {
              'groupOp': 'AND',
              'rules': [{ 'op': op, 'field': field, 'data': data }]
          }
    if filters:
      z = reportclass._get_q_filter(filters)
      if z:
        return items.filter(z)
      else:
        return items

    # Django-style filtering, using URL parameters
    if plus_django_style:
      for i,j in request.GET.iteritems():
        for r in reportclass.rows:
          if r.name and i.startswith(r.field_name):
            try:
              items = items.filter(**{i:j})
            except:
              pass  # silently ignore invalid filters
    return items


class GridPivot(GridReport):

  # Cross definitions.
  # Possible attributes for a cross field are:
  #   - title:
  #     Name of the cross that is displayed to the user.
  #     It defaults to the name of the field.
  #   - editable:
  #     True when the field is editable in the page.
  #     The default value is false.
  crosses = ()

  template = 'admin/base_site_gridpivot.html'

  hasTimeBuckets = True

  editable = False

  multiselect = False


  @classmethod
  def _render_cross(cls):
    result = []
    for i in cls.crosses:
      result.append(
        "{name:'%s',editable:%s}"
        % (title('title' in i[1] and i[1]['title'] or ''), getattr(i[1],'editable',False) and 'true' or 'false')
        )
    return ',\n'.join(result)


  @classmethod
<<<<<<< HEAD
  def _render_colmodel(cls, is_popup = False, prefs = None, mode = "graph"):
    if not prefs:
      rows = [ (i,False,cls.rows[i].width) for i in range(len(cls.rows)) ]
    else:
      rows = prefs['rows']
=======
  def _render_colmodel(cls, is_popup=False, mode="graph"):
>>>>>>> 87a65582
    result = []
    if is_popup:
      result.append("{name:'select',label:gettext('Select'),width:75,align:'center',sortable:false,search:false,fixed:true}")
    count = -1
    for (index, hidden, width) in rows:
      count += 1
      result.append(u"{%s,width:%s,counter:%d,frozen:true%s%s,searchoptions:{searchhidden: true},fixed:true}" % (
         cls.rows[index], width, index,
         is_popup and ',popup:true' or '',
         hidden and not cls.rows[index].hidden and ',hidden:true' or ''
         ))
    if mode == "graph":
      result.append(
        "{name:'graph',index:'graph',editable:false,label:' ',title:false,"
        "sortable:false,formatter:'graph',searchoptions:{searchhidden: true},fixed:false}"
        )
    else:
      result.append(
        "{name:'columns',label:' ',sortable:false,width:150,align:'left',"
        "formatter:grid.pivotcolumns,search:false,frozen:true,title:false }"
        )
    return ',\n'.join(result)


  @classmethod
  def _apply_sort(reportclass, request, prefs=None):
    '''
    Returns the index of the column to sort on.
    '''
    if 'sidx' in request.GET:
      sort = request.GET['sidx']
    elif prefs and 'sidx' in prefs:
      sort = prefs['sidx']
    else:
      sort = reportclass.rows[0].name
    idx = 1
    for i in reportclass.rows:
      if i.name == sort:
        if 'sord' in request.GET and request.GET['sord'] == 'desc':
          return idx > 1 and "%d desc, 1 asc" % idx or "1 desc"
        elif prefs and 'sord' in prefs and prefs['sord'] == 'desc':
          return idx > 1 and "%d desc, 1 asc" % idx or "1 desc"
        else:
          return idx > 1 and "%d asc, 1 asc" % idx or "1 asc"
      else:
        idx += 1
    return "1 asc"


  @classmethod
  def _generate_json_data(reportclass, request, *args, **kwargs):
    # Prepare the query
    if args and args[0]:
      page = 1
      recs = 1
      total_pages = 1
      query = reportclass.query(request, reportclass.basequeryset.filter(pk__exact=args[0]).using(request.database), sortsql="1 asc")
    else:
      page = 'page' in request.GET and int(request.GET['page']) or 1
      if callable(reportclass.basequeryset):
        recs = reportclass.filter_items(request, reportclass.basequeryset(request, args, kwargs), False).using(request.database).count()
      else:
        recs = reportclass.filter_items(request, reportclass.basequeryset).using(request.database).count()
      total_pages = math.ceil(float(recs) / request.pagesize)
      if page > total_pages:
        page = total_pages
      if page < 1:
        page = 1
      cnt = (page - 1) * request.pagesize + 1
      if callable(reportclass.basequeryset):
        query = reportclass.query(
          request,
          reportclass.filter_items(request, reportclass.basequeryset(request, args, kwargs), False).using(request.database)[cnt - 1:cnt + request.pagesize],
          sortsql=reportclass._apply_sort(request)
          )
      else:
        query = reportclass.query(
          request,
          reportclass.filter_items(request, reportclass.basequeryset).using(request.database)[cnt - 1:cnt + request.pagesize],
          sortsql=reportclass._apply_sort(request)
          )

    # Generate header of the output
    yield '{"total":%d,\n' % total_pages
    yield '"page":%d,\n' % page
    yield '"records":%d,\n' % recs
    yield '"rows":[\n'

    # Generate output
    currentkey = None
    r = []
    for i in query:
      # We use the first field in the output to recognize new rows.
      if currentkey != i[reportclass.rows[0].name]:
        # New line
        if currentkey:
          yield ''.join(r)
          r = [ '},\n{' ]
        else:
          r = [ '{' ]
        currentkey = i[reportclass.rows[0].name]
        first2 = True
        for f in reportclass.rows:
          try:
            s = isinstance(i[f.name], basestring) and escape(i[f.name].encode(settings.DEFAULT_CHARSET,"ignore")) or i[f.name]
            if first2:
              r.append('"%s":"%s"' % (f.name,s))
              first2 = False
            elif i[f.name] is not None:
              r.append(', "%s":"%s"' % (f.name,s))
          except:
            pass
      r.append(', "%s":[' % i['bucket'])
      first2 = True
      for f in reportclass.crosses:
        if first2:
          r.append('%s' % i[f[0]])
          first2 = False
        else:
          r.append(', %s' % i[f[0]])
      r.append(']')
    r.append('}')
    r.append('\n]}\n')
    yield ''.join(r)


  @classmethod
  def _generate_csv_data(reportclass, request, *args, **kwargs):
    sf = cStringIO.StringIO()
    decimal_separator = get_format('DECIMAL_SEPARATOR', request.LANGUAGE_CODE, True)
    if decimal_separator == ',':
      writer = csv.writer(sf, quoting=csv.QUOTE_NONNUMERIC, delimiter=';')
    else:
      writer = csv.writer(sf, quoting=csv.QUOTE_NONNUMERIC, delimiter=',')
    if translation.get_language() != request.LANGUAGE_CODE:
      translation.activate(request.LANGUAGE_CODE)
    listformat = (request.GET.get('format','csvlist') == 'csvlist')

    # Prepare the query
    if args and args[0]:
      query = reportclass.query(request, reportclass.basequeryset.filter(pk__exact=args[0]).using(request.database), sortsql="1 asc")
    elif callable(reportclass.basequeryset):
      query = reportclass.query(request, reportclass.filter_items(request, reportclass.basequeryset(request, args, kwargs), False).using(request.database), sortsql=reportclass._apply_sort(request))
    else:
      query = reportclass.query(request, reportclass.filter_items(request, reportclass.basequeryset).using(request.database), sortsql=reportclass._apply_sort(request))

    # Write a Unicode Byte Order Mark header, aka BOM (Excel needs it to open UTF-8 file properly)
    encoding = settings.CSV_CHARSET
    sf.write(getBOM(encoding))

    # Pick up the preferences
    prefs = request.user.getPreference(reportclass.getKey())
    if prefs and 'rows' in prefs:
      myrows = [ reportclass.rows[f[0]] for f in prefs['rows'] if not f[1] and not isinstance(reportclass.rows[f[0]],GridFieldGraph) and not reportclass.rows[f[0]].hidden ]
    else:
      myrows = [ f for f in reportclass.rows if f.name and not isinstance(f,GridFieldGraph) and not f.hidden ]
    if prefs and 'crosses' in prefs:
      mycrosses = [ reportclass.crosses[f] for f in prefs['crosses'] ]
    else:
      mycrosses = [ f for f in reportclass.crosses if f[1].get('visible',True) ]

    # Write a header row
    fields = [ 
      force_unicode(f.title).title().encode(encoding,"ignore") 
      for f in myrows 
      ]

    if listformat:
      fields.extend([ capfirst(force_unicode(_('bucket'))).encode(encoding,"ignore") ])
      fields.extend([ capfirst(_(f[1].get('title',_(f[0])))).encode(encoding,"ignore") for f in mycrosses ])
    else:
      fields.extend( [capfirst(_('data field')).encode(encoding,"ignore")])
      fields.extend([ unicode(b['name']).encode(encoding,"ignore") for b in request.report_bucketlist])
    writer.writerow(fields)
    yield sf.getvalue()

    # Write the report content
    if listformat:
      for row in query:
        # Clear the return string buffer
        sf.truncate(0)
        # Data for rows
        if hasattr(row, "__getitem__"):
          fields = [ 
            row[f.name]==None and ' ' or unicode(row[f.name]).encode(encoding,"ignore") 
            for f in myrows 
            ]
          fields.extend([ row['bucket'].encode(encoding,"ignore") ])
          fields.extend([ 
            row[f[0]]==None and ' ' or unicode(_localize(row[f[0]],decimal_separator)).encode(encoding,"ignore")
            for f in mycrosses 
            ])
        else:
          fields = [ 
            getattr(row,f.name)==None and ' ' or unicode(getattr(row,f.name)).encode(encoding,"ignore")
            for f in myrows 
            ]
          fields.extend([ getattr(row,'bucket').encode(encoding,"ignore") ])
          fields.extend([ 
            getattr(row,f[0])==None and ' ' or unicode(_localize(getattr(row,f[0]),decimal_separator)).encode(encoding,"ignore")
            for f in mycrosses
            ])
        # Return string
        writer.writerow(fields)
        yield sf.getvalue()
    else:
      currentkey = None
      for row in query:
        # We use the first field in the output to recognize new rows.
        if not currentkey:
          currentkey = row[reportclass.rows[0].name]
          row_of_buckets = [ row ]
        elif currentkey == row[reportclass.rows[0].name]:
          row_of_buckets.append(row)
        else:
          # Write an entity
<<<<<<< HEAD
          for cross in mycrosses:
=======
          for cross in reportclass.crosses:
            if 'visible' in cross[1] and not cross[1]['visible']:
              continue
>>>>>>> 87a65582
            # Clear the return string buffer
            sf.truncate(0)
            fields = [
              unicode(row_of_buckets[0][s.name]).encode(encoding,"ignore")
              for s in myrows
              ]
            fields.extend( [('title' in cross[1] and capfirst(_(cross[1]['title'])) or capfirst(_(cross[0]))).encode(encoding,"ignore")] )
            fields.extend([ unicode(_localize(bucket[cross[0]],decimal_separator)).encode(encoding,"ignore") for bucket in row_of_buckets ])
            # Return string
            writer.writerow(fields)
            yield sf.getvalue()
          currentkey = row[reportclass.rows[0].name]
          row_of_buckets = [row]
      # Write the last entity
<<<<<<< HEAD
      for cross in mycrosses:
=======
      for cross in reportclass.crosses:
        if 'visible' in cross[1] and not cross[1]['visible']:
          continue
>>>>>>> 87a65582
        # Clear the return string buffer
        sf.truncate(0)
        fields = [
          unicode(row_of_buckets[0][s.name]).encode(encoding,"ignore") 
          for s in myrows
          ]
        fields.extend( [('title' in cross[1] and capfirst(_(cross[1]['title'])) or capfirst(_(cross[0]))).encode(encoding,"ignore")] )
        fields.extend([
          unicode(_localize(bucket[cross[0]],decimal_separator)).encode(encoding,"ignore")
          for bucket in row_of_buckets
          ])
        # Return string
        writer.writerow(fields)
        yield sf.getvalue()


  @classmethod
  def _generate_spreadsheet_data(reportclass, request, *args, **kwargs):
    # Create a workbook
    wb = Workbook(optimized_write=True)
    ws = wb.create_sheet(title=force_unicode(reportclass.model._meta.verbose_name))

    # Prepare the query
    listformat = (request.GET.get('format','spreadsheetlist') == 'spreadsheetlist')
    if args and args[0]:
      query = reportclass.query(request, reportclass.basequeryset.filter(pk__exact=args[0]).using(request.database), sortsql="1 asc")
    elif callable(reportclass.basequeryset):
      query = reportclass.query(request, reportclass.filter_items(request, reportclass.basequeryset(request, args, kwargs), False).using(request.database), sortsql=reportclass._apply_sort(request))
    else:
      query = reportclass.query(request, reportclass.filter_items(request, reportclass.basequeryset).using(request.database), sortsql=reportclass._apply_sort(request))

    # Pick up the preferences
    prefs = request.user.getPreference(reportclass.getKey())
    if prefs and 'rows' in prefs:
      myrows = [ reportclass.rows[f[0]] for f in prefs['rows'] if not f[1] and not isinstance(reportclass.rows[f[0]],GridFieldGraph) and not reportclass.rows[f[0]].hidden ]
    else:
      myrows = [ f for f in reportclass.rows if f.name and not isinstance(f,GridFieldGraph) and not f.hidden ]
    if prefs and 'crosses' in prefs:
      mycrosses = [ reportclass.crosses[f] for f in prefs['crosses'] ]
    else:
      mycrosses = [ f for f in reportclass.crosses if f[1].get('visible',True) ]

    # Write a header row
    fields = [ force_unicode(f.title).title() for f in myrows ]
    if listformat:
      fields.extend([ capfirst(force_unicode(_('bucket'))) ])
      fields.extend([ capfirst(_(f[1].get('title',_(f[0])))) for f in mycrosses ])
    else:
      fields.extend( [capfirst(_('data field'))])
      fields.extend([ unicode(b['name']) for b in request.report_bucketlist])
    ws.append(fields)

    # Write the report content
    if listformat:
      for row in query:
        # Append a row
        if hasattr(row, "__getitem__"):
          fields = [ _getCellValue(row[f.name]) for f in myrows ]
          fields.extend([ _getCellValue(row['bucket']) ])
          fields.extend([ _getCellValue(row[f[0]]) for f in mycrosses ])
        else:
          fields = [ _getCellValue(getattr(row,f.name)) for f in myrows ]
          fields.extend([ _getCellValue(getattr(row,'bucket')) ])
          fields.extend([ _getCellValue(getattr(row,f[0])) for f in mycrosses ])
        ws.append(fields)
    else:
      currentkey = None
      for row in query:
        # We use the first field in the output to recognize new rows.
        if not currentkey:
          currentkey = row[reportclass.rows[0].name]
          row_of_buckets = [ row ]
        elif currentkey == row[reportclass.rows[0].name]:
          row_of_buckets.append(row)
        else:
          # Write a row
<<<<<<< HEAD
          for cross in mycrosses:
            if 'visible' in cross[1] and not cross[1]['visible']: continue
            fields = [ _getCellValue(row_of_buckets[0][s.name]) for s in myrows ]
=======
          for cross in reportclass.crosses:
            if 'visible' in cross[1] and not cross[1]['visible']:
              continue
            fields = [
              _getCellValue(row_of_buckets[0][s.name])
              for s in reportclass.rows
              if s.name and not s.hidden
              ]
>>>>>>> 87a65582
            fields.extend([ _getCellValue(('title' in cross[1] and capfirst(_(cross[1]['title'])) or capfirst(_(cross[0])))) ])
            fields.extend([ _getCellValue(bucket[cross[0]]) for bucket in row_of_buckets ])
            ws.append(fields)
          currentkey = row[reportclass.rows[0].name]
          row_of_buckets = [row]
      # Write the last row
<<<<<<< HEAD
      for cross in mycrosses:
        if 'visible' in cross[1] and not cross[1]['visible']: continue
        fields = [ _getCellValue(row_of_buckets[0][s.name]) for s in myrows ]
=======
      for cross in reportclass.crosses:
        if 'visible' in cross[1] and not cross[1]['visible']:
          continue
        fields = [
          _getCellValue(row_of_buckets[0][s.name])
          for s in reportclass.rows
          if s.name and not s.hidden
          ]
>>>>>>> 87a65582
        fields.extend([ _getCellValue(('title' in cross[1] and capfirst(_(cross[1]['title'])) or capfirst(_(cross[0])))) ])
        fields.extend([ _getCellValue(bucket[cross[0]]) for bucket in row_of_buckets ])
        ws.append(fields)

    # Write the spreadsheet from memory to a string and then to a HTTP response
    output = StringIO()
    wb.save(output)
    response = HttpResponse(
      mimetype='application/vnd.openxmlformats-officedocument.spreadsheetml.sheet',
      content=output.getvalue()
      )
    response['Content-Disposition'] = 'attachment; filename=%s.xlsx' % reportclass.model._meta.model_name
    response['Cache-Control'] = "no-cache, no-store"
    return response


numericTypes = (Decimal, float) + six.integer_types


def _localize(value, decimal_separator):
  '''
  Localize numbers.
  Dates are always represented as YYYY-MM-DD hh:mm:ss since this is
  a format that is understood uniformly across different regions in the
  world.
  '''
  if callable(value):
    value = value()
  if isinstance(value, numericTypes):
    return decimal_separator == "," and six.text_type(value).replace(".",",") or six.text_type(value)
  elif isinstance(value, (list,tuple) ):
    return "|".join([ unicode(_localize(i,decimal_separator)) for i in value ])
  else:
    return value


def _getCellValue(data):
  if data is None:
    return ''
  if isinstance(data, numericTypes):
    return data
  return unicode(data)


def exportWorkbook(request):
  # Create a workbook
  wb = Workbook(optimized_write=True)

  # Loop over all selected entity types
  ok = False
  cursor = connections[request.database].cursor()
  for entity_name in request.POST.getlist('entities'):
    try:
      # Initialize
      (app_label, model_label) = entity_name.split('.')
      model = get_model(app_label, model_label)
      # Verify access rights
      if not request.user.has_perm("%s.%s" % (app_label, get_permission_codename('change',model._meta))):
        continue
      # Never export some special administrative models
      if model in EXCLUDE_FROM_BULK_OPERATIONS:
        continue
      # Build a list of fields
      fields = []
      header = []
      source = False
      lastmodified = False
      for i in model._meta.fields:
        if i.name in ['lft','rght','lvl']:
          continue  # Skip some fields of HierarchyModel
        elif i.name == 'source':
          source = True  # Put the source field at the end
        elif i.name == 'lastmodified':
          lastmodified = True  # Put the last-modified field at the very end
        else:
          fields.append(connections[request.database].ops.quote_name(i.column))
          header.append(force_unicode(i.verbose_name))
      if source:
        fields.append("source")
        header.append(force_unicode(_("source")))
      if lastmodified:
        fields.append("lastmodified")
        header.append(force_unicode(_("last modified")))
      # Create sheet
      ok = True
      ws = wb.create_sheet(title=force_unicode(model._meta.verbose_name))
      # Write a header row
      ws.append(header)
      # Loop over all records
      if issubclass(model, HierarchyModel):
        model.rebuildHierarchy(database=request.database)
        cursor.execute(
          "SELECT %s FROM %s ORDER BY lvl, 1" %
          (",".join(fields), connections[request.database].ops.quote_name(model._meta.db_table))
          )
      else:
        cursor.execute(
          "SELECT %s FROM %s ORDER BY 1" %
          (",".join(fields), connections[request.database].ops.quote_name(model._meta.db_table))
          )
      for rec in cursor.fetchall():
        ws.append([ _getCellValue(f) for f in rec ])
    except:
      pass  # Silently ignore the error and move on to the next entity.

  # Not a single entity to export
  if not ok:
    raise Exception(_("Nothing to export"))

  # Write the excel from memory to a string and then to a HTTP response
  output = StringIO()
  wb.save(output)
  response = HttpResponse(
    mimetype='application/vnd.openxmlformats-officedocument.spreadsheetml.sheet',
    content=output.getvalue()
    )
  response['Content-Disposition'] = 'attachment; filename=frepple.xlsx'
  response['Cache-Control'] = "no-cache, no-store"
  return response


def importWorkbook(request):
  '''
  This method reads a spreadsheet in Office Open XML format (typically with
  the extension .xlsx or .ods).
  Each entity has a tab in the spreadsheet, and the first row contains
  the fields names.
  '''
  errors = []
  # Build a list of all contenttypes
  all_models = [ (ct.model_class(),ct.pk) for ct in ContentType.objects.all() if ct.model_class() ]
  with transaction.atomic(using=request.database):
    # Find all models in the workbook
    wb = load_workbook(filename=request.FILES['spreadsheet'], use_iterators=True, data_only=True)
    models = []
    for ws_name in wb.get_sheet_names():
      # Find the model
      model = None
      contenttype_id = None
      for m, ct in all_models:
        if ws_name.lower() in (m._meta.model_name.lower(), m._meta.verbose_name.lower(), m._meta.verbose_name_plural.lower()):
          model = m
          contenttype_id = ct
          break
      if not model or model in EXCLUDE_FROM_BULK_OPERATIONS:
        errors.append(force_unicode(_("Ignoring data in worksheet: %s") % ws_name))
      elif not request.user.has_perm('%s.%s' % (model._meta.app_label, get_permission_codename('add',model._meta))):
        # Check permissions
        errors.append(force_unicode(_("You don't permissions to add: %s") % ws_name))
      else:
        deps = set([model])
        GridReport.dependent_models(model, deps)
        models.append( (ws_name, model, contenttype_id, deps) )

    # Sort the list of models, based on dependencies between models
    cnt = len(models)
    ok = False
    while not ok:
      ok = True
      for i in range(cnt):
        for j in range(i + 1, cnt):
          if models[i][1] in models[j][3]:
            # A subsequent model i depends on model i. The list ordering is
            # thus not ok yet. We move this element to the end of the list.
            models.append(models.pop(i))
            ok = False

    # Process all rows in each worksheet
    for ws_name, model, contenttype_id, dependencies in models:
      ws = wb.get_sheet_by_name(name=ws_name)
      rownum = 0
      has_pk_field = False
      headers = []
      uploadform = None
      changed = 0
      added = 0
      numerrors = 0
      for row in ws.iter_rows():
        with transaction.atomic(using=request.database):
          rownum += 1
          if rownum == 1:
            # Process the header row with the field names
            header_ok = True
            for cell in row:
              ok = False
              value = cell.internal_value
              if not value:
                headers.append(False)
                continue
              else:
                value = value.lower()
              for i in model._meta.fields:
                if value == i.name.lower() or value == i.verbose_name.lower():
                  if i.editable is True:
                    headers.append(i)
                  else:
                    headers.append(False)
                  ok = True
                  break
              if not ok:
                header_ok = False
                errors.append(force_unicode(string_concat(
                  model._meta.verbose_name, ': ', _('Incorrect field %(column)s') % {'column': value}
                  )))
                numerrors += 1
              if value == model._meta.pk.name.lower() \
                or value == model._meta.pk.verbose_name.lower():
                  has_pk_field = True
            if not has_pk_field and not isinstance(model._meta.pk, AutoField):
              # The primary key is not an auto-generated id and it is not mapped in the input...
              header_ok = False
              errors.append(force_unicode(string_concat(
                model._meta.verbose_name, ': ', _('Missing primary key field %(key)s') % {'key': model._meta.pk.name}
                )))
              numerrors += 1
            if not header_ok:
              # Can't process this worksheet
              break
            uploadform = modelform_factory(
              model,
              fields=tuple([i.name for i in headers if isinstance(i,Field)]),
              formfield_callback=lambda f: (isinstance(f, RelatedField) and f.formfield(using=request.database, localize=True)) or f.formfield(localize=True)
              )
          else:
            # Process a data row
            # Step 1: Build a dictionary with all data fields
            d = {}
            colnum = 0
            for cell in row:
              # More fields in data row than headers. Move on to the next row.
              if colnum >= len(headers):
                break
              if isinstance(headers[colnum],Field):
                data = cell.internal_value
                if isinstance(headers[colnum],CharField):
                  if data and isinstance(data, six.string_types):
                    data = data.strip()
                elif isinstance(headers[colnum], (IntegerField, AutoField)):
                  if isinstance(data, numericTypes):
                    data = int(data)
                d[headers[colnum].name] = data
              colnum += 1
            # Step 2: Fill the form with data, either updating an existing
            # instance or creating a new one.
            if has_pk_field:
              # A primary key is part of the input fields
              try:
                with transaction.atomic(using=request.database):
                  # Try to find an existing record with the same primary key
                  it = model.objects.using(request.database).get(pk=d[model._meta.pk.name])
                  form = uploadform(d, instance=it)
              except model.DoesNotExist:
                form = uploadform(d)
                it = None
            else:
              # No primary key required for this model
              form = uploadform(d)
              it = None
            # Step 3: Validate the data and save to the database
            if form.has_changed():
              try:
                with transaction.atomic(using=request.database):
                  obj = form.save(commit=False)
                  obj.save(using=request.database)
                  LogEntry(
                    user_id=request.user.pk,
                    content_type_id=contenttype_id,
                    object_id=obj.pk,
                    object_repr=force_unicode(obj),
                    action_flag=it and CHANGE or ADDITION,
                    change_message=_('Changed %s.') % get_text_list(form.changed_data, _('and'))
                  ).save(using=request.database)
                  if it:
                    changed += 1
                  else:
                    added += 1
              except Exception:
                # Validation fails
                for error in form.non_field_errors():
                  errors.append(force_unicode(string_concat(
                    model._meta.verbose_name, ': ', _('Row %(rownum)s: %(message)s') % {
                      'rownum': rownum, 'message': error
                    })))
                  numerrors += 1
                for field in form:
                  for error in field.errors:
                    errors.append(force_unicode(string_concat(
                      model._meta.verbose_name, ': ', _('Row %(rownum)s field %(field)s: %(data)s: %(message)s') % {
                        'rownum': rownum, 'data': d[field.name],
                        'field': field.name, 'message': error
                      })))
                    numerrors += 1
      # Report status of the import
      messages.add_message(request, numerrors and messages.ERROR or messages.INFO, string_concat(
        model._meta.verbose_name, ": ",
        _('%(rows)d data rows, changed %(changed)d and added %(added)d records, %(errors)d errors') %
          {'rows': rownum - 1, 'changed': changed, 'added': added, 'errors': numerrors}
      ))

  if errors:
    response = HttpResponse(
      mimetype='text/plain',
      content='\n'.join(errors)
      )
    response['Content-Disposition'] = 'attachment; filename=errors.txt'
    return response
  else:
    return HttpResponseRedirect(request.prefix + '/execute/')<|MERGE_RESOLUTION|>--- conflicted
+++ resolved
@@ -100,16 +100,6 @@
            force_unicode(self.title).title().replace("'","\\'"),
            self.width, self.align
            ), ]
-<<<<<<< HEAD
-    if self.key: o.append( ",key:true" )
-    if not self.sortable: o.append(",sortable:false")
-    if not self.search: o.append(",search:false")
-    if self.formatter: o.append(",formatter:'%s'" % self.formatter)
-    if self.unformat: o.append(",unformat:'%s'" % self.unformat)
-    if self.searchrules: o.append(",searchrules:{%s}" % self.searchrules)
-    if self.hidden: o.append(",hidden:true,alwayshidden:true")
-    if self.extra: o.append(",%s" % force_unicode(self.extra))
-=======
     if self.key:
       o.append( ",key:true" )
     if not self.sortable:
@@ -126,7 +116,6 @@
       o.append(",hidden:true")
     if self.extra:
       o.append(",%s" % force_unicode(self.extra))
->>>>>>> 87a65582
     return ''.join(o)
 
   name = None
@@ -648,17 +637,11 @@
       query = reportclass.filter_items(request, reportclass.basequeryset).using(request.database)
     recs = query.count()
     total_pages = math.ceil(float(recs) / request.pagesize)
-<<<<<<< HEAD
-    if page > total_pages: page = total_pages
-    if page < 1: page = 1
-    query = reportclass._apply_sort(request, query, request.user.getPreference(reportclass.getKey()))
-=======
     if page > total_pages:
       page = total_pages
     if page < 1:
       page = 1
-    query = reportclass._apply_sort(request, query)
->>>>>>> 87a65582
+    query = reportclass._apply_sort(request, query, request.user.getPreference(reportclass.getKey()))
 
     yield '{"total":%d,\n' % total_pages
     yield '"page":%d,\n' % page
@@ -1485,15 +1468,11 @@
 
 
   @classmethod
-<<<<<<< HEAD
-  def _render_colmodel(cls, is_popup = False, prefs = None, mode = "graph"):
+  def _render_colmodel(cls, is_popup=False, prefs=None, mode="graph"):
     if not prefs:
       rows = [ (i,False,cls.rows[i].width) for i in range(len(cls.rows)) ]
     else:
       rows = prefs['rows']
-=======
-  def _render_colmodel(cls, is_popup=False, mode="graph"):
->>>>>>> 87a65582
     result = []
     if is_popup:
       result.append("{name:'select',label:gettext('Select'),width:75,align:'center',sortable:false,search:false,fixed:true}")
@@ -1710,13 +1689,7 @@
           row_of_buckets.append(row)
         else:
           # Write an entity
-<<<<<<< HEAD
           for cross in mycrosses:
-=======
-          for cross in reportclass.crosses:
-            if 'visible' in cross[1] and not cross[1]['visible']:
-              continue
->>>>>>> 87a65582
             # Clear the return string buffer
             sf.truncate(0)
             fields = [
@@ -1731,13 +1704,7 @@
           currentkey = row[reportclass.rows[0].name]
           row_of_buckets = [row]
       # Write the last entity
-<<<<<<< HEAD
       for cross in mycrosses:
-=======
-      for cross in reportclass.crosses:
-        if 'visible' in cross[1] and not cross[1]['visible']:
-          continue
->>>>>>> 87a65582
         # Clear the return string buffer
         sf.truncate(0)
         fields = [
@@ -1814,40 +1781,20 @@
           row_of_buckets.append(row)
         else:
           # Write a row
-<<<<<<< HEAD
           for cross in mycrosses:
-            if 'visible' in cross[1] and not cross[1]['visible']: continue
-            fields = [ _getCellValue(row_of_buckets[0][s.name]) for s in myrows ]
-=======
-          for cross in reportclass.crosses:
             if 'visible' in cross[1] and not cross[1]['visible']:
               continue
-            fields = [
-              _getCellValue(row_of_buckets[0][s.name])
-              for s in reportclass.rows
-              if s.name and not s.hidden
-              ]
->>>>>>> 87a65582
+            fields = [ _getCellValue(row_of_buckets[0][s.name]) for s in myrows ]
             fields.extend([ _getCellValue(('title' in cross[1] and capfirst(_(cross[1]['title'])) or capfirst(_(cross[0])))) ])
             fields.extend([ _getCellValue(bucket[cross[0]]) for bucket in row_of_buckets ])
             ws.append(fields)
           currentkey = row[reportclass.rows[0].name]
           row_of_buckets = [row]
       # Write the last row
-<<<<<<< HEAD
       for cross in mycrosses:
-        if 'visible' in cross[1] and not cross[1]['visible']: continue
-        fields = [ _getCellValue(row_of_buckets[0][s.name]) for s in myrows ]
-=======
-      for cross in reportclass.crosses:
         if 'visible' in cross[1] and not cross[1]['visible']:
           continue
-        fields = [
-          _getCellValue(row_of_buckets[0][s.name])
-          for s in reportclass.rows
-          if s.name and not s.hidden
-          ]
->>>>>>> 87a65582
+        fields = [ _getCellValue(row_of_buckets[0][s.name]) for s in myrows ]
         fields.extend([ _getCellValue(('title' in cross[1] and capfirst(_(cross[1]['title'])) or capfirst(_(cross[0])))) ])
         fields.extend([ _getCellValue(bucket[cross[0]]) for bucket in row_of_buckets ])
         ws.append(fields)

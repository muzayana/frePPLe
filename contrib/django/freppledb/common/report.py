#
# Copyright (C) 2007-2013 by Johan De Taeye, frePPLe bvba
#
# All information contained herein is, and remains the property of frePPLe.
# You are allowed to use and modify the source code, as long as the software is used
# within your company.
# You are not allowed to distribute the software, either in the form of source code
# or in the form of compiled binaries.
#

r'''
This module implements a generic view to presents lists and tables.

It provides the following functionality:
 - Pagination of the results.
 - Ability to filter on fields, using different operators.
 - Ability to sort on a field.
 - Export the results as a CSV file, ready for use in a spreadsheet.
 - Import CSV formatted data files.
 - Show time buckets to show data by time buckets.
   The time buckets and time boundaries can easily be updated.
'''

import codecs
import collections
import csv
from datetime import datetime, timedelta
from decimal import Decimal
import functools
import math
import operator
import json
from io import StringIO, BytesIO
from openpyxl import load_workbook, Workbook

from django.contrib.auth.models import Group
from django.conf import settings
from django.views.decorators.csrf import csrf_protect
from django.contrib import messages
from django.contrib.admin.views.decorators import staff_member_required
from django.contrib.admin.util import unquote, quote
from django.contrib.auth import get_permission_codename
from django.core.exceptions import ValidationError
from django.core.management.color import no_style
from django.db import connections, transaction, models
from django.db.models.fields import Field, CharField, IntegerField, AutoField
from django.db.models.fields.related import RelatedField
from django.http import Http404, HttpResponse, StreamingHttpResponse
from django.http import HttpResponseRedirect, HttpResponseForbidden, HttpResponseNotAllowed
from django.forms.models import modelform_factory
from django.shortcuts import render
from django.utils import translation, six
from django.utils.decorators import method_decorator
from django.utils.encoding import smart_str, iri_to_uri, force_text
from django.utils.html import escape
from django.utils.translation import ugettext as _
from django.utils.formats import get_format
from django.utils.text import capfirst, get_text_list
from django.utils.translation import string_concat
from django.template.defaultfilters import title
from django.contrib.admin.models import LogEntry, CHANGE, ADDITION, DELETION
from django.contrib.contenttypes.models import ContentType
from django.views.generic.base import View
from django.db.models.loading import get_model


from freppledb.common.models import User, Comment, Parameter, BucketDetail, Bucket, HierarchyModel


import logging
logger = logging.getLogger(__name__)


# A list of models with some special, administrative purpose.
# They should be excluded from bulk import, export and erasing actions.
EXCLUDE_FROM_BULK_OPERATIONS = (Group, User, Comment)


class GridField(object):
  '''
  Base field for columns in grid views.
  '''

  def __init__(self, name, **kwargs):
    self.name = name
    for key, value in kwargs.items():
      setattr(self, key, value)
    if 'key' in kwargs:
      self.editable = False
    if not 'title' in kwargs and not self.title:
      self.title = self.name and _(self.name) or ''
    if not self.name:
      self.sortable = False
      self.search = False
    if not 'field_name' in kwargs:
      self.field_name = self.name

  def __str__(self):
    o = [ "name:'%s',index:'%s',editable:%s,label:'%s',align:'%s',title:false" %
          (self.name or '', self.name or '', self.editable and "true" or "false",
           force_text(self.title).title().replace("'", "\\'"), self.align
           ), ]
    if self.key:
      o.append( ",key:true" )
    if not self.sortable:
      o.append(",sortable:false")
    if not self.search:
      o.append(",search:false")
    if self.formatter:
      o.append(",formatter:'%s'" % self.formatter)
    if self.unformat:
      o.append(",unformat:'%s'" % self.unformat)
    if self.searchrules:
      o.append(",searchrules:{%s}" % self.searchrules)
    if self.hidden:
      o.append(",hidden:true")
    if self.extra:
      o.append(",%s" % force_text(self.extra))
    return ''.join(o)

  name = None
  field_name = None
  formatter = None
  width = 100
  editable = True
  sortable = True
  search = True
  key = False
  unformat = None
  title = None
  extra = None
  align = 'center'
  searchrules = None
  hidden = False


class GridFieldDateTime(GridField):
  formatter = 'date'
  extra = "formatoptions:{srcformat:'Y-m-d H:i:s',newformat:'Y-m-d H:i:s'}"
  width = 140


class GridFieldTime(GridField):
  formatter = 'time'
  extra = "formatoptions:{srcformat:'H:i:s',newformat:'H:i:s'}"
  width = 80


class GridFieldDate(GridField):
  formatter = 'date'
  extra = "formatoptions:{srcformat:'Y-m-d',newformat:'Y-m-d'}"
  width = 140


class GridFieldInteger(GridField):
  formatter = 'integer'
  width = 70
  searchrules = 'integer:true'


class GridFieldNumber(GridField):
  formatter = 'number'
  width = 70
  searchrules = 'number:true'


class GridFieldBool(GridField):
  extra = "formatoptions:{disabled:false}, edittype:'checkbox', editoptions:{value:'True:False'}"
  width = 60


class GridFieldLastModified(GridField):
  formatter = 'date'
  extra = "formatoptions:{srcformat:'Y-m-d H:i:s',newformat:'Y-m-d H:i:s'}"
  title = _('last modified')
  editable = False
  width = 140


class GridFieldText(GridField):
  width = 200
  align = 'left'


class GridFieldChoice(GridField):
  width = 100
  align = 'center'

  def __init__(self, name, **kwargs):
    super(GridFieldChoice, self).__init__(name, **kwargs)
    e = ["formatter:'select', edittype:'select', editoptions:{value:'"]
    first = True
    for i in kwargs["choices"]:
      if first:
        first = False
        e.append("%s:" % i[0])
      else:
        e.append(";%s:" % i[0])
      e.append(i[1])
    e.append("'}")
    self.extra = string_concat(*e)


class GridFieldCurrency(GridField):
  formatter = 'currency'
  extra = "formatoptions:{prefix:'%s', suffix:'%s'}" % settings.CURRENCY
  width = 80


class GridFieldDuration(GridField):
  formatter = 'duration'
  width = 80


def getBOM(encoding):
  try:
    # Get the official name of the encoding (since encodings can have many alias names)
    name = codecs.lookup(encoding).name
  except:
    return ''  # Unknown encoding, without BOM header
  if name == 'utf-32-be':
    return codecs.BOM_UTF32_BE
  elif name == 'utf-32-le':
    return codecs.BOM_UTF32_LE
  elif name == 'utf-16-be':
    return codecs.BOM_UTF16_BE
  elif name == 'utf-16-le':
    return codecs.BOM_UTF16_LE
  elif name == 'utf-8':
    return codecs.BOM_UTF8
  else:
    return ''


class EncodedCSVReader:
  """
  A CSV reader which will iterate over lines in the CSV data buffer.
  The reader will scan the BOM header in the data to detect the right encoding.
  """
  def __init__(self, datafile, **kwds):
    # Read the file into memory
    # TODO Huge file uploads can overwhelm your system!
    data = datafile.read()
    # Detect the encoding of the data by scanning the BOM.
    # Skip the BOM header if it is found.
    if data.startswith(codecs.BOM_UTF32_BE):
      self.reader = StringIO(data.decode('utf_32_be'))
      self.reader.read(1)
    elif data.startswith(codecs.BOM_UTF32_LE):
      self.reader = StringIO(data.decode('utf_32_le'))
      self.reader.read(1)
    elif data.startswith(codecs.BOM_UTF16_BE):
      self.reader = StringIO(data.decode('utf_16_be'))
      self.reader.read(1)
    elif data.startswith(codecs.BOM_UTF16_LE):
      self.reader = StringIO(data.decode('utf_16_le'))
      self.reader.read(1)
    elif data.startswith(codecs.BOM_UTF8):
      self.reader = StringIO(data.decode('utf_8'))
      self.reader.read(1)
    else:
      # No BOM header found. We assume the data is encoded in the default CSV character set.
      self.reader = StringIO(data.decode(settings.CSV_CHARSET))
    self.csvreader = csv.reader(self.reader, **kwds)

  def __next__(self):
    return next(self.csvreader)

  def __iter__(self):
    return self


class GridReport(View):
  '''
  The base class for all jqgrid views.
  The parameter values defined here are used as defaults for all reports, but
  can be overwritten.
  '''
  # Points to template to be used
  template = 'admin/base_site_grid.html'

  # The title of the report. Used for the window title
  title = ''

  # The resultset that returns a list of entities that are to be
  # included in the report.
  # This query is used to return the number of records.
  # It is also used to generate the actual results, in case no method
  # "query" is provided on the class.
  basequeryset = None

  # Specifies which column is used for an initial ordering
  default_sort = (0, 'asc')

  # A model class from which we can inherit information.
  model = None

  # Which admin site is used for the model: 'data' or 'admin'
  adminsite = 'data'

  # Allow editing in this report or not
  editable = True

  # Allow filtering of the results or not
  filterable = True

  # Include time bucket support in the report
  hasTimeBuckets = False

  # Show a select box in front to allow selection of records
  multiselect = True

  # Control the height of the grid. By default the full browser window is used.
  height = None

  # Number of columns frozen in the report
  frozenColumns = 0

  # A list with required user permissions to view the report
  permissions = ()

  # Defines the difference between height of the grid and its boundaries
  heightmargin = 75


  @classmethod
  def getKey(cls):
    return "%s.%s" % (cls.__module__, cls.__name__)


  @classmethod
  def getAppLabel(cls):
    '''
    Return the name of the Django application which defines this report.
    '''
    if hasattr(cls, 'app_label'):
      return cls.app_label
    s = cls.__module__.split('.')
    for i in range(len(s), 0, -1):
      x = '.'.join(s[0:i])
      if x in settings.INSTALLED_APPS:
        cls.app_label = s[i - 1]
        return cls.app_label
    raise Exception("Can't identify app of reportclass %s" % cls)


  # Extra variables added to the report template
  @classmethod
  def extra_context(reportclass, request, *args, **kwargs):
    return {}


  @classmethod
  def getBuckets(reportclass, request, *args, **kwargs):
    '''
    This function gets passed a name of a bucketization.
    It returns a tuple with:
      - the start date of the report horizon
      - the end date of the reporting horizon
      - a list of buckets.
    '''
    # Pick up the user preferences
    pref = request.user

    # Select the bucket size (unless it is passed as argument)
    try:
      bucket = Bucket.objects.using(request.database).get(name=pref.horizonbuckets)
    except:
      try:
        bucket = Bucket.objects.using(request.database).order_by('name')[0].name
      except:
        bucket = None

    if pref.horizontype:
      # First type: Start and end dates relative to current
      try:
        start = datetime.strptime(
          Parameter.objects.using(request.database).get(name="currentdate").value,
          "%Y-%m-%d %H:%M:%S"
          )
      except:
        start = datetime.now()
      start = start.replace(hour=0, minute=0, second=0, microsecond=0)
      if pref.horizonunit == 'day':
        end = start + timedelta(days=pref.horizonlength or 60)
        end = end.replace(hour=0, minute=0, second=0)
      elif pref.horizonunit == 'week':
        end = start.replace(hour=0, minute=0, second=0) + timedelta(weeks=pref.horizonlength or 8, days=7 - start.weekday())
      else:
        y = start.year
        m = start.month + (pref.horizonlength or 2) + (start.day > 1 and 1 or 0)
        while m > 12:
          y += 1
          m -= 12
        end = datetime(y, m, 1)
    else:
      # Second type: Absolute start and end dates given
      start = pref.horizonstart
      if not start:
        try:
          start = datetime.strptime(
            Parameter.objects.using(request.database).get(name="currentdate").value,
            "%Y-%m-%d %H:%M:%S"
            )
        except:
          start = datetime.now()
          start = start.replace(microsecond=0)
      end = pref.horizonend
      if not end:
        if pref.horizonunit == 'day':
          end = start + timedelta(days=pref.horizonlength or 60)
        elif pref.horizonunit == 'week':
          end = start + timedelta(weeks=pref.horizonlength or 8)
        else:
          end = start + timedelta(weeks=pref.horizonlength or 8)

    # Filter based on the start and end date
    request.report_startdate = start
    request.report_enddate = end
    request.report_bucket = str(bucket)
    if bucket:
      res = BucketDetail.objects.using(request.database).filter(bucket=bucket)
      if start:
        res = res.filter(enddate__gt=start)
      if end:
        res = res.filter(startdate__lt=end)
      request.report_bucketlist = res.values('name', 'startdate', 'enddate')
    else:
      request.report_bucketlist = []


  @method_decorator(staff_member_required)
  @method_decorator(csrf_protect)
  def dispatch(self, request, *args, **kwargs):
    # Verify the user is authorized to view the report
    for perm in self.permissions:
      if not request.user.has_perm("%s.%s" % (self.getAppLabel(), perm[0])):
        return HttpResponseForbidden('<h1>%s</h1>' % _('Permission denied'))

    # Unescape special characters in the arguments.
    # All arguments are encoded with escaping function used on the django admin.
    args_unquoted = [ unquote(i) for i in args ]

    # Dispatch to the correct method
    if request.method == 'GET':
      return self.get(request, *args_unquoted, **kwargs)
    elif request.method == 'POST':
      return self.post(request, *args_unquoted, **kwargs)
    else:
      return HttpResponseNotAllowed(['get', 'post'])


  @classmethod
  def _render_colmodel(cls, is_popup=False, prefs=None, mode="graph"):
    if not prefs:
      frozencolumns = cls.frozenColumns
      rows = [ (i, False, cls.rows[i].width) for i in range(len(cls.rows)) ]
    else:
      frozencolumns = prefs.get('frozen', cls.frozenColumns)
      rows = prefs['rows']
    result = []
    if is_popup:
      result.append("{name:'select',label:gettext('Select'),width:75,align:'center',sortable:false,search:false}")
    count = -1
    for (index, hidden, width) in rows:
      count += 1
<<<<<<< HEAD
      try:
        result.append("{%s,width:%s,counter:%d%s%s%s,searchoptions:{searchhidden: true}}" % (
           cls.rows[index], width, index,
           count < frozencolumns and ',frozen:true' or '',
           is_popup and ',popup:true' or '',
           hidden and not cls.rows[index].hidden and ',hidden:true' or ''
           ))
      except IndexError:
        logger.warning('Invalid preference value for %s: %s' % (cls.getKey(), prefs))
=======
      result.append("{%s,width:%s,counter:%d%s%s,searchoptions:{searchhidden: true}}" % (
         i, i.width, count,
         count < cls.frozenColumns and ',frozen:true' or '',
         is_popup and ',popup:true' or ''
         ))
>>>>>>> a0640432
    return ',\n'.join(result)


  @classmethod
  def _generate_spreadsheet_data(reportclass, request, *args, **kwargs):
    # Create a workbook
    wb = Workbook(optimized_write=True)
    title = force_text(reportclass.model and reportclass.model._meta.verbose_name or reportclass.title)
    ws = wb.create_sheet(title=title)

    # Choose fields to export and write the title row
    prefs = request.user.getPreference(reportclass.getKey())
    if prefs:
      prefs = prefs.get('rows', None)
    if prefs:
      # Customized settings
      fields = [
        reportclass.rows[f[0]]
        for f in prefs
        if not f[1] and f[0] < len(reportclass.rows) and not reportclass.rows[f[0]].hidden
        ]
    else:
      # Default settings
      fields = [ i for i in reportclass.rows if i.field_name and not i.hidden ]
    field_names = [ f.field_name for f in fields]

    # Write a header row
<<<<<<< HEAD
    ws.append([ force_text(f.title).title() for f in fields ])

    # Loop over all records
=======
    ws.append([ force_text(f.title).title() for f in reportclass.rows if f.title and not f.hidden ])

    # Loop over all records
    fields = [ i.field_name for i in reportclass.rows if i.field_name and not i.hidden ]
>>>>>>> a0640432
    if isinstance(reportclass.basequeryset, collections.Callable):
      query = reportclass._apply_sort(request, reportclass.filter_items(request, reportclass.basequeryset(request, args, kwargs), False).using(request.database))
    else:
      query = reportclass._apply_sort(request, reportclass.filter_items(request, reportclass.basequeryset).using(request.database))
    for row in hasattr(reportclass, 'query') and reportclass.query(request, query) or query.values(*field_names):
      if hasattr(row, "__getitem__"):
        ws.append([ _getCellValue(row[f]) for f in field_names ])
      else:
        ws.append([ _getCellValue(getattr(row, f)) for f in field_names ])

    # Write the spreadsheet from memory to a string and then to a HTTP response
    output = BytesIO()
    wb.save(output)
    response = HttpResponse(
      mimetype='application/vnd.openxmlformats-officedocument.spreadsheetml.sheet',
      content=output.getvalue()
      )
    response['Content-Disposition'] = 'attachment; filename=%s.xlsx' % title
    response['Cache-Control'] = "no-cache, no-store"
    return response


  @classmethod
  def _generate_csv_data(reportclass, request, *args, **kwargs):
    sf = StringIO()
    decimal_separator = get_format('DECIMAL_SEPARATOR', request.LANGUAGE_CODE, True)
    if decimal_separator == ",":
      writer = csv.writer(sf, quoting=csv.QUOTE_NONNUMERIC, delimiter=';')
    else:
      writer = csv.writer(sf, quoting=csv.QUOTE_NONNUMERIC, delimiter=',')
    if translation.get_language() != request.LANGUAGE_CODE:
      translation.activate(request.LANGUAGE_CODE)

    # Write a Unicode Byte Order Mark header, aka BOM (Excel needs it to open UTF-8 file properly)
    encoding = settings.CSV_CHARSET
    yield getBOM(encoding)

    # Choose fields to export
<<<<<<< HEAD
    prefs = request.user.getPreference(reportclass.getKey())
    if prefs:
      prefs = prefs.get('rows', None)
    if prefs:
      # Customized settings
      prefs = prefs['rows']
      writer.writerow([
        force_text(reportclass.rows[f[0]].title, encoding=encoding, errors="ignore").title()
        for f in prefs
        if not f[1] and f[0] < len(reportclass.rows) and not reportclass.rows[f[0]].hidden
        ])
      fields = [
        reportclass.rows[f[0]].field_name
        for f in prefs
        if not f[1] and f[0] < len(reportclass.rows) and not reportclass.rows[f[0]].hidden
        ]
    else:
      # Default settings
      writer.writerow([
        force_text(f.title, encoding=encoding, errors="ignore").title()
        for f in reportclass.rows
        if f.title and not f.hidden
        ])
      fields = [
        i.field_name
        for i in reportclass.rows
        if i.field_name and not i.hidden
        ]
=======
    writer.writerow([
      force_text(f.title, encoding=encoding, errors='ignore').title()
      for f in reportclass.rows
      if f.title and not f.hidden
      ])
    fields = [ 
      i.field_name 
      for i in reportclass.rows 
      if i.field_name and not i.hidden 
      ]
>>>>>>> a0640432

    # Write a header row
    yield sf.getvalue()

    # Write the report content
    if isinstance(reportclass.basequeryset, collections.Callable):
<<<<<<< HEAD
      query = reportclass._apply_sort(request, reportclass.filter_items(request, reportclass.basequeryset(request, args, kwargs), False).using(request.database), prefs)
=======
      query = reportclass._apply_sort(request, reportclass.filter_items(request, reportclass.basequeryset(request, args, kwargs), False).using(request.database))
>>>>>>> a0640432
    else:
      query = reportclass._apply_sort(request, reportclass.filter_items(request, reportclass.basequeryset).using(request.database), prefs)
    for row in hasattr(reportclass, 'query') and reportclass.query(request, query) or query.values(*fields):
      # Clear the return string buffer
      sf.seek(0)
      sf.truncate(0)
      # Build the return value, encoding all output
      if hasattr(row, "__getitem__"):
        writer.writerow([
<<<<<<< HEAD
          force_text(_localize(row[f], decimal_separator), encoding=encoding, errors='ignore', strings_only=True) if row[f] is not None else ''
=======
          force_text(_localize(row[f], decimal_separator)).encode(encoding, "ignore") if row[f] is not None else ''
>>>>>>> a0640432
          for f in fields
          ])
      else:
        writer.writerow([
<<<<<<< HEAD
          force_text(_localize(getattr(row, f), decimal_separator), encoding=encoding, errors='ignore', strings_only=True) if getattr(row, f) is not None else ''
=======
          force_text(_localize(getattr(row, f), decimal_separator)).encode(encoding, "ignore") if getattr(row, f) is not None else ''
>>>>>>> a0640432
          for f in fields
          ])
      # Return string
      yield sf.getvalue()


  @classmethod
  def _apply_sort(reportclass, request, query, prefs=None):
    '''
    Applies a sort to the query.
    '''
    asc = True
    sort = None
    if 'sidx' in request.GET:
      sort = request.GET['sidx']
      if 'sord' in request.GET and request.GET['sord'] == 'desc':
        asc = False
    if not sort:
      if prefs and 'sidx' in prefs:
        sort = prefs['sidx']
        if 'sord' in prefs and prefs['sord'] == 'desc':
          asc = False
      if not sort and reportclass.default_sort:
        sort = reportclass.rows[reportclass.default_sort[0]].name
        if reportclass.default_sort[1] == 'desc':
          asc = False
      else:
        return query  # No sorting
    return query.order_by(asc and sort or ('-%s' % sort))


  @classmethod
  def get_sort(reportclass, request):
    try:
      if 'sidx' in request.GET:
        sort = 1
        ok = False
        for r in reportclass.rows:
          if r.name == request.GET['sidx']:
            ok = True
            break
          sort += 1
        if not ok:
          sort = reportclass.default_sort[0]
      else:
        sort = reportclass.default_sort[0]
    except:
      sort = reportclass.default_sort[0]
    if ('sord' in request.GET and request.GET['sord'] == 'desc') or reportclass.default_sort[1] == 'desc':
      return "%s asc" % sort
    else:
      return "%s desc" % sort


  @classmethod
  def _generate_json_data(reportclass, request, *args, **kwargs):
    page = 'page' in request.GET and int(request.GET['page']) or 1
    if isinstance(reportclass.basequeryset, collections.Callable):
      query = reportclass.filter_items(request, reportclass.basequeryset(request, args, kwargs), False).using(request.database)
    else:
      query = reportclass.filter_items(request, reportclass.basequeryset).using(request.database)
    recs = query.count()
    total_pages = math.ceil(float(recs) / request.pagesize)
    if page > total_pages:
      page = total_pages
    if page < 1:
      page = 1
    query = reportclass._apply_sort(request, query, request.user.getPreference(reportclass.getKey()))

    yield '{"total":%d,\n' % total_pages
    yield '"page":%d,\n' % page
    yield '"records":%d,\n' % recs
    yield '"rows":[\n'
    cnt = (page - 1) * request.pagesize + 1
    first = True

    # GridReport
    fields = [ i.field_name for i in reportclass.rows if i.field_name ]
    for i in hasattr(reportclass, 'query') and reportclass.query(request, query) or query[cnt - 1:cnt + request.pagesize].values(*fields):
      if first:
        r = [ '{' ]
        first = False
      else:
        r = [ ',\n{' ]
      first2 = True
      for f in reportclass.rows:
        if not f.name:
          continue
        if isinstance(i[f.field_name], str) or isinstance(i[f.field_name], (list, tuple)):
          s = json.dumps(i[f.field_name])
        else:
          s = '"%s"' % i[f.field_name]
        if first2:
          # if isinstance(i[f.field_name], (list,tuple)): pegging report has a tuple of strings...
          r.append('"%s":%s' % (f.name, s))
          first2 = False
        elif i[f.field_name] is not None:
          r.append(', "%s":%s' % (f.name, s))
      r.append('}')
      yield ''.join(r)
    yield '\n]}\n'


  @classmethod
  def post(reportclass, request, *args, **kwargs):
    if "csv_file" in request.FILES:
      # Note: the detection of the type of uploaded file depends on the
      # browser setting the right mime type of the file.
      if (request.FILES['csv_file'].content_type == 'application/vnd.openxmlformats-officedocument.spreadsheetml.sheet'):
        # Uploading a spreadsheet file
        return StreamingHttpResponse(
          content_type='text/plain; charset=%s' % settings.DEFAULT_CHARSET,
          streaming_content=reportclass.parseSpreadsheetUpload(request)
          )
      else:
        # Uploading a CSV file
        return StreamingHttpResponse(
          content_type='text/plain; charset=%s' % settings.DEFAULT_CHARSET,
          streaming_content=reportclass.parseCSVupload(request)
          )
    else:
      # Saving after inline edits
      return reportclass.parseJSONupload(request)


  @classmethod
  def get(reportclass, request, *args, **kwargs):
    # Pick up the list of time buckets
    if reportclass.hasTimeBuckets:
      reportclass.getBuckets(request, args, kwargs)
      bucketnames = Bucket.objects.order_by('name').values_list('name', flat=True)
    else:
      bucketnames = None
    fmt = request.GET.get('format', None)
    if not fmt:
      # Return HTML page
      reportkey = reportclass.getKey()
      prefs = request.user.getPreference(reportkey)
      if not hasattr(reportclass, 'crosses'):
        cross_idx = None
        cross_list = None
      elif prefs and 'crosses' in prefs:
        cross_idx = ','.join([str(i) for i in prefs['crosses']])
        cross_list = reportclass._render_cross()
      else:
        cross_idx = ','.join([str(i) for i in range(len(reportclass.crosses)) if reportclass.crosses[i][1].get('visible', True)])
        cross_list = reportclass._render_cross()
      if args:
        mode = "table"
      else:
        mode = request.GET.get('mode', None)
        if mode:
          # Store the mode passed in the URL on the session to remember for the next report
          request.session['mode'] = mode
        else:
          # Pick up the mode from the session
          mode = request.session.get('mode', 'graph')
      is_popup = '_popup' in request.GET
      context = {
        'reportclass': reportclass,
        'title': (args and args[0] and _('%(title)s for %(entity)s') % {'title': force_text(reportclass.title), 'entity': force_text(args[0])}) or reportclass.title,
<<<<<<< HEAD
        'preferences': prefs,
        'reportkey': reportkey,
        'colmodel': reportclass._render_colmodel(is_popup, prefs, mode),
        'cross_idx': cross_idx,
        'cross_list': cross_list,
=======
        'preferences': None,
        'colmodel': reportclass._render_colmodel(is_popup, mode),
        'cross_list': reportclass._render_cross() if hasattr(reportclass, 'crosses') else None,
>>>>>>> a0640432
        'object_id': args and quote(args[0]) or None,
        'preferences': prefs,
        'page': prefs and prefs.get('page', 1) or 1,
        'sord': prefs and prefs.get('sord', request.GET.get('sord', 'asc')) or request.GET.get('sord', 'asc'),
        'sidx': prefs and prefs.get('sidx', request.GET.get('sidx', '')) or request.GET.get('sidx', ''),
        'is_popup': is_popup,
        'filters': reportclass.getQueryString(request) or (prefs and prefs.get('filter', None)),
        'args': args,
        'bucketnames': bucketnames,
        'model': reportclass.model,
        'adminsite': reportclass.adminsite,
        'hasaddperm': reportclass.editable and reportclass.model and request.user.has_perm('%s.%s' % (reportclass.model._meta.app_label, get_permission_codename('add', reportclass.model._meta))),
        'hasdeleteperm': reportclass.editable and reportclass.model and request.user.has_perm('%s.%s' % (reportclass.model._meta.app_label, get_permission_codename('delete', reportclass.model._meta))),
        'haschangeperm': reportclass.editable and reportclass.model and request.user.has_perm('%s.%s' % (reportclass.model._meta.app_label, get_permission_codename('change', reportclass.model._meta))),
        'active_tab': 'plan',
        'mode': mode
        }
      for k, v in reportclass.extra_context(request, *args, **kwargs).items():
        context[k] = v
      return render(request, reportclass.template, context)
    elif fmt == 'json':
      # Return JSON data to fill the grid.
      response = StreamingHttpResponse(
        content_type='application/json; charset=%s' % settings.DEFAULT_CHARSET,
        streaming_content=reportclass._generate_json_data(request, *args, **kwargs)
        )
      response['Cache-Control'] = "no-cache, no-store"
      return response
    elif fmt in ('spreadsheetlist', 'spreadsheettable', 'spreadsheet'):
      # Return an excel spreadsheet
      return reportclass._generate_spreadsheet_data(request, *args, **kwargs)
    elif fmt in ('csvlist', 'csvtable', 'csv'):
      # Return CSV data to export the data
      response = StreamingHttpResponse(
        content_type='text/csv; charset=%s' % settings.CSV_CHARSET,
        streaming_content=reportclass._generate_csv_data(request, *args, **kwargs)
        )
      response['Content-Disposition'] = 'attachment; filename=%s.csv' % iri_to_uri(reportclass.title.lower())
      response['Cache-Control'] = "no-cache, no-store"
      return response
    else:
      raise Http404('Unknown format type')


  @classmethod
  def parseJSONupload(reportclass, request):
    # Check permissions
    if not reportclass.model or not reportclass.editable:
      return HttpResponseForbidden(_('Permission denied'))
    if not request.user.has_perm('%s.%s' % (reportclass.model._meta.app_label, reportclass.model._meta.get_change_permission())):
      return HttpResponseForbidden(_('Permission denied'))

    # Loop over the data records
    transaction.enter_transaction_management(using=request.database)
    resp = HttpResponse()
    ok = True
    try:
      content_type_id = ContentType.objects.get_for_model(reportclass.model).pk
      for rec in json.JSONDecoder().decode(request.read().decode(request.encoding or settings.DEFAULT_CHARSET)):
        if 'delete' in rec:
          # Deleting records
          for key in rec['delete']:
            try:
              obj = reportclass.model.objects.using(request.database).get(pk=key)
              obj.delete()
              LogEntry(
                user_id=request.user.id,
                content_type_id=content_type_id,
                object_id=force_text(key),
                object_repr=force_text(key)[:200],
                action_flag=DELETION
              ).save(using=request.database)
            except reportclass.model.DoesNotExist:
              ok = False
              resp.write(escape(_("Can't find %s" % key)))
              resp.write('<br/>')
              pass
            except Exception as e:
              ok = False
              resp.write(escape(e))
              resp.write('<br/>')
              pass
        elif 'copy' in rec:
          # Copying records
          for key in rec['copy']:
            try:
              obj = reportclass.model.objects.using(request.database).get(pk=key)
              if isinstance(reportclass.model._meta.pk, CharField):
                # The primary key is a string
                obj.pk = "Copy of %s" % key
              elif isinstance(reportclass.model._meta.pk, AutoField):
                # The primary key is an auto-generated number
                obj.pk = None
              else:
                raise Exception(_("Can't copy %s") % reportclass.model._meta.app_label)
              obj.save(using=request.database, force_insert=True)
              LogEntry(
                user_id=request.user.pk,
                content_type_id=content_type_id,
                object_id=obj.pk,
                object_repr=force_text(obj),
                action_flag=ADDITION,
                change_message=_('Copied from %s.') % key
              ).save(using=request.database)
              transaction.commit(using=request.database)
            except reportclass.model.DoesNotExist:
              ok = False
              resp.write(escape(_("Can't find %s" % key)))
              resp.write('<br/>')
              transaction.rollback(using=request.database)
              pass
            except Exception as e:
              ok = False
              resp.write(escape(e))
              resp.write('<br/>')
              transaction.rollback(using=request.database)
              pass
        else:
          # Editing records
          try:
            obj = reportclass.model.objects.using(request.database).get(pk=rec['id'])
            del rec['id']
            UploadForm = modelform_factory(
              reportclass.model,
              fields=tuple(rec.keys()),
              formfield_callback=lambda f: (isinstance(f, RelatedField) and f.formfield(using=request.database)) or f.formfield()
              )
            form = UploadForm(rec, instance=obj)
            if form.has_changed():
              obj = form.save(commit=False)
              obj.save(using=request.database)
              LogEntry(
                user_id=request.user.pk,
                content_type_id=content_type_id,
                object_id=obj.pk,
                object_repr=force_text(obj),
                action_flag=CHANGE,
                change_message=_('Changed %s.') % get_text_list(form.changed_data, _('and'))
              ).save(using=request.database)
          except reportclass.model.DoesNotExist:
            ok = False
            resp.write(escape(_("Can't find %s" % rec['id'])))
            resp.write('<br/>')
          except (ValidationError, ValueError):
            ok = False
            for error in form.non_field_errors():
              resp.write(escape('%s: %s' % (rec['id'], error)))
              resp.write('<br/>')
            for field in form:
              for error in field.errors:
                resp.write(escape('%s %s: %s: %s' % (obj.pk, field.name, rec[field.name], error)))
                resp.write('<br/>')
          except Exception as e:
            ok = False
            resp.write(escape(e))
            resp.write('<br/>')
    finally:
      transaction.commit(using=request.database)
      transaction.leave_transaction_management(using=request.database)
    if ok:
      resp.write("OK")
    resp.status_code = ok and 200 or 500
    return resp


  @staticmethod
  def dependent_models(m, found):
    ''' An auxilary method that constructs a set of all dependent models'''
    for f in m._meta.get_all_related_objects_with_model():
      if f[0].model != m and not f[0].model in found:
        found.update([f[0].model])
        GridReport.dependent_models(f[0].model, found)


  @classmethod
  def erase(reportclass, request):
    # Build a list of dependencies
    deps = set([reportclass.model])
    GridReport.dependent_models(reportclass.model, deps)

    # Check the delete permissions for all related objects
    for m in deps:
      if not request.user.has_perm('%s.%s' % (m._meta.app_label, m._meta.get_delete_permission())):
        return string_concat(m._meta.verbose_name, ':', _('Permission denied'))

    # Delete the data records
    cursor = connections[request.database].cursor()
    with transaction.atomic(using=request.database):
      sql_list = connections[request.database].ops.sql_flush(no_style(), [m._meta.db_table for m in deps], [] )
      for sql in sql_list:
        cursor.execute(sql)
      # Erase comments and history
      content_ids = [ContentType.objects.get_for_model(m) for m in deps]
      LogEntry.objects.filter(content_type__in=content_ids).delete()
      Comment.objects.filter(content_type__in=content_ids).delete()
      # Prepare message
      for m in deps:
        messages.add_message(
          request, messages.INFO,
          _('Erasing data from %(model)s') % {'model': force_text(m._meta.verbose_name)}
          )

    # Finished successfully
    return None


  @classmethod
  def parseCSVupload(reportclass, request):
      '''
      This method reads CSV data from a string (in memory) and creates or updates
      the database records.
      The data must follow the following format:
        - the first row contains a header, listing all field names
        - a first character # marks a comment line
        - empty rows are skipped
      '''
      # Check permissions
      if not reportclass.model:
        yield force_text(_('Invalid upload request')) + '\n '
      elif not reportclass.editable or not request.user.has_perm('%s.%s' % (reportclass.model._meta.app_label, reportclass.model._meta.get_add_permission())):
        yield force_text(_('Permission denied')) + '\n '
      else:

        # Choose the right delimiter and language
        delimiter = get_format('DECIMAL_SEPARATOR', request.LANGUAGE_CODE, True) == ',' and ';' or ','
        if translation.get_language() != request.LANGUAGE_CODE:
          translation.activate(request.LANGUAGE_CODE)

        # Init
        headers = []
        rownumber = 0
        changed = 0
        added = 0
        content_type_id = ContentType.objects.get_for_model(reportclass.model).pk

        # Handle the complete upload as a single database transaction
        with transaction.atomic(using=request.database):

          # Erase all records and related tables
          errors = False
          if 'erase' in request.POST:
            returnvalue = reportclass.erase(request)
            if returnvalue:
              yield returnvalue + '\n '
              errors = True

          # Loop through the data records
          has_pk_field = False
          for row in EncodedCSVReader(request.FILES['csv_file'], delimiter=delimiter):
            rownumber += 1

            ### Case 1: The first line is read as a header line
            if rownumber == 1:

              for col in row:
                col = col.strip().strip('#').lower()
                if col == "":
                  headers.append(False)
                  continue
                ok = False
                for i in reportclass.model._meta.fields:
                  if col == i.name.lower() or col == i.verbose_name.lower():
                    if i.editable is True:
                      headers.append(i)
                    else:
                      headers.append(False)
                    ok = True
                    break
                if not ok:
                  errors = True
                  yield force_text(_('Incorrect field %(column)s') % {'column': col}) + '\n '
                if col == reportclass.model._meta.pk.name.lower() or \
                   col == reportclass.model._meta.pk.verbose_name.lower():
                  has_pk_field = True
              if not has_pk_field and not isinstance(reportclass.model._meta.pk, AutoField):
                # The primary key is not an auto-generated id and it is not mapped in the input...
                errors = True
                yield force_text(_('Missing primary key field %(key)s') % {'key': reportclass.model._meta.pk.name}) + '\n '
              # Abort when there are errors
              if errors:
                break

              # Create a form class that will be used to validate the data
              UploadForm = modelform_factory(
                reportclass.model,
                fields=tuple([i.name for i in headers if isinstance(i, Field)]),
                formfield_callback=lambda f: (isinstance(f, RelatedField) and f.formfield(using=request.database, localize=True)) or f.formfield(localize=True)
                )

            ### Case 2: Skip empty rows and comments rows
            elif len(row) == 0 or row[0].startswith('#'):
              continue

            ### Case 3: Process a data row
            else:
              try:
                # Step 1: Build a dictionary with all data fields
                d = {}
                colnum = 0
                for col in row:
                  # More fields in data row than headers. Move on to the next row.
                  if colnum >= len(headers):
                    break
                  if isinstance(headers[colnum], Field):
                    d[headers[colnum].name] = col
                  colnum += 1

                # Step 2: Fill the form with data, either updating an existing
                # instance or creating a new one.
                if has_pk_field:
                  # A primary key is part of the input fields
                  try:
                    # Try to find an existing record with the same primary key
                    it = reportclass.model.objects.using(request.database).get(pk=d[reportclass.model._meta.pk.name])
                    form = UploadForm(d, instance=it)
                  except reportclass.model.DoesNotExist:
                    form = UploadForm(d)
                    it = None
                else:
                  # No primary key required for this model
                  form = UploadForm(d)
                  it = None

                # Step 3: Validate the data and save to the database
                if form.has_changed():
                  try:
                    with transaction.atomic(using=request.database):
                      obj = form.save(commit=False)
                      obj.save(using=request.database)
                      LogEntry(
                        user_id=request.user.pk,
                        content_type_id=content_type_id,
                        object_id=obj.pk,
                        object_repr=force_text(obj),
                        action_flag=it and CHANGE or ADDITION,
                        change_message=_('Changed %s.') % get_text_list(form.changed_data, _('and'))
                      ).save(using=request.database)
                      if it:
                        changed += 1
                      else:
                        added += 1
                  except Exception as e:
                    # Validation fails
                    for error in form.non_field_errors():
                      yield force_text(
                        _('Row %(rownum)s: %(message)s') % {
                          'rownum': rownumber, 'message': error
                        }) + '\n '
                    for field in form:
                      for error in field.errors:
                        yield force_text(
                          _('Row %(rownum)s field %(field)s: %(data)s: %(message)s') % {
                            'rownum': rownumber, 'data': d[field.name],
                            'field': field.name, 'message': error
                          }) + '\n '
              except Exception as e:
                yield force_text(_("Exception during upload: %(message)s") % {'message': e}) + '\n '

        # Report all failed records
        yield force_text(
            _('Uploaded data successfully: changed %(changed)d and added %(added)d records') % {'changed': changed, 'added': added}
            ) + '\n '


  @classmethod
  def parseSpreadsheetUpload(reportclass, request):
      '''
      This method reads a spreadsheet file (in memory) and creates or updates
      the database records.
      The data must follow the following format:
        - only the first tab in the spreadsheet is read
        - the first row contains a header, listing all field names
        - a first character # marks a comment line
        - empty rows are skipped
      '''
      # Check permissions
      if not reportclass.model:
        yield force_text(_('Invalid upload request')) + '\n '
      elif not reportclass.editable or not request.user.has_perm('%s.%s' % (reportclass.model._meta.app_label, reportclass.model._meta.get_add_permission())):
        yield force_text(_('Permission denied')) + '\n '
      else:
        # Choose the right language
        if translation.get_language() != request.LANGUAGE_CODE:
          translation.activate(request.LANGUAGE_CODE)

        # Init
        headers = []
        rownumber = 0
        changed = 0
        added = 0
        content_type_id = ContentType.objects.get_for_model(reportclass.model).pk

        # Handle the complete upload as a single database transaction
        with transaction.atomic(using=request.database):

          # Erase all records and related tables
          errors = False
          if 'erase' in request.POST:
            returnvalue = reportclass.erase(request)
            if returnvalue:
              errors = True
              yield returnvalue + '\n '

          # Loop through the data records
          wb = load_workbook(filename=request.FILES['csv_file'], use_iterators=True, data_only=True)
          ws = wb.worksheets[0]
          has_pk_field = False
          for row in ws.iter_rows():
            rownumber += 1

            ### Case 1: The first line is read as a header line
            if rownumber == 1:
              for col in row:
                col = str(col.value).strip().strip('#').lower()
                if col == "":
                  headers.append(False)
                  continue
                ok = False
                for i in reportclass.model._meta.fields:
                  if col == i.name.lower() or col == i.verbose_name.lower():
                    if i.editable is True:
                      headers.append(i)
                    else:
                      headers.append(False)
                    ok = True
                    break
                if not ok:
                  errors = True
                  yield force_text(_('Incorrect field %(column)s') % {'column': col}) + '\n '
                if col == reportclass.model._meta.pk.name.lower() or \
                   col == reportclass.model._meta.pk.verbose_name.lower():
                  has_pk_field = True
              if not has_pk_field and not isinstance(reportclass.model._meta.pk, AutoField):
                # The primary key is not an auto-generated id and it is not mapped in the input...
                errors = True
                yield force_text(_('Missing primary key field %(key)s') % {'key': reportclass.model._meta.pk.name}) + '\n '
              # Abort when there are errors
              if errors > 0:
                break

              # Create a form class that will be used to validate the data
              UploadForm = modelform_factory(
                reportclass.model,
                fields=tuple([i.name for i in headers if isinstance(i, Field)]),
                formfield_callback=lambda f: (isinstance(f, RelatedField) and f.formfield(using=request.database, localize=True)) or f.formfield(localize=True)
                )

            ### Case 2: Skip empty rows and comments rows
            elif len(row) == 0 or (isinstance(row[0].value, six.string_types) and row[0].value.startswith('#')):
              continue

            ### Case 3: Process a data row
            else:
              try:
                # Step 1: Build a dictionary with all data fields
                d = {}
                colnum = 0
                for col in row:
                  # More fields in data row than headers. Move on to the next row.
                  if colnum >= len(headers):
                    break
                  if isinstance(headers[colnum], Field):
                    data = col.value
                    if isinstance(headers[colnum], (IntegerField, AutoField)):
                      if isinstance(data, numericTypes):
                        data = int(data)
                    d[headers[colnum].name] = data
                  colnum += 1

                # Step 2: Fill the form with data, either updating an existing
                # instance or creating a new one.
                if has_pk_field:
                  # A primary key is part of the input fields
                  try:
                    # Try to find an existing record with the same primary key
                    it = reportclass.model.objects.using(request.database).get(pk=d[reportclass.model._meta.pk.name])
                    form = UploadForm(d, instance=it)
                  except reportclass.model.DoesNotExist:
                    form = UploadForm(d)
                    it = None
                else:
                  # No primary key required for this model
                  form = UploadForm(d)
                  it = None

                # Step 3: Validate the data and save to the database
                if form.has_changed():
                  try:
                    with transaction.atomic(using=request.database):
                      obj = form.save(commit=False)
                      obj.save(using=request.database)
                      LogEntry(
                        user_id=request.user.pk,
                        content_type_id=content_type_id,
                        object_id=obj.pk,
                        object_repr=force_text(obj),
                        action_flag=it and CHANGE or ADDITION,
                        change_message=_('Changed %s.') % get_text_list(form.changed_data, _('and'))
                      ).save(using=request.database)
                      if it:
                        changed += 1
                      else:
                        added += 1
                  except Exception as e:
                    # Validation fails
                    for error in form.non_field_errors():
                      yield force_text(
                        _('Row %(rownum)s: %(message)s') % {
                          'rownum': rownumber, 'message': error
                        }) + '\n '
                    for field in form:
                      for error in field.errors:
                        yield force_text(
                          _('Row %(rownum)s field %(field)s: %(data)s: %(message)s') % {
                            'rownum': rownumber, 'data': d[field.name],
                            'field': field.name, 'message': error
                          }) + '\n '
              except Exception as e:
                yield force_text(_("Exception during upload: %(message)s") % {'message': e}) + '\n '

      # Report all failed records
      yield force_text(
        _('Uploaded data successfully: changed %(changed)d and added %(added)d records') % {'changed': changed, 'added': added}
        ) + '\n '


  @classmethod
  def _getRowByName(reportclass, name):
    if not hasattr(reportclass, '_rowsByName'):
      reportclass._rowsByName = {}
      for i in reportclass.rows:
        reportclass._rowsByName[i.name] = i
        if i.field_name != i.name:
          reportclass._rowsByName[i.field_name] = i
    return reportclass._rowsByName[name]


  _filter_map_jqgrid_django = {
      # jqgrid op: (django_lookup, use_exclude)
      'ne': ('%(field)s__exact', True),
      'bn': ('%(field)s__startswith', True),
      'en': ('%(field)s__endswith', True),
      'nc': ('%(field)s__contains', True),
      'ni': ('%(field)s__in', True),
      'in': ('%(field)s__in', False),
      'eq': ('%(field)s__exact', False),
      'bw': ('%(field)s__startswith', False),
      'gt': ('%(field)s__gt', False),
      'ge': ('%(field)s__gte', False),
      'lt': ('%(field)s__lt', False),
      'le': ('%(field)s__lte', False),
      'ew': ('%(field)s__endswith', False),
      'cn': ('%(field)s__contains', False)
  }


  _filter_map_django_jqgrid = {
      # django lookup: jqgrid op
      'in': 'in',
      'exact': 'eq',
      'startswith': 'bw',
      'gt': 'gt',
      'gte': 'ge',
      'lt': 'lt',
      'lte': 'le',
      'endswith': 'ew',
      'contains': 'cn',
  }


  @classmethod
  def getQueryString(reportclass, request):
    # Django-style filtering (which uses URL parameters) are converted to a jqgrid filter expression
    filtered = False
    filters = ['{"groupOp":"AND","rules":[']
    for i, j in request.GET.items():
      for r in reportclass.rows:
        if r.field_name and i.startswith(r.field_name):
          operator = (i == r.field_name) and 'exact' or i[i.rfind('_') + 1:]
          try:
            filters.append(
              '{"field":"%s","op":"%s","data":"%s"},' % (
              r.field_name, reportclass._filter_map_django_jqgrid[operator], unquote(j).replace('"', '\\"')
              ))
            filtered = True
          except:
            pass  # Ignore invalid operators
    if not filtered:
      return None
    filters.append(']}')
    return ''.join(filters)


  @classmethod
  def _get_q_filter(reportclass, filterdata):
    q_filters = []
    for rule in filterdata['rules']:
      try:
        op, field, data = rule['op'], rule['field'], rule['data']
        filter_fmt, exclude = reportclass._filter_map_jqgrid_django[op]
        reportrow = reportclass._getRowByName(field)
        if data == '' and not isinstance(reportrow, (GridFieldText, GridFieldChoice)):
          # Filter value specified, which makes the filter invalid
          continue
        filter_str = smart_str(filter_fmt % {'field': reportrow.field_name})
        if filter_fmt.endswith('__in'):
          filter_kwargs = {filter_str: data.split(',')}
        else:
          filter_kwargs = {filter_str: smart_str(data)}
        if exclude:
          q_filters.append(~models.Q(**filter_kwargs))
        else:
          q_filters.append(models.Q(**filter_kwargs))
      except:
        pass  # Silently ignore invalid filters
    if 'groups' in filterdata:
      for group in filterdata['groups']:
        try:
          z = reportclass._get_q_filter(group)
          if z:
            q_filters.append(z)
        except:
          pass  # Silently ignore invalid groups
    if len(q_filters) == 0:
      return None
    elif filterdata['groupOp'].upper() == 'OR':
      return functools.reduce(operator.ior, q_filters)
    else:
      return functools.reduce(operator.iand, q_filters)


  @classmethod
  def filter_items(reportclass, request, items, plus_django_style=True):

    filters = None

    # Jqgrid-style filtering
    if request.GET.get('_search') == 'true':
      # Validate complex search JSON data
      _filters = request.GET.get('filters')
      try:
        filters = _filters and json.loads(_filters)
      except ValueError:
        filters = None

      # Single field searching, which is currently not used
      if filters is None:
        field = request.GET.get('searchField')
        op = request.GET.get('searchOper')
        data = request.GET.get('searchString')
        if all([field, op, data]):
          filters = {
              'groupOp': 'AND',
              'rules': [{ 'op': op, 'field': field, 'data': data }]
          }
    if filters:
      z = reportclass._get_q_filter(filters)
      if z:
        return items.filter(z)
      else:
        return items

    # Django-style filtering, using URL parameters
    if plus_django_style:
      for i, j in request.GET.items():
        for r in reportclass.rows:
          if r.name and i.startswith(r.field_name):
            try:
              items = items.filter(**{i: unquote(j)})
            except:
              pass  # silently ignore invalid filters
    return items


class GridPivot(GridReport):

  # Cross definitions.
  # Possible attributes for a cross field are:
  #   - title:
  #     Name of the cross that is displayed to the user.
  #     It defaults to the name of the field.
  #   - editable:
  #     True when the field is editable in the page.
  #     The default value is false.
  crosses = ()

  template = 'admin/base_site_gridpivot.html'

  hasTimeBuckets = True

  editable = False

  multiselect = False


  @classmethod
  def _render_cross(cls):
    result = []
    for i in cls.crosses:
      result.append(
        "{name:'%s',editable:%s}"
        % (title('title' in i[1] and i[1]['title'] or ''), getattr(i[1], 'editable', False) and 'true' or 'false')
        )
    return ',\n'.join(result)


  @classmethod
  def _render_colmodel(cls, is_popup=False, prefs=None, mode="graph"):
    if prefs and 'rows' in prefs:
      rows = prefs['rows']
    else:
      rows = [ (i, False, cls.rows[i].width) for i in range(len(cls.rows)) ]

    result = []
    if is_popup:
      result.append("{name:'select',label:gettext('Select'),width:75,align:'center',sortable:false,search:false,fixed:true}")
    count = -1
    for (index, hidden, width) in rows:
      count += 1
<<<<<<< HEAD
      result.append("{%s,width:%s,counter:%d,frozen:true%s%s,searchoptions:{searchhidden: true},fixed:true}" % (
        cls.rows[index], width, index,
        is_popup and ',popup:true' or '',
        hidden and not cls.rows[index].hidden and ',hidden:true' or ''
        ))
=======
      result.append("{%s,width:%s,counter:%d,frozen:true%s,searchoptions:{searchhidden: true},fixed:true}" % (
         i, i.width, count,
         is_popup and ',popup:true' or ''
         ))
>>>>>>> a0640432
    if mode == "graph":
      result.append(
        "{name:'graph',index:'graph',editable:false,label:' ',title:false,"
        "sortable:false,formatter:'graph',searchoptions:{searchhidden: true},fixed:false}"
        )
    else:
      result.append(
        "{name:'columns',label:' ',sortable:false,width:150,align:'left',"
        "formatter:grid.pivotcolumns,search:false,frozen:true,title:false }"
        )
    return ',\n'.join(result)


  @classmethod
  def _apply_sort(reportclass, request, prefs=None):
    '''
    Returns the index of the column to sort on.
    '''
    if 'sidx' in request.GET:
      sort = request.GET['sidx']
    elif prefs and 'sidx' in prefs:
      sort = prefs['sidx']
    else:
      sort = reportclass.rows[0].name
    idx = 1
    for i in reportclass.rows:
      if i.name == sort:
        if 'sord' in request.GET and request.GET['sord'] == 'desc':
          return idx > 1 and "%d desc, 1 asc" % idx or "1 desc"
        elif prefs and 'sord' in prefs and prefs['sord'] == 'desc':
          return idx > 1 and "%d desc, 1 asc" % idx or "1 desc"
        else:
          return idx > 1 and "%d asc, 1 asc" % idx or "1 asc"
      else:
        idx += 1
    return "1 asc"


  @classmethod
  def _generate_json_data(reportclass, request, *args, **kwargs):
    # Prepare the query
    if args and args[0]:
      page = 1
      recs = 1
      total_pages = 1
      query = reportclass.query(request, reportclass.basequeryset.filter(pk__exact=args[0]).using(request.database), sortsql="1 asc")
    else:
      page = 'page' in request.GET and int(request.GET['page']) or 1
      if isinstance(reportclass.basequeryset, collections.Callable):
        recs = reportclass.filter_items(request, reportclass.basequeryset(request, args, kwargs), False).using(request.database).count()
      else:
        recs = reportclass.filter_items(request, reportclass.basequeryset).using(request.database).count()
      total_pages = math.ceil(float(recs) / request.pagesize)
      if page > total_pages:
        page = total_pages
      if page < 1:
        page = 1
      cnt = (page - 1) * request.pagesize + 1
      if isinstance(reportclass.basequeryset, collections.Callable):
        query = reportclass.query(
          request,
          reportclass.filter_items(request, reportclass.basequeryset(request, args, kwargs), False).using(request.database)[cnt - 1:cnt + request.pagesize],
          sortsql=reportclass._apply_sort(request)
          )
      else:
        query = reportclass.query(
          request,
          reportclass.filter_items(request, reportclass.basequeryset).using(request.database)[cnt - 1:cnt + request.pagesize],
          sortsql=reportclass._apply_sort(request)
          )

    # Generate header of the output
    yield '{"total":%d,\n' % total_pages
    yield '"page":%d,\n' % page
    yield '"records":%d,\n' % recs
    yield '"rows":[\n'

    # Generate output
    currentkey = None
    r = []
    for i in query:
      # We use the first field in the output to recognize new rows.
      if currentkey != i[reportclass.rows[0].name]:
        # New line
        if currentkey:
          yield ''.join(r)
          r = [ '},\n{' ]
        else:
          r = [ '{' ]
        currentkey = i[reportclass.rows[0].name]
        first2 = True
        for f in reportclass.rows:
          try:
            s = isinstance(i[f.name], str) and escape(i[f.name].encode(settings.DEFAULT_CHARSET, "ignore")) or i[f.name]
            if first2:
              r.append('"%s":"%s"' % (f.name, s))
              first2 = False
            elif i[f.name] is not None:
              r.append(', "%s":"%s"' % (f.name, s))
          except:
            pass
      r.append(', "%s":[' % i['bucket'])
      first2 = True
      for f in reportclass.crosses:
        if first2:
          r.append('%s' % i[f[0]])
          first2 = False
        else:
          r.append(', %s' % i[f[0]])
      r.append(']')
    r.append('}')
    r.append('\n]}\n')
    yield ''.join(r)


  @classmethod
  def _generate_csv_data(reportclass, request, *args, **kwargs):
    sf = StringIO()
    decimal_separator = get_format('DECIMAL_SEPARATOR', request.LANGUAGE_CODE, True)
    if decimal_separator == ',':
      writer = csv.writer(sf, quoting=csv.QUOTE_NONNUMERIC, delimiter=';')
    else:
      writer = csv.writer(sf, quoting=csv.QUOTE_NONNUMERIC, delimiter=',')
    if translation.get_language() != request.LANGUAGE_CODE:
      translation.activate(request.LANGUAGE_CODE)
    listformat = (request.GET.get('format', 'csvlist') == 'csvlist')

    # Prepare the query
    if args and args[0]:
      query = reportclass.query(request, reportclass.basequeryset.filter(pk__exact=args[0]).using(request.database), sortsql="1 asc")
    elif isinstance(reportclass.basequeryset, collections.Callable):
      query = reportclass.query(request, reportclass.filter_items(request, reportclass.basequeryset(request, args, kwargs), False).using(request.database), sortsql=reportclass._apply_sort(request))
    else:
      query = reportclass.query(request, reportclass.filter_items(request, reportclass.basequeryset).using(request.database), sortsql=reportclass._apply_sort(request))

    # Write a Unicode Byte Order Mark header, aka BOM (Excel needs it to open UTF-8 file properly)
    encoding = settings.CSV_CHARSET
    yield getBOM(encoding)
<<<<<<< HEAD

    # Pick up the preferences
    prefs = request.user.getPreference(reportclass.getKey())
    if prefs and 'rows' in prefs:
      myrows = [
        reportclass.rows[f[0]]
        for f in prefs['rows']
        if not f[1] and f[0] < len(reportclass.rows) and not reportclass.rows[f[0]].hidden
        ]
    else:
      myrows = [ f for f in reportclass.rows if f.name and not f.hidden ]
    if prefs and 'crosses' in prefs:
      mycrosses = [ reportclass.crosses[f] for f in prefs['crosses'] ]
    else:
      mycrosses = [ f for f in reportclass.crosses if f[1].get('visible', True) ]
=======
>>>>>>> a0640432

    # Write a header row
    fields = [
      force_text(f.title, encoding=encoding, errors='ignore').title()
      for f in reportclass.rows
      if f.name and not f.hidden
      ]
    if listformat:
      fields.extend([ capfirst(force_text(_('bucket'), encoding=encoding, errors='ignore')) ])
<<<<<<< HEAD
      fields.extend([ capfirst(force_text(_(f[1].get('title', _(f[0]))), encoding=encoding, errors='ignore')) for f in mycrosses ])
=======
      fields.extend([ capfirst(force_text(_(f[1].get('title', _(f[0]))), encoding=encoding, errors='ignore')) for f in reportclass.crosses ])
>>>>>>> a0640432
    else:
      fields.extend([ capfirst(force_text(_('data field'), encoding=encoding, errors='ignore')) ])
      fields.extend([ force_text(b['name'], encoding=encoding, errors='ignore') for b in request.report_bucketlist])
    writer.writerow(fields)
    yield sf.getvalue()

    # Write the report content
    if listformat:
      for row in query:
        # Clear the return string buffer
        sf.seek(0)
        sf.truncate(0)
        # Data for rows
        if hasattr(row, "__getitem__"):
          fields = [
<<<<<<< HEAD
            force_text(row[f.name], encoding=encoding, errors='ignore') if row[f.name] is not None else ''
            for f in myrows
            ]
          fields.extend([ force_text(row['bucket'], encoding=encoding, errors='ignore') ])
          fields.extend([
            force_text(_localize(row[f[0]], decimal_separator), encoding=encoding, errors='ignore') if row[f[0]] is not None else ''
            for f in mycrosses
            ])
        else:
          fields = [
            force_text(getattr(row, f.name), encoding=encoding, errors='ignore') if getattr(row, f.name) is not None else ''
            for f in myrows
            ]
          fields.extend([ force_text(getattr(row, 'bucket'), encoding=encoding, errors='ignore') ])
          fields.extend([
            force_text(_localize(getattr(row, f[0]), decimal_separator), encoding=encoding, errors='ignore') if getattr(row, f[0]) is not None else ''
            for f in mycrosses
=======
            force_text(row[f.name]).encode(encoding, "ignore") if row[f.name] is not None else ''
            for f in reportclass.rows
            if f.name and not f.hidden
            ]
          fields.extend([ force_text(row['bucket'], encoding=encoding, errors='ignore') ])
          fields.extend([
            force_text(_localize(row[f[0]], decimal_separator)).encode(encoding, "ignore") if row[f[0]] is not None else ''
            for f in reportclass.crosses
            ])
        else:
          fields = [
            force_text(getattr(row, f.name)).encode(encoding, "ignore") if getattr(row, f.name) is not None else ''
            for f in reportclass.rows
            if f.name and not f.hidden
            ]
          fields.extend([ force_text(getattr(row, 'bucket'), encoding=encoding, errors='ignore') ])
          fields.extend([
            force_text(_localize(getattr(row, f[0]), decimal_separator)).encode(encoding, "ignore") if getattr(row, f[0]) is not None else ''
            for f in reportclass.crosses
>>>>>>> a0640432
            ])
        # Return string
        writer.writerow(fields)
        yield sf.getvalue()
    else:
      currentkey = None
      for row in query:
        # We use the first field in the output to recognize new rows.
        if not currentkey:
          currentkey = row[reportclass.rows[0].name]
          row_of_buckets = [ row ]
        elif currentkey == row[reportclass.rows[0].name]:
          row_of_buckets.append(row)
        else:
          # Write an entity
          for cross in mycrosses:
            # Clear the return string buffer
            sf.seek(0)
            sf.truncate(0)
            fields = [
              force_text(row_of_buckets[0][s.name], encoding=encoding, errors='ignore')
<<<<<<< HEAD
              for s in myrows
=======
              for s in reportclass.rows
              if s.name and not s.hidden
>>>>>>> a0640432
              ]
            fields.extend([
              force_text('title' in cross[1] and capfirst(_(cross[1]['title'])) or capfirst(_(cross[0])), encoding=encoding, errors='ignore')
              ])
            fields.extend([
              force_text(_localize(bucket[cross[0]], decimal_separator), encoding=encoding, errors='ignore')
              for bucket in row_of_buckets
              ])
            # Return string
            writer.writerow(fields)
            yield sf.getvalue()
          currentkey = row[reportclass.rows[0].name]
          row_of_buckets = [row]
      # Write the last entity
      for cross in mycrosses:
        # Clear the return string buffer
        sf.seek(0)
        sf.truncate(0)
        fields = [
          force_text(row_of_buckets[0][s.name], encoding=encoding, errors='ignore')
<<<<<<< HEAD
          for s in myrows
=======
          for s in reportclass.rows
          if s.name and not s.hidden
>>>>>>> a0640432
          ]
        fields.extend([ force_text('title' in cross[1] and capfirst(_(cross[1]['title'])) or capfirst(_(cross[0])), encoding=encoding, errors='ignore') ])
        fields.extend([
          force_text(_localize(bucket[cross[0]], decimal_separator), encoding=encoding, errors='ignore')
          for bucket in row_of_buckets
          ])
        # Return string
        writer.writerow(fields)
        yield sf.getvalue()


  @classmethod
  def _generate_spreadsheet_data(reportclass, request, *args, **kwargs):
    # Create a workbook
    wb = Workbook(optimized_write=True)
    ws = wb.create_sheet(title=force_text(reportclass.model._meta.verbose_name))

    # Prepare the query
    listformat = (request.GET.get('format', 'spreadsheetlist') == 'spreadsheetlist')
    if args and args[0]:
      query = reportclass.query(request, reportclass.basequeryset.filter(pk__exact=args[0]).using(request.database), sortsql="1 asc")
    elif isinstance(reportclass.basequeryset, collections.Callable):
      query = reportclass.query(request, reportclass.filter_items(request, reportclass.basequeryset(request, args, kwargs), False).using(request.database), sortsql=reportclass._apply_sort(request))
    else:
      query = reportclass.query(request, reportclass.filter_items(request, reportclass.basequeryset).using(request.database), sortsql=reportclass._apply_sort(request))

    # Pick up the preferences
    prefs = request.user.getPreference(reportclass.getKey())
    if prefs and 'rows' in prefs:
      myrows = [
        reportclass.rows[f[0]]
        for f in prefs['rows']
        if not f[1] and f[0] in reportclass and not reportclass.rows[f[0]].hidden
        ]
    else:
      myrows = [ f for f in reportclass.rows if f.name and not f.hidden ]
    if prefs and 'crosses' in prefs:
      mycrosses = [ reportclass.crosses[f] for f in prefs['crosses'] ]
    else:
      mycrosses = [ f for f in reportclass.crosses if f[1].get('visible', True) ]

    # Write a header row
<<<<<<< HEAD
    fields = [ force_text(f.title).title() for f in myrows ]
    if listformat:
      fields.extend([ capfirst(force_text(_('bucket'))) ])
      fields.extend([ capfirst(_(f[1].get('title', _(f[0])))) for f in mycrosses ])
=======
    fields = [
      force_text(f.title).title()
      for f in reportclass.rows
      if f.name and not f.hidden
      ]
    if listformat:
      fields.extend([ capfirst(force_text(_('bucket'))) ])
      fields.extend([ capfirst(_(f[1].get('title', _(f[0])))) for f in reportclass.crosses ])
>>>>>>> a0640432
    else:
      fields.extend( [capfirst(_('data field'))])
      fields.extend([ str(b['name']) for b in request.report_bucketlist])
    ws.append(fields)

    # Write the report content
    if listformat:
      for row in query:
        # Append a row
        if hasattr(row, "__getitem__"):
          fields = [ _getCellValue(row[f.name]) for f in myrows ]
          fields.extend([ _getCellValue(row['bucket']) ])
          fields.extend([ _getCellValue(row[f[0]]) for f in mycrosses ])
        else:
          fields = [ _getCellValue(getattr(row, f.name)) for f in myrows ]
          fields.extend([ _getCellValue(getattr(row, 'bucket')) ])
          fields.extend([ _getCellValue(getattr(row, f[0])) for f in mycrosses ])
        ws.append(fields)
    else:
      currentkey = None
      row_of_buckets = None
      for row in query:
        # We use the first field in the output to recognize new rows.
        if not currentkey:
          currentkey = row[reportclass.rows[0].name]
          row_of_buckets = [ row ]
        elif currentkey == row[reportclass.rows[0].name]:
          row_of_buckets.append(row)
        else:
          # Write a row
          for cross in mycrosses:
            if 'visible' in cross[1] and not cross[1]['visible']:
              continue
            fields = [ _getCellValue(row_of_buckets[0][s.name]) for s in myrows ]
            fields.extend([ _getCellValue(('title' in cross[1] and capfirst(_(cross[1]['title'])) or capfirst(_(cross[0])))) ])
            fields.extend([ _getCellValue(bucket[cross[0]]) for bucket in row_of_buckets ])
            ws.append(fields)
          currentkey = row[reportclass.rows[0].name]
          row_of_buckets = [row]
      # Write the last row
      if row_of_buckets:
        for cross in mycrosses:
          if 'visible' in cross[1] and not cross[1]['visible']:
            continue
          fields = [ _getCellValue(row_of_buckets[0][s.name]) for s in myrows ]
          fields.extend([ _getCellValue(('title' in cross[1] and capfirst(_(cross[1]['title'])) or capfirst(_(cross[0])))) ])
          fields.extend([ _getCellValue(bucket[cross[0]]) for bucket in row_of_buckets ])
          ws.append(fields)

    # Write the spreadsheet from memory to a string and then to a HTTP response
    output = BytesIO()
    wb.save(output)
    response = HttpResponse(
      mimetype='application/vnd.openxmlformats-officedocument.spreadsheetml.sheet',
      content=output.getvalue()
      )
    response['Content-Disposition'] = 'attachment; filename=%s.xlsx' % reportclass.model._meta.model_name
    response['Cache-Control'] = "no-cache, no-store"
    return response


numericTypes = (Decimal, float) + six.integer_types


def _localize(value, decimal_separator):
  '''
  Localize numbers.
  Dates are always represented as YYYY-MM-DD hh:mm:ss since this is
  a format that is understood uniformly across different regions in the
  world.
  '''
  if isinstance(value, collections.Callable):
    value = value()
  if isinstance(value, numericTypes):
    return decimal_separator == "," and six.text_type(value).replace(".", ",") or six.text_type(value)
  elif isinstance(value, (list, tuple) ):
    return "|".join([ str(_localize(i, decimal_separator)) for i in value ])
  else:
    return value


def _getCellValue(data):
  if data is None:
    return ''
  if isinstance(data, numericTypes):
    return data
  return str(data)


def exportWorkbook(request):
  # Create a workbook
  wb = Workbook(optimized_write=True)

  # Loop over all selected entity types
  ok = False
  cursor = connections[request.database].cursor()
  for entity_name in request.POST.getlist('entities'):
    try:
      # Initialize
      (app_label, model_label) = entity_name.split('.')
      model = get_model(app_label, model_label)
      # Verify access rights
      if not request.user.has_perm("%s.%s" % (app_label, get_permission_codename('change', model._meta))):
        continue
      # Never export some special administrative models
      if model in EXCLUDE_FROM_BULK_OPERATIONS:
        continue
      # Build a list of fields
      fields = []
      header = []
      source = False
      lastmodified = False
      for i in model._meta.fields:
        if i.name in ['lft', 'rght', 'lvl']:
          continue  # Skip some fields of HierarchyModel
        elif i.name == 'source':
          source = True  # Put the source field at the end
        elif i.name == 'lastmodified':
          lastmodified = True  # Put the last-modified field at the very end
        else:
          fields.append(connections[request.database].ops.quote_name(i.column))
          header.append(force_text(i.verbose_name))
      if source:
        fields.append("source")
        header.append(force_text(_("source")))
      if lastmodified:
        fields.append("lastmodified")
        header.append(force_text(_("last modified")))
      # Create sheet
      ok = True
      ws = wb.create_sheet(title=force_text(model._meta.verbose_name))
      # Write a header row
      ws.append(header)
      # Loop over all records
      if issubclass(model, HierarchyModel):
        model.rebuildHierarchy(database=request.database)
        cursor.execute(
          "SELECT %s FROM %s ORDER BY lvl, 1" %
          (",".join(fields), connections[request.database].ops.quote_name(model._meta.db_table))
          )
      else:
        cursor.execute(
          "SELECT %s FROM %s ORDER BY 1" %
          (",".join(fields), connections[request.database].ops.quote_name(model._meta.db_table))
          )
      for rec in cursor.fetchall():
        ws.append([ _getCellValue(f) for f in rec ])
    except:
      pass  # Silently ignore the error and move on to the next entity.

  # Not a single entity to export
  if not ok:
    raise Exception(_("Nothing to export"))

  # Write the excel from memory to a string and then to a HTTP response
  output = BytesIO()
  wb.save(output)
  response = HttpResponse(
    mimetype='application/vnd.openxmlformats-officedocument.spreadsheetml.sheet',
    content=output.getvalue()
    )
  response['Content-Disposition'] = 'attachment; filename=frepple.xlsx'
  response['Cache-Control'] = "no-cache, no-store"
  return response


def importWorkbook(request):
  '''
  This method reads a spreadsheet in Office Open XML format (typically with
  the extension .xlsx or .ods).
  Each entity has a tab in the spreadsheet, and the first row contains
  the fields names.
  '''
  # Build a list of all contenttypes
  all_models = [ (ct.model_class(), ct.pk) for ct in ContentType.objects.all() if ct.model_class() ]
  with transaction.atomic(using=request.database):
    # Find all models in the workbook
    wb = load_workbook(filename=request.FILES['spreadsheet'], use_iterators=True, data_only=True)
    models = []
    for ws_name in wb.get_sheet_names():
      # Find the model
      model = None
      contenttype_id = None
      for m, ct in all_models:
        if ws_name.lower() in (m._meta.model_name.lower(), m._meta.verbose_name.lower(), m._meta.verbose_name_plural.lower()):
          model = m
          contenttype_id = ct
          break
      if not model or model in EXCLUDE_FROM_BULK_OPERATIONS:
        yield force_text(_("Ignoring data in worksheet: %s") % ws_name) + '\n'
      elif not request.user.has_perm('%s.%s' % (model._meta.app_label, get_permission_codename('add', model._meta))):
        # Check permissions
        yield force_text(_("You don't permissions to add: %s") % ws_name) + '\n'
      else:
        deps = set([model])
        GridReport.dependent_models(model, deps)
        models.append( (ws_name, model, contenttype_id, deps) )

    # Sort the list of models, based on dependencies between models
    cnt = len(models)
    ok = False
    while not ok:
      ok = True
      for i in range(cnt):
        for j in range(i + 1, cnt):
          if models[i][1] in models[j][3]:
            # A subsequent model i depends on model i. The list ordering is
            # thus not ok yet. We move this element to the end of the list.
            models.append(models.pop(i))
            ok = False

    # Process all rows in each worksheet
    for ws_name, model, contenttype_id, dependencies in models:
      yield force_text(_("Processing data in worksheet: %s") % ws_name) + '\n'
      ws = wb.get_sheet_by_name(name=ws_name)
      rownum = 0
      has_pk_field = False
      headers = []
      uploadform = None
      changed = 0
      added = 0
      numerrors = 0
      for row in ws.iter_rows():
        with transaction.atomic(using=request.database):
          rownum += 1
          if rownum == 1:
            # Process the header row with the field names
            header_ok = True
            for cell in row:
              ok = False
              value = cell.value
              if not value:
                headers.append(False)
                continue
              else:
                value = value.lower()
              for i in model._meta.fields:
                if value == i.name.lower() or value == i.verbose_name.lower():
                  if i.editable is True:
                    headers.append(i)
                  else:
                    headers.append(False)
                  ok = True
                  break
              if not ok:
                header_ok = False
                yield force_text(string_concat(
                  model._meta.verbose_name, ': ', _('Incorrect field %(column)s') % {'column': value}
                  )) + '\n'
                numerrors += 1
              if value == model._meta.pk.name.lower() or \
                 value == model._meta.pk.verbose_name.lower():
                has_pk_field = True
            if not has_pk_field and not isinstance(model._meta.pk, AutoField):
              # The primary key is not an auto-generated id and it is not mapped in the input...
              header_ok = False
              yield force_text(string_concat(
                model._meta.verbose_name, ': ', _('Missing primary key field %(key)s') % {'key': model._meta.pk.name}
                )) + '\n'
              numerrors += 1
            if not header_ok:
              # Can't process this worksheet
              break
            uploadform = modelform_factory(
              model,
              fields=tuple([i.name for i in headers if isinstance(i, Field)]),
              formfield_callback=lambda f: (isinstance(f, RelatedField) and f.formfield(using=request.database, localize=True)) or f.formfield(localize=True)
              )
          else:
            # Process a data row
            # Step 1: Build a dictionary with all data fields
            d = {}
            colnum = 0
            for cell in row:
              # More fields in data row than headers. Move on to the next row.
              if colnum >= len(headers):
                break
              if isinstance(headers[colnum], Field):
                data = cell.value
                if isinstance(headers[colnum], (IntegerField, AutoField)):
                  if isinstance(data, numericTypes):
                    data = int(data)
                d[headers[colnum].name] = data
              colnum += 1
            # Step 2: Fill the form with data, either updating an existing
            # instance or creating a new one.
            if has_pk_field:
              # A primary key is part of the input fields
              try:
                with transaction.atomic(using=request.database):
                  # Try to find an existing record with the same primary key
                  it = model.objects.using(request.database).get(pk=d[model._meta.pk.name])
                  form = uploadform(d, instance=it)
              except model.DoesNotExist:
                form = uploadform(d)
                it = None
            else:
              # No primary key required for this model
              form = uploadform(d)
              it = None
            # Step 3: Validate the data and save to the database
            if form.has_changed():
              try:
                with transaction.atomic(using=request.database):
                  obj = form.save(commit=False)
                  obj.save(using=request.database)
                  LogEntry(
                    user_id=request.user.pk,
                    content_type_id=contenttype_id,
                    object_id=obj.pk,
                    object_repr=force_text(obj),
                    action_flag=it and CHANGE or ADDITION,
                    change_message=_('Changed %s.') % get_text_list(form.changed_data, _('and'))
                  ).save(using=request.database)
                  if it:
                    changed += 1
                  else:
                    added += 1
              except Exception:
                # Validation fails
                for error in form.non_field_errors():
                  yield force_text(string_concat(
                    model._meta.verbose_name, ': ', _('Row %(rownum)s: %(message)s') % {
                      'rownum': rownum, 'message': error
                    })) + '\n'
                  numerrors += 1
                for field in form:
                  for error in field.errors:
                    yield force_text(string_concat(
                      model._meta.verbose_name, ': ', _('Row %(rownum)s field %(field)s: %(data)s: %(message)s') % {
                        'rownum': rownum, 'data': d[field.name],
                        'field': field.name, 'message': error
                      })) + '\n'
                    numerrors += 1
      # Report status of the import
      yield string_concat(
        model._meta.verbose_name, ": ",
        _('%(rows)d data rows, changed %(changed)d and added %(added)d records, %(errors)d errors') %
          {'rows': rownum - 1, 'changed': changed, 'added': added, 'errors': numerrors}
        ) + '\n'
    yield force_text(_("Done")) + '\n'<|MERGE_RESOLUTION|>--- conflicted
+++ resolved
@@ -464,7 +464,6 @@
     count = -1
     for (index, hidden, width) in rows:
       count += 1
-<<<<<<< HEAD
       try:
         result.append("{%s,width:%s,counter:%d%s%s%s,searchoptions:{searchhidden: true}}" % (
            cls.rows[index], width, index,
@@ -474,13 +473,6 @@
            ))
       except IndexError:
         logger.warning('Invalid preference value for %s: %s' % (cls.getKey(), prefs))
-=======
-      result.append("{%s,width:%s,counter:%d%s%s,searchoptions:{searchhidden: true}}" % (
-         i, i.width, count,
-         count < cls.frozenColumns and ',frozen:true' or '',
-         is_popup and ',popup:true' or ''
-         ))
->>>>>>> a0640432
     return ',\n'.join(result)
 
 
@@ -508,16 +500,9 @@
     field_names = [ f.field_name for f in fields]
 
     # Write a header row
-<<<<<<< HEAD
     ws.append([ force_text(f.title).title() for f in fields ])
 
     # Loop over all records
-=======
-    ws.append([ force_text(f.title).title() for f in reportclass.rows if f.title and not f.hidden ])
-
-    # Loop over all records
-    fields = [ i.field_name for i in reportclass.rows if i.field_name and not i.hidden ]
->>>>>>> a0640432
     if isinstance(reportclass.basequeryset, collections.Callable):
       query = reportclass._apply_sort(request, reportclass.filter_items(request, reportclass.basequeryset(request, args, kwargs), False).using(request.database))
     else:
@@ -556,7 +541,6 @@
     yield getBOM(encoding)
 
     # Choose fields to export
-<<<<<<< HEAD
     prefs = request.user.getPreference(reportclass.getKey())
     if prefs:
       prefs = prefs.get('rows', None)
@@ -585,29 +569,13 @@
         for i in reportclass.rows
         if i.field_name and not i.hidden
         ]
-=======
-    writer.writerow([
-      force_text(f.title, encoding=encoding, errors='ignore').title()
-      for f in reportclass.rows
-      if f.title and not f.hidden
-      ])
-    fields = [ 
-      i.field_name 
-      for i in reportclass.rows 
-      if i.field_name and not i.hidden 
-      ]
->>>>>>> a0640432
 
     # Write a header row
     yield sf.getvalue()
 
     # Write the report content
     if isinstance(reportclass.basequeryset, collections.Callable):
-<<<<<<< HEAD
       query = reportclass._apply_sort(request, reportclass.filter_items(request, reportclass.basequeryset(request, args, kwargs), False).using(request.database), prefs)
-=======
-      query = reportclass._apply_sort(request, reportclass.filter_items(request, reportclass.basequeryset(request, args, kwargs), False).using(request.database))
->>>>>>> a0640432
     else:
       query = reportclass._apply_sort(request, reportclass.filter_items(request, reportclass.basequeryset).using(request.database), prefs)
     for row in hasattr(reportclass, 'query') and reportclass.query(request, query) or query.values(*fields):
@@ -617,20 +585,12 @@
       # Build the return value, encoding all output
       if hasattr(row, "__getitem__"):
         writer.writerow([
-<<<<<<< HEAD
           force_text(_localize(row[f], decimal_separator), encoding=encoding, errors='ignore', strings_only=True) if row[f] is not None else ''
-=======
-          force_text(_localize(row[f], decimal_separator)).encode(encoding, "ignore") if row[f] is not None else ''
->>>>>>> a0640432
           for f in fields
           ])
       else:
         writer.writerow([
-<<<<<<< HEAD
           force_text(_localize(getattr(row, f), decimal_separator), encoding=encoding, errors='ignore', strings_only=True) if getattr(row, f) is not None else ''
-=======
-          force_text(_localize(getattr(row, f), decimal_separator)).encode(encoding, "ignore") if getattr(row, f) is not None else ''
->>>>>>> a0640432
           for f in fields
           ])
       # Return string
@@ -792,17 +752,11 @@
       context = {
         'reportclass': reportclass,
         'title': (args and args[0] and _('%(title)s for %(entity)s') % {'title': force_text(reportclass.title), 'entity': force_text(args[0])}) or reportclass.title,
-<<<<<<< HEAD
         'preferences': prefs,
         'reportkey': reportkey,
         'colmodel': reportclass._render_colmodel(is_popup, prefs, mode),
         'cross_idx': cross_idx,
         'cross_list': cross_list,
-=======
-        'preferences': None,
-        'colmodel': reportclass._render_colmodel(is_popup, mode),
-        'cross_list': reportclass._render_cross() if hasattr(reportclass, 'crosses') else None,
->>>>>>> a0640432
         'object_id': args and quote(args[0]) or None,
         'preferences': prefs,
         'page': prefs and prefs.get('page', 1) or 1,
@@ -1522,18 +1476,11 @@
     count = -1
     for (index, hidden, width) in rows:
       count += 1
-<<<<<<< HEAD
       result.append("{%s,width:%s,counter:%d,frozen:true%s%s,searchoptions:{searchhidden: true},fixed:true}" % (
         cls.rows[index], width, index,
         is_popup and ',popup:true' or '',
         hidden and not cls.rows[index].hidden and ',hidden:true' or ''
         ))
-=======
-      result.append("{%s,width:%s,counter:%d,frozen:true%s,searchoptions:{searchhidden: true},fixed:true}" % (
-         i, i.width, count,
-         is_popup and ',popup:true' or ''
-         ))
->>>>>>> a0640432
     if mode == "graph":
       result.append(
         "{name:'graph',index:'graph',editable:false,label:' ',title:false,"
@@ -1672,7 +1619,6 @@
     # Write a Unicode Byte Order Mark header, aka BOM (Excel needs it to open UTF-8 file properly)
     encoding = settings.CSV_CHARSET
     yield getBOM(encoding)
-<<<<<<< HEAD
 
     # Pick up the preferences
     prefs = request.user.getPreference(reportclass.getKey())
@@ -1688,8 +1634,6 @@
       mycrosses = [ reportclass.crosses[f] for f in prefs['crosses'] ]
     else:
       mycrosses = [ f for f in reportclass.crosses if f[1].get('visible', True) ]
-=======
->>>>>>> a0640432
 
     # Write a header row
     fields = [
@@ -1699,11 +1643,7 @@
       ]
     if listformat:
       fields.extend([ capfirst(force_text(_('bucket'), encoding=encoding, errors='ignore')) ])
-<<<<<<< HEAD
       fields.extend([ capfirst(force_text(_(f[1].get('title', _(f[0]))), encoding=encoding, errors='ignore')) for f in mycrosses ])
-=======
-      fields.extend([ capfirst(force_text(_(f[1].get('title', _(f[0]))), encoding=encoding, errors='ignore')) for f in reportclass.crosses ])
->>>>>>> a0640432
     else:
       fields.extend([ capfirst(force_text(_('data field'), encoding=encoding, errors='ignore')) ])
       fields.extend([ force_text(b['name'], encoding=encoding, errors='ignore') for b in request.report_bucketlist])
@@ -1719,7 +1659,6 @@
         # Data for rows
         if hasattr(row, "__getitem__"):
           fields = [
-<<<<<<< HEAD
             force_text(row[f.name], encoding=encoding, errors='ignore') if row[f.name] is not None else ''
             for f in myrows
             ]
@@ -1737,27 +1676,6 @@
           fields.extend([
             force_text(_localize(getattr(row, f[0]), decimal_separator), encoding=encoding, errors='ignore') if getattr(row, f[0]) is not None else ''
             for f in mycrosses
-=======
-            force_text(row[f.name]).encode(encoding, "ignore") if row[f.name] is not None else ''
-            for f in reportclass.rows
-            if f.name and not f.hidden
-            ]
-          fields.extend([ force_text(row['bucket'], encoding=encoding, errors='ignore') ])
-          fields.extend([
-            force_text(_localize(row[f[0]], decimal_separator)).encode(encoding, "ignore") if row[f[0]] is not None else ''
-            for f in reportclass.crosses
-            ])
-        else:
-          fields = [
-            force_text(getattr(row, f.name)).encode(encoding, "ignore") if getattr(row, f.name) is not None else ''
-            for f in reportclass.rows
-            if f.name and not f.hidden
-            ]
-          fields.extend([ force_text(getattr(row, 'bucket'), encoding=encoding, errors='ignore') ])
-          fields.extend([
-            force_text(_localize(getattr(row, f[0]), decimal_separator)).encode(encoding, "ignore") if getattr(row, f[0]) is not None else ''
-            for f in reportclass.crosses
->>>>>>> a0640432
             ])
         # Return string
         writer.writerow(fields)
@@ -1779,12 +1697,7 @@
             sf.truncate(0)
             fields = [
               force_text(row_of_buckets[0][s.name], encoding=encoding, errors='ignore')
-<<<<<<< HEAD
               for s in myrows
-=======
-              for s in reportclass.rows
-              if s.name and not s.hidden
->>>>>>> a0640432
               ]
             fields.extend([
               force_text('title' in cross[1] and capfirst(_(cross[1]['title'])) or capfirst(_(cross[0])), encoding=encoding, errors='ignore')
@@ -1805,12 +1718,7 @@
         sf.truncate(0)
         fields = [
           force_text(row_of_buckets[0][s.name], encoding=encoding, errors='ignore')
-<<<<<<< HEAD
           for s in myrows
-=======
-          for s in reportclass.rows
-          if s.name and not s.hidden
->>>>>>> a0640432
           ]
         fields.extend([ force_text('title' in cross[1] and capfirst(_(cross[1]['title'])) or capfirst(_(cross[0])), encoding=encoding, errors='ignore') ])
         fields.extend([
@@ -1853,21 +1761,10 @@
       mycrosses = [ f for f in reportclass.crosses if f[1].get('visible', True) ]
 
     # Write a header row
-<<<<<<< HEAD
     fields = [ force_text(f.title).title() for f in myrows ]
     if listformat:
       fields.extend([ capfirst(force_text(_('bucket'))) ])
       fields.extend([ capfirst(_(f[1].get('title', _(f[0])))) for f in mycrosses ])
-=======
-    fields = [
-      force_text(f.title).title()
-      for f in reportclass.rows
-      if f.name and not f.hidden
-      ]
-    if listformat:
-      fields.extend([ capfirst(force_text(_('bucket'))) ])
-      fields.extend([ capfirst(_(f[1].get('title', _(f[0])))) for f in reportclass.crosses ])
->>>>>>> a0640432
     else:
       fields.extend( [capfirst(_('data field'))])
       fields.extend([ str(b['name']) for b in request.report_bucketlist])

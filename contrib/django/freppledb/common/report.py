#
# Copyright (C) 2007-2013 by frePPLe bvba
#
# All information contained herein is, and remains the property of frePPLe.
# You are allowed to use and modify the source code, as long as the software is used
# within your company.
# You are not allowed to distribute the software, either in the form of source code
# or in the form of compiled binaries.
#

r'''
This module implements a generic view to presents lists and tables.

It provides the following functionality:
 - Pagination of the results.
 - Ability to filter on fields, using different operators.
 - Ability to sort on a field.
 - Export the results as a CSV file, ready for use in a spreadsheet.
 - Import CSV formatted data files.
 - Show time buckets to show data by time buckets.
   The time buckets and time boundaries can easily be updated.
'''

import codecs
import collections
import csv
from datetime import datetime, timedelta
from decimal import Decimal
import functools
import math
import operator
import json
from io import StringIO, BytesIO
from openpyxl import load_workbook, Workbook

from django.apps import apps
from django.contrib.auth.models import Group
from django.contrib.auth import get_permission_codename
from django.conf import settings
from django.views.decorators.csrf import csrf_protect
from django.contrib import messages
from django.contrib.admin.views.decorators import staff_member_required
from django.contrib.admin.utils import unquote, quote
from django.core.exceptions import ValidationError
from django.core.management.color import no_style
from django.db import connections, transaction, models
from django.db.models.fields import Field, CharField, IntegerField, AutoField
from django.db.models.fields.related import RelatedField
from django.forms.models import modelform_factory
from django.http import Http404, HttpResponse, StreamingHttpResponse
from django.http import HttpResponseForbidden, HttpResponseNotAllowed
from django.shortcuts import render
from django.utils import translation, six
from django.utils.decorators import method_decorator
from django.utils.encoding import smart_str, iri_to_uri, force_text
from django.utils.html import escape
from django.utils.translation import ugettext as _
from django.utils.formats import get_format
from django.utils.text import capfirst, get_text_list
from django.utils.translation import string_concat
from django.template.defaultfilters import title
from django.contrib.admin.models import LogEntry, CHANGE, ADDITION, DELETION
from django.contrib.contenttypes.models import ContentType
from django.views.generic.base import View

from freppledb.boot import getAttributes
from freppledb.common.models import User, Comment, Parameter, BucketDetail, Bucket, HierarchyModel


import logging
logger = logging.getLogger(__name__)


# A list of models with some special, administrative purpose.
# They should be excluded from bulk import, export and erasing actions.
EXCLUDE_FROM_BULK_OPERATIONS = (Group, User, Comment)


class GridField(object):
  '''
  Base field for columns in grid views.
  '''

  def __init__(self, name, **kwargs):
    self.name = name
    for key, value in kwargs.items():
      setattr(self, key, value)
    if 'key' in kwargs:
      self.editable = False
    if 'title' not in kwargs and not self.title:
      self.title = self.name and _(self.name) or ''
    if not self.name:
      self.sortable = False
      self.search = False
    if 'field_name' not in kwargs:
      self.field_name = self.name

  def __str__(self):
    o = [ "name:'%s',index:'%s',editable:%s,label:'%s',align:'%s',title:false" %
          (self.name or '', self.name or '', self.editable and "true" or "false",
           force_text(self.title).title().replace("'", "\\'"), self.align
           ), ]
    if self.key:
      o.append( ",key:true" )
    if not self.sortable:
      o.append(",sortable:false")
    if not self.search:
      o.append(",search:false")
    if self.formatter:
      o.append(",formatter:'%s'" % self.formatter)
    if self.unformat:
      o.append(",unformat:'%s'" % self.unformat)
    if self.searchrules:
      o.append(",searchrules:{%s}" % self.searchrules)
    if self.hidden:
      o.append(",hidden:true")
    if self.extra:
      o.append(",%s" % force_text(self.extra))
    return ''.join(o)

  name = None
  field_name = None
  formatter = None
  width = 100
  editable = True
  sortable = True
  search = True
  key = False
  unformat = None
  title = None
  extra = None
  align = 'center'
  searchrules = None
  hidden = False


class GridFieldDateTime(GridField):
  formatter = 'date'
  extra = "formatoptions:{srcformat:'Y-m-d H:i:s',newformat:'Y-m-d H:i:s'}"
  width = 140


class GridFieldTime(GridField):
  formatter = 'time'
  extra = "formatoptions:{srcformat:'H:i:s',newformat:'H:i:s'}"
  width = 80


class GridFieldDate(GridField):
  formatter = 'date'
  extra = "formatoptions:{srcformat:'Y-m-d',newformat:'Y-m-d'}"
  width = 140


class GridFieldInteger(GridField):
  formatter = 'integer'
  width = 70
  searchrules = 'integer:true'


class GridFieldNumber(GridField):
  formatter = 'number'
  width = 70
  searchrules = 'number:true'


class GridFieldBool(GridField):
  extra = "formatoptions:{disabled:false}, edittype:'checkbox', editoptions:{value:'True:False'}"
  width = 60


class GridFieldLastModified(GridField):
  formatter = 'date'
  extra = "formatoptions:{srcformat:'Y-m-d H:i:s',newformat:'Y-m-d H:i:s'}"
  title = _('last modified')
  editable = False
  width = 140


class GridFieldText(GridField):
  width = 200
  align = 'left'


class GridFieldChoice(GridField):
  width = 100
  align = 'center'

  def __init__(self, name, **kwargs):
    super(GridFieldChoice, self).__init__(name, **kwargs)
    e = ["formatter:'select', edittype:'select', editoptions:{value:'"]
    first = True
    for i in kwargs["choices"]:
      if first:
        first = False
        e.append("%s:" % i[0])
      else:
        e.append(";%s:" % i[0])
      e.append(i[1])
    e.append("'}")
    self.extra = string_concat(*e)


class GridFieldCurrency(GridField):
  formatter = 'currency'
  extra = "formatoptions:{prefix:'%s', suffix:'%s'}" % settings.CURRENCY
  width = 80


class GridFieldDuration(GridField):
  formatter = 'duration'
  width = 80


def getBOM(encoding):
  try:
    # Get the official name of the encoding (since encodings can have many alias names)
    name = codecs.lookup(encoding).name
  except:
    return ''  # Unknown encoding, without BOM header
  if name == 'utf-32-be':
    return codecs.BOM_UTF32_BE
  elif name == 'utf-32-le':
    return codecs.BOM_UTF32_LE
  elif name == 'utf-16-be':
    return codecs.BOM_UTF16_BE
  elif name == 'utf-16-le':
    return codecs.BOM_UTF16_LE
  elif name == 'utf-8':
    return codecs.BOM_UTF8
  else:
    return ''


class EncodedCSVReader:
  """
  A CSV reader which will iterate over lines in the CSV data buffer.
  The reader will scan the BOM header in the data to detect the right encoding.
  """
  def __init__(self, datafile, **kwds):
    # Read the file into memory
    # TODO Huge file uploads can overwhelm your system!
    data = datafile.read()
    # Detect the encoding of the data by scanning the BOM.
    # Skip the BOM header if it is found.
    if data.startswith(codecs.BOM_UTF32_BE):
      self.reader = StringIO(data.decode('utf_32_be'))
      self.reader.read(1)
    elif data.startswith(codecs.BOM_UTF32_LE):
      self.reader = StringIO(data.decode('utf_32_le'))
      self.reader.read(1)
    elif data.startswith(codecs.BOM_UTF16_BE):
      self.reader = StringIO(data.decode('utf_16_be'))
      self.reader.read(1)
    elif data.startswith(codecs.BOM_UTF16_LE):
      self.reader = StringIO(data.decode('utf_16_le'))
      self.reader.read(1)
    elif data.startswith(codecs.BOM_UTF8):
      self.reader = StringIO(data.decode('utf_8'))
      self.reader.read(1)
    else:
      # No BOM header found. We assume the data is encoded in the default CSV character set.
      self.reader = StringIO(data.decode(settings.CSV_CHARSET))
    self.csvreader = csv.reader(self.reader, **kwds)

  def __next__(self):
    return next(self.csvreader)

  def __iter__(self):
    return self


class GridReport(View):
  '''
  The base class for all jqgrid views.
  The parameter values defined here are used as defaults for all reports, but
  can be overwritten.
  '''
  # Points to template to be used
  template = 'admin/base_site_grid.html'

  # The title of the report. Used for the window title
  title = ''

  # The resultset that returns a list of entities that are to be
  # included in the report.
  # This query is used to return the number of records.
  # It is also used to generate the actual results, in case no method
  # "query" is provided on the class.
  basequeryset = None

  # Specifies which column is used for an initial ordering
  default_sort = (0, 'asc')

  # A model class from which we can inherit information.
  model = None

  # Which admin site is used for the model: 'data' or 'admin'
  adminsite = 'data'

  # Allow editing in this report or not
  editable = True

  # Allow filtering of the results or not
  filterable = True

  # Include time bucket support in the report
  hasTimeBuckets = False

  # Allow to exclude time buckets in the past
  showOnlyFutureTimeBuckets = False

  # Specify a minimum level for the time buckets available in the report.
  # Higher values (ie more granular) buckets can then not be selected.
  maxBucketLevel = None

  # Show a select box in front to allow selection of records
  multiselect = True

  # Control the height of the grid. By default the full browser window is used.
  height = None

  # Number of columns frozen in the report
  frozenColumns = 0

  # A list with required user permissions to view the report
  permissions = ()

  # Defines the difference between height of the grid and its boundaries
  heightmargin = 75

  # Define a list of actions
  actions = None

  _attributes_added = False

  @classmethod
  def getKey(cls):
    return "%s.%s" % (cls.__module__, cls.__name__)


  @classmethod
  def getAppLabel(cls):
    '''
    Return the name of the Django application which defines this report.
    '''
    if hasattr(cls, 'app_label'):
      return cls.app_label
    s = cls.__module__.split('.')
    for i in range(len(s), 0, -1):
      x = '.'.join(s[0:i])
      if x in settings.INSTALLED_APPS:
        cls.app_label = s[i - 1]
        return cls.app_label
    raise Exception("Can't identify app of reportclass %s" % cls)


  # Extra variables added to the report template
  @classmethod
  def extra_context(reportclass, request, *args, **kwargs):
    return {}


  @classmethod
  def getBuckets(reportclass, request, *args, **kwargs):
    '''
    This function gets passed a name of a bucketization.
    It returns a tuple with:
      - the start date of the report horizon
      - the end date of the reporting horizon
      - a list of buckets.

    The functions takes into consideration some special flags:
      - showOnlyFutureTimeBuckets: filter to allow only future time buckets to be shown
      - maxBucketLevel: respect the lowest supported level in the time bucket hierarchy
    '''
    # Pick up the user preferences
    pref = request.user

    # Select the bucket size
    try:
      if reportclass.maxBucketLevel:
        bucket = Bucket.objects.using(request.database).get(name=pref.horizonbuckets, level__lte=reportclass.maxBucketLevel)
      else:
        bucket = Bucket.objects.using(request.database).get(name=pref.horizonbuckets)
    except:
      try:
        if reportclass.maxBucketLevel:
          bucket = Bucket.objects.using(request.database).filter(level__lte=reportclass.maxBucketLevel).order_by('-level')[0].name
        else:
          bucket = Bucket.objects.using(request.database).order_by('-level')[0].name
      except:
        bucket = None

    # Pick up the current date
    try:
      current = datetime.strptime(
        Parameter.objects.using(request.database).get(name="currentdate").value,
        "%Y-%m-%d %H:%M:%S"
        )
    except:
      current = datetime.now()
      current = current.replace(microsecond=0)

    if pref.horizontype:
      start = current.replace(hour=0, minute=0, second=0, microsecond=0)
      if pref.horizonunit == 'day':
        end = start + timedelta(days=pref.horizonlength or 60)
        end = end.replace(hour=0, minute=0, second=0)
      elif pref.horizonunit == 'week':
        end = start.replace(hour=0, minute=0, second=0) + timedelta(weeks=pref.horizonlength or 8, days=7 - start.weekday())
      else:
        y = start.year
        m = start.month + (pref.horizonlength or 2) + (start.day > 1 and 1 or 0)
        while m > 12:
          y += 1
          m -= 12
        end = datetime(y, m, 1)
    else:
      # Second type: Absolute start and end dates given
      start = pref.horizonstart
      if not start or (reportclass.showOnlyFutureTimeBuckets and start < current):
        start = current
      end = pref.horizonend
      if end:
        if end < start:
          # Swap start and end to assure the start is before the end
          tmp = start
          start = end
          end = tmp
      else:
        if pref.horizonunit == 'day':
          end = start + timedelta(days=pref.horizonlength or 60)
        elif pref.horizonunit == 'week':
          end = start + timedelta(weeks=pref.horizonlength or 8)
        else:
          end = start + timedelta(weeks=pref.horizonlength or 8)

    # Filter based on the start and end date
    request.current_date = str(current)
    request.report_startdate = start
    request.report_enddate = end
    request.report_bucket = str(bucket)
    if bucket:
      res = BucketDetail.objects.using(request.database).filter(bucket=bucket)
      if start:
        res = res.filter(enddate__gt=start)
      if end:
        res = res.filter(startdate__lt=end)
      request.report_bucketlist = res.values('name', 'startdate', 'enddate')
    else:
      request.report_bucketlist = []


  @method_decorator(staff_member_required)
  @method_decorator(csrf_protect)
  def dispatch(self, request, *args, **kwargs):
    # Verify the user is authorized to view the report
    for perm in self.permissions:
      if not request.user.has_perm("%s.%s" % (self.getAppLabel(), perm[0])):
        return HttpResponseForbidden('<h1>%s</h1>' % _('Permission denied'))

    # Unescape special characters in the arguments.
    # All arguments are encoded with escaping function used on the django admin.
    args_unquoted = [ unquote(i) for i in args ]

    # Add attributes if not done already
    if not self._attributes_added:
      self.__class__._attributes_added = True
      for field_name, label, fieldtype in getAttributes("%s.%s" % (self.model.__module__, self.model.__name__)):
        if fieldtype == 'string':
          self.__class__.rows += (GridFieldText(field_name, title=label),)
        elif fieldtype == 'boolean':
          self.__class__.rows += (GridFieldBool(field_name, title=label),)
        elif fieldtype == 'number':
          self.__class__.rows += (GridFieldNumber(field_name, title=label),)
        elif fieldtype == 'integer':
          self.__class__.rows += (GridFieldInteger(field_name, title=label),)
        elif fieldtype == 'date':
          self.__class__.rows += (GridFieldDate(field_name, title=label),)
        elif fieldtype == 'datetime':
          self.__class__.rows += (GridFieldDateTime(field_name, title=label),)
        elif fieldtype == 'duration':
          self.__class__.rows += (GridFieldDuration(field_name, title=label),)
        elif fieldtype == 'time':
          self.__class__.rows += (GridFieldTime(field_name, title=label),)
        else:
          raise Exception("Invalid attribute type '%s'." % fieldtype)

    # Dispatch to the correct method
    if request.method == 'GET':
      return self.get(request, *args_unquoted, **kwargs)
    elif request.method == 'POST':
      return self.post(request, *args_unquoted, **kwargs)
    else:
      return HttpResponseNotAllowed(['get', 'post'])


  @classmethod
  def _render_colmodel(cls, is_popup=False, prefs=None, mode="graph"):
    if not prefs:
      frozencolumns = cls.frozenColumns
      rows = [ (i, cls.rows[i].hidden, cls.rows[i].width) for i in range(len(cls.rows)) ]
    else:
      frozencolumns = prefs.get('frozen', cls.frozenColumns)
      rows = prefs.get('rows')
      if not rows:
        rows = [ (i, cls.rows[i].hidden, cls.rows[i].width) for i in range(len(cls.rows)) ]
    result = []
    if is_popup:
      result.append("{name:'select',label:gettext('Select'),width:75,align:'center',sortable:false,search:false}")
    count = -1
    for (index, hidden, width) in rows:
      count += 1
      try:
        result.append("{%s,width:%s,counter:%d%s%s%s,searchoptions:{searchhidden: true}}" % (
           cls.rows[index], width, index,
           count < frozencolumns and ',frozen:true' or '',
           is_popup and ',popup:true' or '',
           hidden and not cls.rows[index].hidden and ',hidden:true' or ''
           ))
      except IndexError:
        logger.warning('Invalid preference value for %s: %s' % (cls.getKey(), prefs))
    return ',\n'.join(result)


  @classmethod
  def _generate_spreadsheet_data(reportclass, request, *args, **kwargs):
    # Create a workbook
    wb = Workbook(optimized_write=True)
    title = force_text(reportclass.model and reportclass.model._meta.verbose_name or reportclass.title)
    ws = wb.create_sheet(title=title)

    # Choose fields to export and write the title row
    request.prefs = prefs = request.user.getPreference(reportclass.getKey())
    if prefs:
      prefs = prefs.get('rows', None)
    if prefs:
      # Customized settings
      fields = [
        reportclass.rows[f[0]]
        for f in prefs
        if not f[1] and f[0] < len(reportclass.rows) and not reportclass.rows[f[0]].hidden
        ]
    else:
      # Default settings
      fields = [ i for i in reportclass.rows if i.field_name and not i.hidden ]
    field_names = [ f.field_name for f in fields]

    # Write a header row
    ws.append([ force_text(f.title).title() for f in fields ])

    # Loop over all records
    if isinstance(reportclass.basequeryset, collections.Callable):
      query = reportclass._apply_sort(request, reportclass.filter_items(request, reportclass.basequeryset(request, args, kwargs), False).using(request.database))
    else:
      query = reportclass._apply_sort(request, reportclass.filter_items(request, reportclass.basequeryset).using(request.database))
    for row in hasattr(reportclass, 'query') and reportclass.query(request, query) or query.values(*field_names):
      if hasattr(row, "__getitem__"):
        ws.append([ _getCellValue(row[f]) for f in field_names ])
      else:
        ws.append([ _getCellValue(getattr(row, f)) for f in field_names ])

    # Write the spreadsheet from memory to a string and then to a HTTP response
    output = BytesIO()
    wb.save(output)
    response = HttpResponse(
      content_type='application/vnd.openxmlformats-officedocument.spreadsheetml.sheet',
      content=output.getvalue()
      )
    response['Content-Disposition'] = 'attachment; filename=%s.xlsx' % title
    response['Cache-Control'] = "no-cache, no-store"
    return response


  @classmethod
  def _generate_csv_data(reportclass, request, *args, **kwargs):
    sf = StringIO()
    decimal_separator = get_format('DECIMAL_SEPARATOR', request.LANGUAGE_CODE, True)
    if decimal_separator == ",":
      writer = csv.writer(sf, quoting=csv.QUOTE_NONNUMERIC, delimiter=';')
    else:
      writer = csv.writer(sf, quoting=csv.QUOTE_NONNUMERIC, delimiter=',')
    if translation.get_language() != request.LANGUAGE_CODE:
      translation.activate(request.LANGUAGE_CODE)

    # Write a Unicode Byte Order Mark header, aka BOM (Excel needs it to open UTF-8 file properly)
    encoding = settings.CSV_CHARSET
    yield getBOM(encoding)

    # Choose fields to export
    request.prefs = prefs = request.user.getPreference(reportclass.getKey())
    if prefs:
      prefs = prefs.get('rows', None)
    if prefs:
      # Customized settings
      prefs = prefs['rows']
      writer.writerow([
        force_text(reportclass.rows[f[0]].title, encoding=encoding, errors="ignore").title()
        for f in prefs
        if not f[1] and f[0] < len(reportclass.rows) and not reportclass.rows[f[0]].hidden
        ])
      fields = [
        reportclass.rows[f[0]].field_name
        for f in prefs
        if not f[1] and f[0] < len(reportclass.rows) and not reportclass.rows[f[0]].hidden
        ]
    else:
      # Default settings
      writer.writerow([
        force_text(f.title, encoding=encoding, errors="ignore").title()
        for f in reportclass.rows
        if f.title and not f.hidden
        ])
      fields = [
        i.field_name
        for i in reportclass.rows
        if i.field_name and not i.hidden
        ]

    # Write a header row
    yield sf.getvalue()

    # Write the report content
    if isinstance(reportclass.basequeryset, collections.Callable):
      query = reportclass._apply_sort(request, reportclass.filter_items(request, reportclass.basequeryset(request, args, kwargs), False).using(request.database), prefs)
    else:
      query = reportclass._apply_sort(request, reportclass.filter_items(request, reportclass.basequeryset).using(request.database), prefs)
    for row in hasattr(reportclass, 'query') and reportclass.query(request, query) or query.values(*fields):
      # Clear the return string buffer
      sf.seek(0)
      sf.truncate(0)
      # Build the return value, encoding all output
      if hasattr(row, "__getitem__"):
        writer.writerow([
          force_text(_localize(row[f], decimal_separator), encoding=encoding, errors='ignore') if row[f] is not None else ''
          for f in fields
          ])
      else:
        writer.writerow([
          force_text(_localize(getattr(row, f), decimal_separator), encoding=encoding, errors='ignore') if getattr(row, f) is not None else ''
          for f in fields
          ])
      # Return string
      yield sf.getvalue()


  @classmethod
  def _apply_sort(reportclass, request, query, prefs=None):
    '''
    Applies a sort to the query.
    '''
    asc = True
    sort = None
    if 'sidx' in request.GET:
      sort = request.GET['sidx']
      if 'sord' in request.GET and request.GET['sord'] == 'desc':
        asc = False
    if not sort:
      if prefs and 'sidx' in prefs:
        sort = prefs['sidx']
        if 'sord' in prefs and prefs['sord'] == 'desc':
          asc = False
      if not sort and reportclass.default_sort:
        sort = reportclass.rows[reportclass.default_sort[0]].name
        if reportclass.default_sort[1] == 'desc':
          asc = False
      else:
        # No sorting
        return query
    if sort and reportclass.model:
      # Validate the field does exist.
      for name in reportclass.model._meta.get_all_field_names():
        if name == sort:
          return query.order_by(asc and sort or ('-%s' % sort))
    # Sorting by a non-existent field name: ignore the filter
    return query


  @classmethod
  def _apply_sort_index(reportclass, request, prefs=None):
    '''
    Returns the index of the column to sort on.
    '''
    if 'sidx' in request.GET:
      sort = request.GET['sidx']
    elif prefs and 'sidx' in prefs:
      sort = prefs['sidx']
    else:
      sort = reportclass.rows[0].name
    idx = 1
    for i in reportclass.rows:
      if i.name == sort:
        if 'sord' in request.GET and request.GET['sord'] == 'desc':
          return idx > 1 and "%d desc nulls last, 1 asc nulls last" % idx or "1 desc nulls last"
        elif prefs and 'sord' in prefs and prefs['sord'] == 'desc':
          return idx > 1 and "%d desc nulls last, 1 asc nulls last" % idx or "1 desc nulls last"
        else:
          return idx > 1 and "%d asc nulls last, 1 asc nulls last" % idx or "1 asc nulls last"
      else:
        idx += 1
    return "1 asc nulls last"


  @classmethod
  def get_sort(reportclass, request):
    try:
      if 'sidx' in request.GET:
        sort = 1
        ok = False
        for r in reportclass.rows:
          if r.name == request.GET['sidx']:
            ok = True
            break
          sort += 1
        if not ok:
          sort = reportclass.default_sort[0]
      else:
        sort = reportclass.default_sort[0]
    except:
      sort = reportclass.default_sort[0]
    if ('sord' in request.GET and request.GET['sord'] == 'desc') or reportclass.default_sort[1] == 'desc':
      return "%s asc" % sort
    else:
      return "%s desc" % sort


  @classmethod
  def _generate_json_data(reportclass, request, *args, **kwargs):
    page = 'page' in request.GET and int(request.GET['page']) or 1
    if isinstance(reportclass.basequeryset, collections.Callable):
      query = reportclass.filter_items(request, reportclass.basequeryset(request, args, kwargs), False).using(request.database)
    else:
      query = reportclass.filter_items(request, reportclass.basequeryset).using(request.database)
    recs = query.count()
    total_pages = math.ceil(float(recs) / request.pagesize)
    if page > total_pages:
      page = total_pages
    if page < 1:
      page = 1
    request.prefs = request.user.getPreference(reportclass.getKey())
    query = reportclass._apply_sort(request, query, request.prefs)

    yield '{"total":%d,\n' % total_pages
    yield '"page":%d,\n' % page
    yield '"records":%d,\n' % recs
    yield '"rows":[\n'
    cnt = (page - 1) * request.pagesize + 1
    first = True

    # GridReport
    fields = [ i.field_name for i in reportclass.rows if i.field_name ]
    for i in hasattr(reportclass, 'query') and reportclass.query(request, query[cnt - 1:cnt + request.pagesize]) or query[cnt - 1:cnt + request.pagesize].values(*fields):
      if first:
        r = [ '{' ]
        first = False
      else:
        r = [ ',\n{' ]
      first2 = True
      for f in reportclass.rows:
        if not f.name:
          continue
        if isinstance(i[f.field_name], str) or isinstance(i[f.field_name], (list, tuple)):
          s = json.dumps(i[f.field_name])
        else:
          s = '"%s"' % i[f.field_name]
        if first2:
          # if isinstance(i[f.field_name], (list,tuple)): pegging report has a tuple of strings...
          r.append('"%s":%s' % (f.name, s))
          first2 = False
        elif i[f.field_name] is not None:
          r.append(', "%s":%s' % (f.name, s))
      r.append('}')
      yield ''.join(r)
    yield '\n]}\n'


  @classmethod
  def post(reportclass, request, *args, **kwargs):
    if "csv_file" in request.FILES:
      # Note: the detection of the type of uploaded file depends on the
      # browser setting the right mime type of the file.
      if (request.FILES['csv_file'].content_type == 'application/vnd.openxmlformats-officedocument.spreadsheetml.sheet'):
        # Uploading a spreadsheet file
        return StreamingHttpResponse(
          content_type='text/plain; charset=%s' % settings.DEFAULT_CHARSET,
          streaming_content=reportclass.parseSpreadsheetUpload(request)
          )
      else:
        # Uploading a CSV file
        return StreamingHttpResponse(
          content_type='text/plain; charset=%s' % settings.DEFAULT_CHARSET,
          streaming_content=reportclass.parseCSVupload(request)
          )
    else:
      # Saving after inline edits
      return reportclass.parseJSONupload(request)


  @classmethod
  def get(reportclass, request, *args, **kwargs):
    # Pick up the list of time buckets
    if reportclass.hasTimeBuckets:
      reportclass.getBuckets(request, args, kwargs)
      if reportclass.maxBucketLevel:
        bucketnames = Bucket.objects.order_by('-level').filter(level__lte=reportclass.maxBucketLevel).values_list('name', flat=True)
      else:
        bucketnames = Bucket.objects.order_by('-level').values_list('name', flat=True)
    else:
      bucketnames = None
    fmt = request.GET.get('format', None)
    if not fmt:
      # Return HTML page
      reportkey = reportclass.getKey()
      prefs = request.user.getPreference(reportkey)
      if not hasattr(reportclass, 'crosses'):
        cross_idx = None
        cross_list = None
      elif prefs and 'crosses' in prefs:
        cross_idx = ','.join([str(i) for i in prefs['crosses']])
        cross_list = reportclass._render_cross()
      else:
        cross_idx = ','.join([str(i) for i in range(len(reportclass.crosses)) if reportclass.crosses[i][1].get('visible', True)])
        cross_list = reportclass._render_cross()
      if args:
        mode = "table"
      else:
        mode = request.GET.get('mode', None)
        if mode:
          # Store the mode passed in the URL on the session to remember for the next report
          request.session['mode'] = mode
        else:
          # Pick up the mode from the session
          mode = request.session.get('mode', 'graph')
      is_popup = '_popup' in request.GET
      context = {
        'reportclass': reportclass,
        'title': (args and args[0] and _('%(title)s for %(entity)s') % {'title': force_text(reportclass.title), 'entity': force_text(args[0])}) or reportclass.title,
        'preferences': prefs,
        'reportkey': reportkey,
        'colmodel': reportclass._render_colmodel(is_popup, prefs, mode),
        'cross_idx': cross_idx,
        'cross_list': cross_list,
        'object_id': args and quote(args[0]) or None,
        'preferences': prefs,
        'page': prefs and prefs.get('page', 1) or 1,
        'sord': prefs and prefs.get('sord', request.GET.get('sord', 'asc')) or request.GET.get('sord', 'asc'),
        'sidx': prefs and prefs.get('sidx', request.GET.get('sidx', '')) or request.GET.get('sidx', ''),
        'is_popup': is_popup,
        'filters': reportclass.getQueryString(request) or (prefs and prefs.get('filter', None)),
        'args': args,
        'bucketnames': bucketnames,
        'model': reportclass.model,
        'adminsite': reportclass.adminsite,
        'hasaddperm': reportclass.editable and reportclass.model and request.user.has_perm('%s.%s' % (reportclass.model._meta.app_label, get_permission_codename('add', reportclass.model._meta))),
        'hasdeleteperm': reportclass.editable and reportclass.model and request.user.has_perm('%s.%s' % (reportclass.model._meta.app_label, get_permission_codename('delete', reportclass.model._meta))),
        'haschangeperm': reportclass.editable and reportclass.model and request.user.has_perm('%s.%s' % (reportclass.model._meta.app_label, get_permission_codename('change', reportclass.model._meta))),
        'active_tab': 'plan',
        'mode': mode,
        'actions': reportclass.actions
        }
      for k, v in reportclass.extra_context(request, *args, **kwargs).items():
        context[k] = v
      return render(request, reportclass.template, context)
    elif fmt == 'json':
      # Return JSON data to fill the grid.
      response = StreamingHttpResponse(
        content_type='application/json; charset=%s' % settings.DEFAULT_CHARSET,
        streaming_content=reportclass._generate_json_data(request, *args, **kwargs)
        )
      response['Cache-Control'] = "no-cache, no-store"
      return response
    elif fmt in ('spreadsheetlist', 'spreadsheettable', 'spreadsheet'):
      # Return an excel spreadsheet
      return reportclass._generate_spreadsheet_data(request, *args, **kwargs)
    elif fmt in ('csvlist', 'csvtable', 'csv'):
      # Return CSV data to export the data
      response = StreamingHttpResponse(
        content_type='text/csv; charset=%s' % settings.CSV_CHARSET,
        streaming_content=reportclass._generate_csv_data(request, *args, **kwargs)
        )
      response['Content-Disposition'] = 'attachment; filename=%s.csv' % iri_to_uri(reportclass.title.lower())
      response['Cache-Control'] = "no-cache, no-store"
      return response
    else:
      raise Http404('Unknown format type')


  @classmethod
  def parseJSONupload(reportclass, request):
    # Check permissions
    if not reportclass.model or not reportclass.editable:
      return HttpResponseForbidden(_('Permission denied'))
    permname = get_permission_codename('change', reportclass.model._meta)
    if not request.user.has_perm('%s.%s' % (reportclass.model._meta.app_label, permname)):
      return HttpResponseForbidden(_('Permission denied'))

    # Loop over the data records
    resp = HttpResponse()
    ok = True
    with transaction.atomic(using=request.database, savepoint=False):
      content_type_id = ContentType.objects.get_for_model(reportclass.model).pk
      for rec in json.JSONDecoder().decode(request.read().decode(request.encoding or settings.DEFAULT_CHARSET)):
        if 'delete' in rec:
          # Deleting records
          for key in rec['delete']:
            try:
              with transaction.atomic(using=request.database, savepoint=False):
                obj = reportclass.model.objects.using(request.database).get(pk=key)
                obj.delete()
                LogEntry(
                  user_id=request.user.id,
                  content_type_id=content_type_id,
                  object_id=force_text(key),
                  object_repr=force_text(key)[:200],
                  action_flag=DELETION
                ).save(using=request.database)
            except reportclass.model.DoesNotExist:
              ok = False
              resp.write(escape(_("Can't find %s" % key)))
              resp.write('<br/>')
            except Exception as e:
              ok = False
              resp.write(escape(e))
              resp.write('<br/>')
        elif 'copy' in rec:
          # Copying records
          for key in rec['copy']:
            try:
              with transaction.atomic(using=request.database, savepoint=False):
                obj = reportclass.model.objects.using(request.database).get(pk=key)
                if isinstance(reportclass.model._meta.pk, CharField):
                  # The primary key is a string
                  obj.pk = "Copy of %s" % key
                elif isinstance(reportclass.model._meta.pk, AutoField):
                  # The primary key is an auto-generated number
                  obj.pk = None
                else:
                  raise Exception(_("Can't copy %s") % reportclass.model._meta.app_label)
                obj.save(using=request.database, force_insert=True)
                LogEntry(
                  user_id=request.user.pk,
                  content_type_id=content_type_id,
                  object_id=obj.pk,
                  object_repr=force_text(obj),
                  action_flag=ADDITION,
                  change_message=_('Copied from %s.') % key
                ).save(using=request.database)
            except reportclass.model.DoesNotExist:
              ok = False
              resp.write(escape(_("Can't find %s" % key)))
              resp.write('<br/>')
            except Exception as e:
              ok = False
              resp.write(escape(e))
              resp.write('<br/>')
        else:
          # Editing records
          try:
            with transaction.atomic(using=request.database, savepoint=False):
              obj = reportclass.model.objects.using(request.database).get(pk=rec['id'])
              del rec['id']
              UploadForm = modelform_factory(
                reportclass.model,
                fields=tuple(rec.keys()),
                formfield_callback=lambda f: (isinstance(f, RelatedField) and f.formfield(using=request.database)) or f.formfield()
                )
              form = UploadForm(rec, instance=obj)
              if form.has_changed():
                obj = form.save(commit=False)
                obj.save(using=request.database)
                LogEntry(
                  user_id=request.user.pk,
                  content_type_id=content_type_id,
                  object_id=obj.pk,
                  object_repr=force_text(obj),
                  action_flag=CHANGE,
                  change_message=_('Changed %s.') % get_text_list(form.changed_data, _('and'))
                ).save(using=request.database)
          except reportclass.model.DoesNotExist:
            ok = False
            resp.write(escape(_("Can't find %s" % rec['id'])))
            resp.write('<br/>')
          except (ValidationError, ValueError):
            ok = False
            for error in form.non_field_errors():
              resp.write(escape('%s: %s' % (rec['id'], error)))
              resp.write('<br/>')
            for field in form:
              for error in field.errors:
                resp.write(escape('%s %s: %s: %s' % (obj.pk, field.name, rec[field.name], error)))
                resp.write('<br/>')
          except Exception as e:
            ok = False
            resp.write(escape(e))
            resp.write('<br/>')
    if ok:
      resp.write("OK")
    resp.status_code = ok and 200 or 500
    return resp


  @staticmethod
  def dependent_models(m, found):
    ''' An auxilary method that constructs a set of all dependent models'''
    for f in m._meta.get_fields():
      if f.is_relation and f.auto_created and f.related_model != m and f.related_model not in found:
        found.update([f.related_model])
        GridReport.dependent_models(f.related_model, found)


  @classmethod
  def erase(reportclass, request):
    # Build a list of dependencies
    deps = set([reportclass.model])
    GridReport.dependent_models(reportclass.model, deps)

    # Check the delete permissions for all related objects
    for m in deps:
      permname = get_permission_codename('delete', m._meta)
      if not request.user.has_perm('%s.%s' % (m._meta.app_label, permname)):
        return string_concat(m._meta.verbose_name, ':', _('Permission denied'))

    # Delete the data records
    cursor = connections[request.database].cursor()
    with transaction.atomic(using=request.database):
      sql_list = connections[request.database].ops.sql_flush(no_style(), [m._meta.db_table for m in deps], [] )
      for sql in sql_list:
        cursor.execute(sql)
      # Erase comments and history
      content_ids = [ContentType.objects.get_for_model(m) for m in deps]
      LogEntry.objects.filter(content_type__in=content_ids).delete()
      Comment.objects.filter(content_type__in=content_ids).delete()
      # Prepare message
      for m in deps:
        messages.add_message(
          request, messages.INFO,
          _('Erasing data from %(model)s') % {'model': force_text(m._meta.verbose_name)}
          )

    # Finished successfully
    return None


  @classmethod
  def parseCSVupload(reportclass, request):
      '''
      This method reads CSV data from a string (in memory) and creates or updates
      the database records.
      The data must follow the following format:
        - the first row contains a header, listing all field names
        - a first character # marks a comment line
        - empty rows are skipped
      '''
      # Check permissions
      if not reportclass.model:
        yield force_text(_('Invalid upload request')) + '\n '
        return
      permname = get_permission_codename('add', reportclass.model._meta)
      if not reportclass.editable or not request.user.has_perm('%s.%s' % (reportclass.model._meta.app_label, permname)):
        yield force_text(_('Permission denied')) + '\n '
        return

      # Choose the right delimiter and language
      delimiter = get_format('DECIMAL_SEPARATOR', request.LANGUAGE_CODE, True) == ',' and ';' or ','
      if translation.get_language() != request.LANGUAGE_CODE:
        translation.activate(request.LANGUAGE_CODE)

      # Init
      headers = []
      rownumber = 0
      changed = 0
      added = 0
      content_type_id = ContentType.objects.get_for_model(reportclass.model).pk

      # Handle the complete upload as a single database transaction
      with transaction.atomic(using=request.database):

        # Erase all records and related tables
        errors = False
        if 'erase' in request.POST:
          returnvalue = reportclass.erase(request)
          if returnvalue:
            yield returnvalue + '\n '
            errors = True

        # Loop through the data records
        has_pk_field = False
        for row in EncodedCSVReader(request.FILES['csv_file'], delimiter=delimiter):
          rownumber += 1

          ### Case 1: The first line is read as a header line
          if rownumber == 1:

            for col in row:
              col = col.strip().strip('#').lower()
              if col == "":
                headers.append(False)
                continue
              ok = False
              for i in reportclass.model._meta.fields:
                if col == i.name.lower() or col == i.verbose_name.lower():
                  if i.editable is True:
                    headers.append(i)
                  else:
                    headers.append(False)
                  ok = True
                  break
              if not ok:
                errors = True
                yield force_text(_('Incorrect field %(column)s') % {'column': col}) + '\n '
              if col == reportclass.model._meta.pk.name.lower() or \
                 col == reportclass.model._meta.pk.verbose_name.lower():
                has_pk_field = True
            if not has_pk_field and not isinstance(reportclass.model._meta.pk, AutoField):
              # The primary key is not an auto-generated id and it is not mapped in the input...
              errors = True
              yield force_text(_('Missing primary key field %(key)s') % {'key': reportclass.model._meta.pk.name}) + '\n '
            # Abort when there are errors
            if errors:
              break

            # Create a form class that will be used to validate the data
            UploadForm = modelform_factory(
              reportclass.model,
              fields=tuple([i.name for i in headers if isinstance(i, Field)]),
              formfield_callback=lambda f: (isinstance(f, RelatedField) and f.formfield(using=request.database, localize=True)) or f.formfield(localize=True)
              )

          ### Case 2: Skip empty rows and comments rows
          elif len(row) == 0 or row[0].startswith('#'):
            continue

          ### Case 3: Process a data row
          else:
            try:
              # Step 1: Build a dictionary with all data fields
              d = {}
              colnum = 0
              for col in row:
                # More fields in data row than headers. Move on to the next row.
                if colnum >= len(headers):
                  break
                if isinstance(headers[colnum], Field):
                  d[headers[colnum].name] = col
                colnum += 1

              # Step 2: Fill the form with data, either updating an existing
              # instance or creating a new one.
              if has_pk_field:
                # A primary key is part of the input fields
                try:
                  # Try to find an existing record with the same primary key
                  it = reportclass.model.objects.using(request.database).get(pk=d[reportclass.model._meta.pk.name])
                  form = UploadForm(d, instance=it)
                except reportclass.model.DoesNotExist:
                  form = UploadForm(d)
                  it = None
              else:
                # No primary key required for this model
                form = UploadForm(d)
                it = None

              # Step 3: Validate the data and save to the database
              if form.has_changed():
                try:
                  with transaction.atomic(using=request.database):
                    obj = form.save(commit=False)
                    obj.save(using=request.database)
                    LogEntry(
                      user_id=request.user.pk,
                      content_type_id=content_type_id,
                      object_id=obj.pk,
                      object_repr=force_text(obj),
                      action_flag=it and CHANGE or ADDITION,
                      change_message=_('Changed %s.') % get_text_list(form.changed_data, _('and'))
                    ).save(using=request.database)
                    if it:
                      changed += 1
                    else:
                      added += 1
                except Exception as e:
                  # Validation fails
                  for error in form.non_field_errors():
                    yield force_text(
                      _('Row %(rownum)s: %(message)s') % {
                        'rownum': rownumber, 'message': error
                      }) + '\n '
                  for field in form:
                    for error in field.errors:
                      yield force_text(
                        _('Row %(rownum)s field %(field)s: %(data)s: %(message)s') % {
                          'rownum': rownumber, 'data': d[field.name],
                          'field': field.name, 'message': error
                        }) + '\n '
            except Exception as e:
              yield force_text(_("Exception during upload: %(message)s") % {'message': e}) + '\n '

      # Report all failed records
      yield force_text(
          _('Uploaded data successfully: changed %(changed)d and added %(added)d records') % {'changed': changed, 'added': added}
          ) + '\n '


  @classmethod
  def parseSpreadsheetUpload(reportclass, request):
    '''
    This method reads a spreadsheet file (in memory) and creates or updates
    the database records.
    The data must follow the following format:
      - only the first tab in the spreadsheet is read
      - the first row contains a header, listing all field names
      - a first character # marks a comment line
      - empty rows are skipped
    '''
    # Check permissions
    if not reportclass.model:
      yield force_text(_('Invalid upload request')) + '\n '
      return
    permname = get_permission_codename('add', reportclass.model._meta)
    if not reportclass.editable or not request.user.has_perm('%s.%s' % (reportclass.model._meta.app_label, permname)):
      yield force_text(_('Permission denied')) + '\n '
      return

    # Choose the right language
    if translation.get_language() != request.LANGUAGE_CODE:
      translation.activate(request.LANGUAGE_CODE)

    # Init
    headers = []
    rownumber = 0
    changed = 0
    added = 0
    content_type_id = ContentType.objects.get_for_model(reportclass.model).pk

    # Handle the complete upload as a single database transaction
    with transaction.atomic(using=request.database):

      # Erase all records and related tables
      errors = False
      if 'erase' in request.POST:
        returnvalue = reportclass.erase(request)
        if returnvalue:
          errors = True
          yield returnvalue + '\n '

      # Loop through the data records
      wb = load_workbook(filename=request.FILES['csv_file'], use_iterators=True, data_only=True)
      ws = wb.worksheets[0]
      has_pk_field = False
      for row in ws.iter_rows():
        rownumber += 1

        ### Case 1: The first line is read as a header line
        if rownumber == 1:
          for col in row:
            col = str(col.value).strip().strip('#').lower()
            if col == "":
              headers.append(False)
              continue
            ok = False
            for i in reportclass.model._meta.fields:
              if col.replace(' ', '') == i.name.lower() or col == i.verbose_name.lower():
                if i.editable is True:
                  headers.append(i)
                else:
                  headers.append(False)
                ok = True
                break
            if not ok:
              errors = True
              yield force_text(_('Incorrect field %(column)s') % {'column': col}) + '\n '
            if col == reportclass.model._meta.pk.name.lower() or \
               col == reportclass.model._meta.pk.verbose_name.lower():
              has_pk_field = True
          if not has_pk_field and not isinstance(reportclass.model._meta.pk, AutoField):
            # The primary key is not an auto-generated id and it is not mapped in the input...
            errors = True
            yield force_text(_('Missing primary key field %(key)s') % {'key': reportclass.model._meta.pk.name}) + '\n '
          # Abort when there are errors
          if errors > 0:
            break

          # Create a form class that will be used to validate the data
          UploadForm = modelform_factory(
            reportclass.model,
            fields=tuple([i.name for i in headers if isinstance(i, Field)]),
            formfield_callback=lambda f: (isinstance(f, RelatedField) and f.formfield(using=request.database, localize=True)) or f.formfield(localize=True)
            )

        ### Case 2: Skip empty rows and comments rows
        elif len(row) == 0 or (isinstance(row[0].value, six.string_types) and row[0].value.startswith('#')):
          continue

        ### Case 3: Process a data row
        else:
          try:
            # Step 1: Build a dictionary with all data fields
            d = {}
            colnum = 0
            for col in row:
              # More fields in data row than headers. Move on to the next row.
              if colnum >= len(headers):
                break
              if isinstance(headers[colnum], Field):
                data = col.value
                if isinstance(headers[colnum], (IntegerField, AutoField)):
                  if isinstance(data, numericTypes):
                    data = int(data)
                d[headers[colnum].name] = data
              colnum += 1

            # Step 2: Fill the form with data, either updating an existing
            # instance or creating a new one.
            if has_pk_field:
              # A primary key is part of the input fields
              try:
                # Try to find an existing record with the same primary key
                it = reportclass.model.objects.using(request.database).get(pk=d[reportclass.model._meta.pk.name])
                form = UploadForm(d, instance=it)
              except reportclass.model.DoesNotExist:
                form = UploadForm(d)
                it = None
            else:
              # No primary key required for this model
              form = UploadForm(d)
              it = None

            # Step 3: Validate the data and save to the database
            if form.has_changed():
              try:
                with transaction.atomic(using=request.database):
                  obj = form.save(commit=False)
                  obj.save(using=request.database)
                  LogEntry(
                    user_id=request.user.pk,
                    content_type_id=content_type_id,
                    object_id=obj.pk,
                    object_repr=force_text(obj),
                    action_flag=it and CHANGE or ADDITION,
                    change_message=_('Changed %s.') % get_text_list(form.changed_data, _('and'))
                  ).save(using=request.database)
                  if it:
                    changed += 1
                  else:
                    added += 1
              except Exception as e:
                # Validation fails
                for error in form.non_field_errors():
                  yield force_text(
                    _('Row %(rownum)s: %(message)s') % {
                      'rownum': rownumber, 'message': error
                    }) + '\n '
                for field in form:
                  for error in field.errors:
                    yield force_text(
                      _('Row %(rownum)s field %(field)s: %(data)s: %(message)s') % {
                        'rownum': rownumber, 'data': d[field.name],
                        'field': field.name, 'message': error
                      }) + '\n '
          except Exception as e:
            yield force_text(_("Exception during upload: %(message)s") % {'message': e}) + '\n '

    # Report all failed records
    yield force_text(
      _('Uploaded data successfully: changed %(changed)d and added %(added)d records') % {'changed': changed, 'added': added}
      ) + '\n '


  @classmethod
  def _getRowByName(reportclass, name):
    if not hasattr(reportclass, '_rowsByName'):
      reportclass._rowsByName = {}
      for i in reportclass.rows:
        reportclass._rowsByName[i.name] = i
        if i.field_name != i.name:
          reportclass._rowsByName[i.field_name] = i
    return reportclass._rowsByName[name]


  _filter_map_jqgrid_django = {
      # jqgrid op: (django_lookup, use_exclude)
      'ne': ('%(field)s__exact', True),
      'bn': ('%(field)s__startswith', True),
      'en': ('%(field)s__endswith', True),
      'nc': ('%(field)s__contains', True),
      'ni': ('%(field)s__in', True),
      'in': ('%(field)s__in', False),
      'eq': ('%(field)s__exact', False),
      'bw': ('%(field)s__startswith', False),
      'gt': ('%(field)s__gt', False),
      'ge': ('%(field)s__gte', False),
      'lt': ('%(field)s__lt', False),
      'le': ('%(field)s__lte', False),
      'ew': ('%(field)s__endswith', False),
      'cn': ('%(field)s__contains', False)
  }


  _filter_map_django_jqgrid = {
      # django lookup: jqgrid op
      'in': 'in',
      'exact': 'eq',
      'startswith': 'bw',
      'gt': 'gt',
      'gte': 'ge',
      'lt': 'lt',
      'lte': 'le',
      'endswith': 'ew',
      'contains': 'cn',
  }


  @classmethod
  def getQueryString(reportclass, request):
    # Django-style filtering (which uses URL parameters) are converted to a jqgrid filter expression
    filtered = False
    filters = ['{"groupOp":"AND","rules":[']
    for i, j in request.GET.items():
      for r in reportclass.rows:
        if r.field_name and i.startswith(r.field_name):
          operator = (i == r.field_name) and 'exact' or i[i.rfind('_') + 1:]
          try:
            filters.append(
              '{"field":"%s","op":"%s","data":"%s"},' % (
              r.field_name, reportclass._filter_map_django_jqgrid[operator], unquote(j).replace('"', '\\"')
              ))
            filtered = True
          except:
            pass  # Ignore invalid operators
    if not filtered:
      return None
    filters.append(']}')
    return ''.join(filters)


  @classmethod
  def _get_q_filter(reportclass, filterdata):
    q_filters = []
    for rule in filterdata['rules']:
      try:
        op, field, data = rule['op'], rule['field'], rule['data']
        filter_fmt, exclude = reportclass._filter_map_jqgrid_django[op]
        reportrow = reportclass._getRowByName(field)
        if data == '' and not isinstance(reportrow, (GridFieldText, GridFieldChoice)):
          # Filter value specified, which makes the filter invalid
          continue
        filter_str = smart_str(filter_fmt % {'field': reportrow.field_name})
        if filter_fmt.endswith('__in'):
          filter_kwargs = {filter_str: data.split(',')}
        else:
          filter_kwargs = {filter_str: smart_str(data)}
        if exclude:
          q_filters.append(~models.Q(**filter_kwargs))
        else:
          q_filters.append(models.Q(**filter_kwargs))
      except:
        pass  # Silently ignore invalid filters
    if 'groups' in filterdata:
      for group in filterdata['groups']:
        try:
          z = reportclass._get_q_filter(group)
          if z:
            q_filters.append(z)
        except:
          pass  # Silently ignore invalid groups
    if len(q_filters) == 0:
      return None
    elif filterdata['groupOp'].upper() == 'OR':
      return functools.reduce(operator.ior, q_filters)
    else:
      return functools.reduce(operator.iand, q_filters)


  @classmethod
  def filter_items(reportclass, request, items, plus_django_style=True):
    # Jqgrid-style advanced filtering
    filters = None
    _filters = request.GET.get('filters')
    if _filters:
      # Validate complex search JSON data
      try:
        filters = _filters and json.loads(_filters)
      except ValueError:
        filters = None

    # Single field searching, which is currently not used
    if request.GET.get('_search') == 'true' and not filters:
      field = request.GET.get('searchField')
      op = request.GET.get('searchOper')
      data = request.GET.get('searchString')
      if all([field, op, data]):
        filters = {
            'groupOp': 'AND',
            'rules': [{ 'op': op, 'field': field, 'data': data }]
        }

    if filters:
      z = reportclass._get_q_filter(filters)
      if z:
        return items.filter(z)
      else:
        return items

    # Django-style filtering, using URL parameters
    if plus_django_style:
      for i, j in request.GET.items():
        for r in reportclass.rows:
          if r.name and i.startswith(r.field_name):
            try:
              items = items.filter(**{i: unquote(j)})
            except:
              pass  # silently ignore invalid filters
    return items


class GridPivot(GridReport):

  # Cross definitions.
  # Possible attributes for a cross field are:
  #   - title:
  #     Name of the cross that is displayed to the user.
  #     It defaults to the name of the field.
  #   - editable:
  #     True when the field is editable in the page.
  #     The default value is false.
  crosses = ()

  template = 'admin/base_site_gridpivot.html'

  hasTimeBuckets = True

  editable = False

  multiselect = False


  @classmethod
  def _render_cross(cls):
    result = []
    for i in cls.crosses:
      result.append(
        "{name:'%s',editable:%s}"
        % (title('title' in i[1] and i[1]['title'] or ''), i[1].get('editable', False) and 'true' or 'false')
        )
    return ',\n'.join(result)


  @classmethod
  def _render_colmodel(cls, is_popup=False, prefs=None, mode="graph"):
    if prefs and 'rows' in prefs:
      rows = prefs['rows']
    else:
      rows = [ (i, cls.rows[i].hidden, cls.rows[i].width) for i in range(len(cls.rows)) ]

    result = []
    if is_popup:
      result.append("{name:'select',label:gettext('Select'),width:75,align:'center',sortable:false,search:false,fixed:true}")
    count = -1
    for (index, hidden, width) in rows:
      count += 1
      result.append("{%s,width:%s,counter:%d,frozen:true%s,hidden:%s,searchoptions:{searchhidden: true},fixed:true}" % (
        cls.rows[index], width, index,
        is_popup and ',popup:true' or '',
        hidden and 'true' or 'false'
        ))
    if mode == "graph":
      result.append(
        "{name:'graph',index:'graph',editable:false,label:' ',title:false,"
        "sortable:false,formatter:'graph',searchoptions:{searchhidden: true},fixed:false}"
        )
    else:
      result.append(
        "{name:'columns',label:' ',sortable:false,width:150,align:'left',"
        "formatter:grid.pivotcolumns,search:false,frozen:true,title:false }"
        )
    return ',\n'.join(result)


  @classmethod
  def _apply_sort(reportclass, request, query, prefs=None):
    '''
    Applies a sort to the query.
    TODO: this sorting function uses the django ORM, which doesn't allows us to add the option "nulls last"
    '''
    asc = True
    sort = None
    if 'sidx' in request.GET:
      sort = request.GET['sidx']
      if 'sord' in request.GET and request.GET['sord'] == 'desc':
        asc = False
    if not sort:
      if prefs and 'sidx' in prefs:
        sort = prefs['sidx']
        if 'sord' in prefs and prefs['sord'] == 'desc':
          asc = False
      if not sort and reportclass.default_sort:
        sort = reportclass.rows[reportclass.default_sort[0]].name
        if reportclass.default_sort[1] == 'desc':
          asc = False
      else:
        # No sorting
        return query
    if sort:
      # Validate the field does exist.
      for i in reportclass.rows:
        if i.name == sort and i.search:
          return query.order_by(asc and i.field_name or ('-%s' % i.field_name))
    # Sorting by a non-existent field name: ignore the filter
      return query


  @classmethod
<<<<<<< HEAD
=======
  def _apply_sort_index(reportclass, request):
    '''
    Returns the index of the column to sort on.
    '''
    sort = 'sidx' in request.GET and request.GET['sidx'] or reportclass.rows[0].name
    idx = 1
    for i in reportclass.rows:
      if i.name == sort:
        if 'sord' in request.GET and request.GET['sord'] == 'desc':
          return idx > 1 and "%d desc, 1 asc" % idx or "1 desc"
        else:
          return idx > 1 and "%d asc, 1 asc" % idx or "1 asc"
      else:
        idx += 1
    return "1 asc"


  @classmethod
>>>>>>> 6bc33c38
  def _generate_json_data(reportclass, request, *args, **kwargs):
    # Prepare the query
    request.prefs = prefs = request.user.getPreference(reportclass.getKey())
    if args and args[0]:
      page = 1
      recs = 1
      total_pages = 1
<<<<<<< HEAD
      query = reportclass.query(
        request,
        reportclass.basequeryset.filter(pk__exact=args[0]).using(request.database),
        sortsql="1 asc nulls last"
        )
=======
      query = reportclass.query(request, reportclass.basequeryset.filter(pk__exact=args[0]).using(request.database), sortsql="1 asc")
>>>>>>> 6bc33c38
    else:
      page = 'page' in request.GET and int(request.GET['page']) or 1
      if isinstance(reportclass.basequeryset, collections.Callable):
        recs = reportclass.filter_items(request, reportclass.basequeryset(request, args, kwargs), False).using(request.database).count()
      else:
        recs = reportclass.filter_items(request, reportclass.basequeryset).using(request.database).count()
      total_pages = math.ceil(float(recs) / request.pagesize)
      if page > total_pages:
        page = total_pages
      if page < 1:
        page = 1
      cnt = (page - 1) * request.pagesize + 1
      if isinstance(reportclass.basequeryset, collections.Callable):
        query = reportclass.query(
          request,
          reportclass._apply_sort(request, reportclass.filter_items(request, reportclass.basequeryset(request, args, kwargs), False), prefs).using(request.database)[cnt - 1:cnt + request.pagesize],
          sortsql=reportclass._apply_sort_index(request, prefs)
          )
      else:
        query = reportclass.query(
          request,
          reportclass._apply_sort(request, reportclass.filter_items(request, reportclass.basequeryset), prefs).using(request.database)[cnt - 1:cnt + request.pagesize],
          sortsql=reportclass._apply_sort_index(request, prefs)
          )

    # Generate header of the output
    yield '{"total":%d,\n' % total_pages
    yield '"page":%d,\n' % page
    yield '"records":%d,\n' % recs
    yield '"rows":[\n'

    # Generate output
    currentkey = None
    r = []
    for i in query:
      # We use the first field in the output to recognize new rows.
      if currentkey != i[reportclass.rows[0].name]:
        # New line
        if currentkey:
          yield ''.join(r)
          r = [ '},\n{' ]
        else:
          r = [ '{' ]
        currentkey = i[reportclass.rows[0].name]
        first2 = True
        for f in reportclass.rows:
          try:
            s = isinstance(i[f.name], str) and escape(i[f.name].encode(settings.DEFAULT_CHARSET, "ignore")) or i[f.name]
            if first2:
              r.append('"%s":"%s"' % (f.name, s))
              first2 = False
            elif i[f.name] is not None:
              r.append(', "%s":"%s"' % (f.name, s))
          except:
            pass
      r.append(', "%s":[' % i['bucket'])
      first2 = True
      for f in reportclass.crosses:
        if i[f[0]] == None:
          if first2:
            r.append('null')
            first2 = False
          else:
            r.append(',null')
        else:
          if first2:
            r.append('%s' % i[f[0]])
            first2 = False
          else:
            r.append(',%s' % i[f[0]])
      r.append(']')
    r.append('}')
    r.append('\n]}\n')
    yield ''.join(r)


  @classmethod
  def _generate_csv_data(reportclass, request, *args, **kwargs):
    sf = StringIO()
    decimal_separator = get_format('DECIMAL_SEPARATOR', request.LANGUAGE_CODE, True)
    if decimal_separator == ',':
      writer = csv.writer(sf, quoting=csv.QUOTE_NONNUMERIC, delimiter=';')
    else:
      writer = csv.writer(sf, quoting=csv.QUOTE_NONNUMERIC, delimiter=',')
    if translation.get_language() != request.LANGUAGE_CODE:
      translation.activate(request.LANGUAGE_CODE)
    listformat = (request.GET.get('format', 'csvlist') == 'csvlist')

    # Prepare the query
    request.prefs = prefs = request.user.getPreference(reportclass.getKey())
    if args and args[0]:
<<<<<<< HEAD
      query = reportclass.query(
        request,
        reportclass.basequeryset.filter(pk__exact=args[0]).using(request.database),
        sortsql="1 asc nulls last"
        )
=======
      query = reportclass.query(request, reportclass.basequeryset.filter(pk__exact=args[0]).using(request.database), sortsql="1 asc")
>>>>>>> 6bc33c38
    elif isinstance(reportclass.basequeryset, collections.Callable):
      query = reportclass.query(
        request, reportclass.filter_items(request, reportclass.basequeryset(request, args, kwargs), False).using(request.database),
        sortsql=reportclass._apply_sort_index(request, prefs)
        )
    else:
      query = reportclass.query(
        request,
        reportclass.filter_items(request, reportclass.basequeryset).using(request.database),
        sortsql=reportclass._apply_sort_index(request, prefs)
        )

    # Write a Unicode Byte Order Mark header, aka BOM (Excel needs it to open UTF-8 file properly)
    encoding = settings.CSV_CHARSET
    yield getBOM(encoding)

    # Pick up the preferences
    if prefs and 'rows' in prefs:
      myrows = [
        reportclass.rows[f[0]]
        for f in prefs['rows']
        if not f[1] and f[0] < len(reportclass.rows)
        ]
    else:
      myrows = [ f for f in reportclass.rows if f.name and not f.hidden ]
    if prefs and 'crosses' in prefs:
      mycrosses = [ reportclass.crosses[f] for f in prefs['crosses'] if f < len(reportclass.crosses) and reportclass.crosses[f][1].get('visible', True) ]
    else:
      mycrosses = [ f for f in reportclass.crosses if f[1].get('visible', True) ]

    # Write a header row
    fields = [
      force_text(f.title, encoding=encoding, errors='ignore').title()
      for f in myrows if f.name
      ]
    if listformat:
      fields.extend([ capfirst(force_text(_('bucket'), encoding=encoding, errors='ignore')) ])
      fields.extend([ capfirst(force_text(_(f[1].get('title', _(f[0]))), encoding=encoding, errors='ignore')) for f in mycrosses ])
    else:
      fields.extend([ capfirst(force_text(_('data field'), encoding=encoding, errors='ignore')) ])
      fields.extend([ force_text(b['name'], encoding=encoding, errors='ignore') for b in request.report_bucketlist])
    writer.writerow(fields)
    yield sf.getvalue()

    # Write the report content
    if listformat:
      for row in query:
        # Clear the return string buffer
        sf.seek(0)
        sf.truncate(0)
        # Data for rows
        if hasattr(row, "__getitem__"):
          fields = [
            force_text(row[f.name], encoding=encoding, errors='ignore') if row[f.name] is not None else ''
            for f in myrows if f.name
            ]
          fields.extend([ force_text(row['bucket'], encoding=encoding, errors='ignore') ])
          fields.extend([
            force_text(_localize(row[f[0]], decimal_separator), encoding=encoding, errors='ignore') if row[f[0]] is not None else ''
            for f in mycrosses
            ])
        else:
          fields = [
            force_text(getattr(row, f.name), encoding=encoding, errors='ignore') if getattr(row, f.name) is not None else ''
            for f in myrows if f.name
            ]
          fields.extend([ force_text(getattr(row, 'bucket'), encoding=encoding, errors='ignore') ])
          fields.extend([
            force_text(_localize(getattr(row, f[0]), decimal_separator), encoding=encoding, errors='ignore') if getattr(row, f[0]) is not None else ''
            for f in mycrosses
            ])
        # Return string
        writer.writerow(fields)
        yield sf.getvalue()
    else:
      currentkey = None
      for row in query:
        # We use the first field in the output to recognize new rows.
        if not currentkey:
          currentkey = row[reportclass.rows[0].name]
          row_of_buckets = [ row ]
        elif currentkey == row[reportclass.rows[0].name]:
          row_of_buckets.append(row)
        else:
          # Write an entity
          for cross in mycrosses:
            # Clear the return string buffer
            sf.seek(0)
            sf.truncate(0)
            fields = [
              force_text(row_of_buckets[0][s.name], encoding=encoding, errors='ignore')
              for s in myrows  if s.name
              ]
            fields.extend([
              force_text('title' in cross[1] and capfirst(_(cross[1]['title'])) or capfirst(_(cross[0])), encoding=encoding, errors='ignore')
              ])
            fields.extend([
              force_text(_localize(bucket[cross[0]], decimal_separator), encoding=encoding, errors='ignore')
              for bucket in row_of_buckets
              ])
            # Return string
            writer.writerow(fields)
            yield sf.getvalue()
          currentkey = row[reportclass.rows[0].name]
          row_of_buckets = [row]
      # Write the last entity
      for cross in mycrosses:
        # Clear the return string buffer
        sf.seek(0)
        sf.truncate(0)
        fields = [
          force_text(row_of_buckets[0][s.name], encoding=encoding, errors='ignore')
          for s in myrows if s.name
          ]
        fields.extend([ force_text('title' in cross[1] and capfirst(_(cross[1]['title'])) or capfirst(_(cross[0])), encoding=encoding, errors='ignore') ])
        fields.extend([
          force_text(_localize(bucket[cross[0]], decimal_separator), encoding=encoding, errors='ignore')
          for bucket in row_of_buckets
          ])
        # Return string
        writer.writerow(fields)
        yield sf.getvalue()


  @classmethod
  def _generate_spreadsheet_data(reportclass, request, *args, **kwargs):
    # Create a workbook
    wb = Workbook(optimized_write=True)
    ws = wb.create_sheet(title=force_text(reportclass.model._meta.verbose_name))

    # Prepare the query
    request.prefs = prefs = request.user.getPreference(reportclass.getKey())
    listformat = (request.GET.get('format', 'spreadsheetlist') == 'spreadsheetlist')
    if args and args[0]:
<<<<<<< HEAD
      query = reportclass.query(
        request,
        reportclass.basequeryset.filter(pk__exact=args[0]).using(request.database),
        sortsql="1 asc nulls last"
        )
=======
      query = reportclass.query(request, reportclass.basequeryset.filter(pk__exact=args[0]).using(request.database), sortsql="1 asc")
>>>>>>> 6bc33c38
    elif isinstance(reportclass.basequeryset, collections.Callable):
      query = reportclass.query(
        request,
        reportclass.filter_items(request, reportclass.basequeryset(request, args, kwargs), False).using(request.database),
        sortsql=reportclass._apply_sort_index(request, prefs)
        )
    else:
      query = reportclass.query(
        request,
        reportclass.filter_items(request, reportclass.basequeryset).using(request.database),
        sortsql=reportclass._apply_sort_index(request, prefs)
        )

    # Pick up the preferences
    if prefs and 'rows' in prefs:
      myrows = [
        reportclass.rows[f[0]]
        for f in prefs['rows']
        if not f[1] and f[0] < len(reportclass.rows)
        ]
    else:
      myrows = [ f for f in reportclass.rows if f.name and not f.hidden ]
    if prefs and 'crosses' in prefs:
      mycrosses = [ reportclass.crosses[f] for f in prefs['crosses'] if f < len(reportclass.crosses) and reportclass.crosses[f][1].get('visible', True) ]
    else:
      mycrosses = [ f for f in reportclass.crosses if f[1].get('visible', True) ]

    # Write a header row
    fields = [ force_text(f.title).title() for f in myrows if f.name ]
    if listformat:
      fields.extend([ capfirst(force_text(_('bucket'))) ])
      fields.extend([ capfirst(_(f[1].get('title', _(f[0])))) for f in mycrosses ])
    else:
      fields.extend( [capfirst(_('data field'))])
      fields.extend([ str(b['name']) for b in request.report_bucketlist])
    ws.append(fields)

    # Write the report content
    if listformat:
      for row in query:
        # Append a row
        if hasattr(row, "__getitem__"):
          fields = [ _getCellValue(row[f.name]) for f in myrows if f.name ]
          fields.extend([ _getCellValue(row['bucket']) ])
          fields.extend([ _getCellValue(row[f[0]]) for f in mycrosses ])
        else:
          fields = [ _getCellValue(getattr(row, f.name)) for f in myrows if f.name ]
          fields.extend([ _getCellValue(getattr(row, 'bucket')) ])
          fields.extend([ _getCellValue(getattr(row, f[0])) for f in mycrosses ])
        ws.append(fields)
    else:
      currentkey = None
      row_of_buckets = None
      for row in query:
        # We use the first field in the output to recognize new rows.
        if not currentkey:
          currentkey = row[reportclass.rows[0].name]
          row_of_buckets = [ row ]
        elif currentkey == row[reportclass.rows[0].name]:
          row_of_buckets.append(row)
        else:
          # Write a row
          for cross in mycrosses:
            if 'visible' in cross[1] and not cross[1]['visible']:
              continue
            fields = [ _getCellValue(row_of_buckets[0][s.name]) for s in myrows if s.name ]
            fields.extend([ _getCellValue(('title' in cross[1] and capfirst(_(cross[1]['title'])) or capfirst(_(cross[0])))) ])
            fields.extend([ _getCellValue(bucket[cross[0]]) for bucket in row_of_buckets ])
            ws.append(fields)
          currentkey = row[reportclass.rows[0].name]
          row_of_buckets = [row]
      # Write the last row
      if row_of_buckets:
        for cross in mycrosses:
          if 'visible' in cross[1] and not cross[1]['visible']:
            continue
          fields = [ _getCellValue(row_of_buckets[0][s.name]) for s in myrows if s.name ]
          fields.extend([ _getCellValue(('title' in cross[1] and capfirst(_(cross[1]['title'])) or capfirst(_(cross[0])))) ])
          fields.extend([ _getCellValue(bucket[cross[0]]) for bucket in row_of_buckets ])
          ws.append(fields)

    # Write the spreadsheet from memory to a string and then to a HTTP response
    output = BytesIO()
    wb.save(output)
    response = HttpResponse(
      content_type='application/vnd.openxmlformats-officedocument.spreadsheetml.sheet',
      content=output.getvalue()
      )
    response['Content-Disposition'] = 'attachment; filename=%s.xlsx' % reportclass.model._meta.model_name
    response['Cache-Control'] = "no-cache, no-store"
    return response


numericTypes = (Decimal, float) + six.integer_types


def _localize(value, decimal_separator):
  '''
  Localize numbers.
  Dates are always represented as YYYY-MM-DD hh:mm:ss since this is
  a format that is understood uniformly across different regions in the
  world.
  '''
  if isinstance(value, collections.Callable):
    value = value()
  if isinstance(value, numericTypes):
    return decimal_separator == "," and six.text_type(value).replace(".", ",") or six.text_type(value)
  elif isinstance(value, (list, tuple) ):
    return "|".join([ str(_localize(i, decimal_separator)) for i in value ])
  else:
    return value


def _getCellValue(data):
  if data is None:
    return ''
  if isinstance(data, numericTypes):
    return data
  return str(data)


def exportWorkbook(request):
  # Create a workbook
  wb = Workbook(optimized_write=True)

  # Loop over all selected entity types
  ok = False
  cursor = connections[request.database].cursor()
  for entity_name in request.POST.getlist('entities'):
    try:
      # Initialize
      (app_label, model_label) = entity_name.split('.')
      model = apps.get_model(app_label, model_label)
      # Verify access rights
      permname = get_permission_codename('change', model._meta)
      if not request.user.has_perm("%s.%s" % (app_label, permname)):
        continue
      # Never export some special administrative models
      if model in EXCLUDE_FROM_BULK_OPERATIONS:
        continue
      # Build a list of fields
      fields = []
      header = []
      source = False
      lastmodified = False
      for i in model._meta.fields:
        if i.name in ['lft', 'rght', 'lvl']:
          continue  # Skip some fields of HierarchyModel
        elif i.name == 'source':
          source = True  # Put the source field at the end
        elif i.name == 'lastmodified':
          lastmodified = True  # Put the last-modified field at the very end
        else:
          fields.append(connections[request.database].ops.quote_name(i.column))
          header.append(force_text(i.verbose_name))
      if source:
        fields.append("source")
        header.append(force_text(_("source")))
      if lastmodified:
        fields.append("lastmodified")
        header.append(force_text(_("last modified")))
      # Create sheet
      ok = True
      ws = wb.create_sheet(title=force_text(model._meta.verbose_name))
      # Write a header row
      ws.append(header)
      # Loop over all records
      if issubclass(model, HierarchyModel):
        model.rebuildHierarchy(database=request.database)
        cursor.execute(
          "SELECT %s FROM %s ORDER BY lvl, 1" %
          (",".join(fields), connections[request.database].ops.quote_name(model._meta.db_table))
          )
      else:
        cursor.execute(
          "SELECT %s FROM %s ORDER BY 1" %
          (",".join(fields), connections[request.database].ops.quote_name(model._meta.db_table))
          )
      for rec in cursor.fetchall():
        ws.append([ _getCellValue(f) for f in rec ])
    except:
      pass  # Silently ignore the error and move on to the next entity.

  # Not a single entity to export
  if not ok:
    raise Exception(_("Nothing to export"))

  # Write the excel from memory to a string and then to a HTTP response
  output = BytesIO()
  wb.save(output)
  response = HttpResponse(
    content_type='application/vnd.openxmlformats-officedocument.spreadsheetml.sheet',
    content=output.getvalue()
    )
  response['Content-Disposition'] = 'attachment; filename=frepple.xlsx'
  response['Cache-Control'] = "no-cache, no-store"
  return response


def importWorkbook(request):
  '''
  This method reads a spreadsheet in Office Open XML format (typically with
  the extension .xlsx or .ods).
  Each entity has a tab in the spreadsheet, and the first row contains
  the fields names.
  '''
  # Build a list of all contenttypes
  all_models = [ (ct.model_class(), ct.pk) for ct in ContentType.objects.all() if ct.model_class() ]
  with transaction.atomic(using=request.database):
    # Find all models in the workbook
    wb = load_workbook(filename=request.FILES['spreadsheet'], use_iterators=True, data_only=True)
    models = []
    for ws_name in wb.get_sheet_names():
      # Find the model
      model = None
      contenttype_id = None
      for m, ct in all_models:
        if ws_name.lower() in (m._meta.model_name.lower(), m._meta.verbose_name.lower(), m._meta.verbose_name_plural.lower()):
          model = m
          contenttype_id = ct
          break
      if not model or model in EXCLUDE_FROM_BULK_OPERATIONS:
        yield force_text(_("Ignoring data in worksheet: %s") % ws_name) + '\n'
      elif not request.user.has_perm('%s.%s' % (model._meta.app_label, get_permission_codename('add', model._meta))):
        # Check permissions
        yield force_text(_("You don't permissions to add: %s") % ws_name) + '\n'
      else:
        deps = set([model])
        GridReport.dependent_models(model, deps)
        models.append( (ws_name, model, contenttype_id, deps) )

    # Sort the list of models, based on dependencies between models
    cnt = len(models)
    ok = False
    while not ok:
      ok = True
      for i in range(cnt):
        for j in range(i + 1, cnt):
          if models[i][1] in models[j][3]:
            # A subsequent model i depends on model i. The list ordering is
            # thus not ok yet. We move this element to the end of the list.
            models.append(models.pop(i))
            ok = False

    # Process all rows in each worksheet
    for ws_name, model, contenttype_id, dependencies in models:
      yield force_text(_("Processing data in worksheet: %s") % ws_name) + '\n'
      ws = wb.get_sheet_by_name(name=ws_name)
      rownum = 0
      has_pk_field = False
      headers = []
      uploadform = None
      changed = 0
      added = 0
      numerrors = 0
      for row in ws.iter_rows():
        with transaction.atomic(using=request.database):
          rownum += 1
          if rownum == 1:
            # Process the header row with the field names
            header_ok = True
            for cell in row:
              ok = False
              value = cell.value
              if not value:
                headers.append(False)
                continue
              else:
                value = value.lower()
              for i in model._meta.fields:
                if value == i.name.lower() or value == i.verbose_name.lower():
                  if i.editable is True:
                    headers.append(i)
                  else:
                    headers.append(False)
                  ok = True
                  break
              if not ok:
                header_ok = False
                yield force_text(string_concat(
                  model._meta.verbose_name, ': ', _('Incorrect field %(column)s') % {'column': value}
                  )) + '\n'
                numerrors += 1
              if value == model._meta.pk.name.lower() \
                or value == model._meta.pk.verbose_name.lower():
                  has_pk_field = True
            if not has_pk_field and not isinstance(model._meta.pk, AutoField):
              # The primary key is not an auto-generated id and it is not mapped in the input...
              header_ok = False
              yield force_text(string_concat(
                model._meta.verbose_name, ': ', _('Missing primary key field %(key)s') % {'key': model._meta.pk.name}
                )) + '\n'
              numerrors += 1
            if not header_ok:
              # Can't process this worksheet
              break
            uploadform = modelform_factory(
              model,
              fields=tuple([i.name for i in headers if isinstance(i, Field)]),
              formfield_callback=lambda f: (isinstance(f, RelatedField) and f.formfield(using=request.database, localize=True)) or f.formfield(localize=True)
              )
          else:
            # Process a data row
            # Step 1: Build a dictionary with all data fields
            d = {}
            colnum = 0
            for cell in row:
              # More fields in data row than headers. Move on to the next row.
              if colnum >= len(headers):
                break
              if isinstance(headers[colnum], Field):
                data = cell.value
                if isinstance(headers[colnum], (IntegerField, AutoField)):
                  if isinstance(data, numericTypes):
                    data = int(data)
                d[headers[colnum].name] = data
              colnum += 1
            # Step 2: Fill the form with data, either updating an existing
            # instance or creating a new one.
            if has_pk_field:
              # A primary key is part of the input fields
              try:
                with transaction.atomic(using=request.database):
                  # Try to find an existing record with the same primary key
                  it = model.objects.using(request.database).get(pk=d[model._meta.pk.name])
                  form = uploadform(d, instance=it)
              except model.DoesNotExist:
                form = uploadform(d)
                it = None
            else:
              # No primary key required for this model
              form = uploadform(d)
              it = None
            # Step 3: Validate the data and save to the database
            if form.has_changed():
              try:
                with transaction.atomic(using=request.database):
                  obj = form.save(commit=False)
                  obj.save(using=request.database)
                  LogEntry(
                    user_id=request.user.pk,
                    content_type_id=contenttype_id,
                    object_id=obj.pk,
                    object_repr=force_text(obj),
                    action_flag=it and CHANGE or ADDITION,
                    change_message=_('Changed %s.') % get_text_list(form.changed_data, _('and'))
                  ).save(using=request.database)
                  if it:
                    changed += 1
                  else:
                    added += 1
              except Exception:
                # Validation fails
                for error in form.non_field_errors():
                  yield force_text(string_concat(
                    model._meta.verbose_name, ': ', _('Row %(rownum)s: %(message)s') % {
                      'rownum': rownum, 'message': error
                    })) + '\n'
                  numerrors += 1
                for field in form:
                  for error in field.errors:
                    yield force_text(string_concat(
                      model._meta.verbose_name, ': ', _('Row %(rownum)s field %(field)s: %(data)s: %(message)s') % {
                        'rownum': rownum, 'data': d[field.name],
                        'field': field.name, 'message': error
                      })) + '\n'
                    numerrors += 1
      # Report status of the import
      yield string_concat(
        model._meta.verbose_name, ": ",
        _('%(rows)d data rows, changed %(changed)d and added %(added)d records, %(errors)d errors') %
          {'rows': rownum - 1, 'changed': changed, 'added': added, 'errors': numerrors}
        ) + '\n'
    yield force_text(_("Done")) + '\n'<|MERGE_RESOLUTION|>--- conflicted
+++ resolved
@@ -692,14 +692,14 @@
     for i in reportclass.rows:
       if i.name == sort:
         if 'sord' in request.GET and request.GET['sord'] == 'desc':
-          return idx > 1 and "%d desc nulls last, 1 asc nulls last" % idx or "1 desc nulls last"
+          return idx > 1 and "%d desc, 1 asc" % idx or "1 desc"
         elif prefs and 'sord' in prefs and prefs['sord'] == 'desc':
-          return idx > 1 and "%d desc nulls last, 1 asc nulls last" % idx or "1 desc nulls last"
+          return idx > 1 and "%d desc, 1 asc" % idx or "1 desc"
         else:
-          return idx > 1 and "%d asc nulls last, 1 asc nulls last" % idx or "1 asc nulls last"
+          return idx > 1 and "%d asc, 1 asc" % idx or "1 asc"
       else:
         idx += 1
-    return "1 asc nulls last"
+    return "1 asc"
 
 
   @classmethod
@@ -1581,7 +1581,6 @@
   def _apply_sort(reportclass, request, query, prefs=None):
     '''
     Applies a sort to the query.
-    TODO: this sorting function uses the django ORM, which doesn't allows us to add the option "nulls last"
     '''
     asc = True
     sort = None
@@ -1611,27 +1610,6 @@
 
 
   @classmethod
-<<<<<<< HEAD
-=======
-  def _apply_sort_index(reportclass, request):
-    '''
-    Returns the index of the column to sort on.
-    '''
-    sort = 'sidx' in request.GET and request.GET['sidx'] or reportclass.rows[0].name
-    idx = 1
-    for i in reportclass.rows:
-      if i.name == sort:
-        if 'sord' in request.GET and request.GET['sord'] == 'desc':
-          return idx > 1 and "%d desc, 1 asc" % idx or "1 desc"
-        else:
-          return idx > 1 and "%d asc, 1 asc" % idx or "1 asc"
-      else:
-        idx += 1
-    return "1 asc"
-
-
-  @classmethod
->>>>>>> 6bc33c38
   def _generate_json_data(reportclass, request, *args, **kwargs):
     # Prepare the query
     request.prefs = prefs = request.user.getPreference(reportclass.getKey())
@@ -1639,15 +1617,11 @@
       page = 1
       recs = 1
       total_pages = 1
-<<<<<<< HEAD
       query = reportclass.query(
         request,
         reportclass.basequeryset.filter(pk__exact=args[0]).using(request.database),
-        sortsql="1 asc nulls last"
+        sortsql="1 asc"
         )
-=======
-      query = reportclass.query(request, reportclass.basequeryset.filter(pk__exact=args[0]).using(request.database), sortsql="1 asc")
->>>>>>> 6bc33c38
     else:
       page = 'page' in request.GET and int(request.GET['page']) or 1
       if isinstance(reportclass.basequeryset, collections.Callable):
@@ -1739,15 +1713,11 @@
     # Prepare the query
     request.prefs = prefs = request.user.getPreference(reportclass.getKey())
     if args and args[0]:
-<<<<<<< HEAD
       query = reportclass.query(
         request,
         reportclass.basequeryset.filter(pk__exact=args[0]).using(request.database),
-        sortsql="1 asc nulls last"
+        sortsql="1 asc"
         )
-=======
-      query = reportclass.query(request, reportclass.basequeryset.filter(pk__exact=args[0]).using(request.database), sortsql="1 asc")
->>>>>>> 6bc33c38
     elif isinstance(reportclass.basequeryset, collections.Callable):
       query = reportclass.query(
         request, reportclass.filter_items(request, reportclass.basequeryset(request, args, kwargs), False).using(request.database),
@@ -1882,15 +1852,11 @@
     request.prefs = prefs = request.user.getPreference(reportclass.getKey())
     listformat = (request.GET.get('format', 'spreadsheetlist') == 'spreadsheetlist')
     if args and args[0]:
-<<<<<<< HEAD
       query = reportclass.query(
         request,
         reportclass.basequeryset.filter(pk__exact=args[0]).using(request.database),
-        sortsql="1 asc nulls last"
+        sortsql="1 asc"
         )
-=======
-      query = reportclass.query(request, reportclass.basequeryset.filter(pk__exact=args[0]).using(request.database), sortsql="1 asc")
->>>>>>> 6bc33c38
     elif isinstance(reportclass.basequeryset, collections.Callable):
       query = reportclass.query(
         request,

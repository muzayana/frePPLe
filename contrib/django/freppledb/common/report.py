--- conflicted
+++ resolved
@@ -481,12 +481,7 @@
       # Return HTML page
       # Pick up the list of time buckets      
       if reportclass.hasTimeBuckets:
-<<<<<<< HEAD
         (bucket,start,end,bucketlist) = getBuckets(request)
-=======
-        pref = request.user
-        (bucket,start,end,bucketlist) = getBuckets(request, pref)
->>>>>>> 96fcdab2
         bucketnames = Bucket.objects.order_by('name').values_list('name', flat=True)
       else:
         bucketnames = bucketlist = start = end = bucket = None

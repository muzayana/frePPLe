--- conflicted
+++ resolved
@@ -708,7 +708,6 @@
     fmt = request.GET.get('format', None)
     if not fmt:
       # Return HTML page
-<<<<<<< HEAD
       reportkey = reportclass.getKey()
       prefs = request.user.getPreference(reportkey)
       if not hasattr(reportclass, 'crosses'):
@@ -720,14 +719,8 @@
       else:
         cross_idx = ','.join([str(i) for i in range(len(reportclass.crosses)) if not reportclass.crosses[i][1].get('hidden', False)])
         cross_list = reportclass._render_cross()
-      mode = request.GET.get('mode', None)
-      if mode:
-        # Store the mode passed in the URL on the session to remember for the next report
-        request.session['mode'] = mode
-=======
       if args:
         mode = "table"
->>>>>>> a63ae4bc
       else:
         mode = request.GET.get('mode', None)
         if mode:
@@ -740,17 +733,11 @@
       context = {
         'reportclass': reportclass,
         'title': (args and args[0] and _('%(title)s for %(entity)s') % {'title': force_unicode(reportclass.title), 'entity': force_unicode(args[0])}) or reportclass.title,
-<<<<<<< HEAD
         'preferences': prefs,
         'reportkey': reportkey,
         'colmodel': reportclass._render_colmodel(is_popup, prefs, mode),
         'cross_idx': cross_idx,
         'cross_list': cross_list,
-=======
-        'preferences': None,
-        'colmodel': reportclass._render_colmodel(is_popup, args and "table" or mode),
-        'cross_list': reportclass._render_cross() if hasattr(reportclass, 'crosses') else None,
->>>>>>> a63ae4bc
         'object_id': args and args[0] or None,
         'preferences': prefs,
         'page': prefs and prefs.get('page', 1) or 1,

--- conflicted
+++ resolved
@@ -97,12 +97,8 @@
   def __unicode__(self):
     o = [ "name:'%s',index:'%s',editable:%s,label:'%s',width:%s,align:'%s',title:false" %
           (self.name or '', self.name or '', self.editable and "true" or "false",
-<<<<<<< HEAD
-           force_unicode(self.title).title().replace("'","\\'"),
+           force_unicode(self.title).title().replace("'", "\\'"),
            self.width, self.align
-=======
-           force_unicode(self.title).title().replace("'", "\\'"), self.align
->>>>>>> bf9fe70a
            ), ]
     if self.key:
       o.append( ",key:true" )
@@ -465,10 +461,10 @@
 
 
   @classmethod
-  def _render_colmodel(cls, is_popup=False, prefs = None, mode="graph"):
+  def _render_colmodel(cls, is_popup=False, prefs=None, mode="graph"):
     if not prefs:
       frozencolumns = cls.frozenColumns
-      rows = [ (i,False,cls.rows[i].width) for i in range(len(cls.rows)) ]
+      rows = [ (i, False, cls.rows[i].width) for i in range(len(cls.rows)) ]
     else:
       frozencolumns = prefs.get('frozen', cls.frozenColumns)
       rows = prefs['rows']
@@ -499,10 +495,14 @@
     if prefs:
       # Customized settings
       prefs = prefs['rows']
-      fields = [ reportclass.rows[f[0]] for f in prefs if not f[1] and not isinstance(reportclass.rows[f[0]],GridFieldGraph) and not reportclass.rows[f[0]].hidden ]
+      fields = [
+        reportclass.rows[f[0]]
+        for f in prefs
+        if not f[1] and not reportclass.rows[f[0]].hidden
+        ]
     else:
       # Default settings
-      fields = [ i for i in reportclass.rows if i.field_name and not isinstance(i,GridFieldGraph) and not i.hidden ]
+      fields = [ i for i in reportclass.rows if i.field_name and not i.hidden ]
     field_names = [ f.field_name for f in fields]
 
     # Write a header row
@@ -513,19 +513,11 @@
       query = reportclass._apply_sort(request, reportclass.filter_items(request, reportclass.basequeryset(request, args, kwargs), False).using(request.database))
     else:
       query = reportclass._apply_sort(request, reportclass.filter_items(request, reportclass.basequeryset).using(request.database))
-<<<<<<< HEAD
-    for row in hasattr(reportclass,'query') and reportclass.query(request,query) or query.values(*field_names):
-=======
-    for row in hasattr(reportclass, 'query') and reportclass.query(request, query) or query.values(*fields):
->>>>>>> bf9fe70a
+    for row in hasattr(reportclass, 'query') and reportclass.query(request, query) or query.values(*field_names):
       if hasattr(row, "__getitem__"):
         ws.append([ _getCellValue(row[f]) for f in field_names ])
       else:
-<<<<<<< HEAD
-        ws.append([ _getCellValue(getattr(row,f)) for f in field_names ])
-=======
-        ws.append([ _getCellValue(getattr(row, f)) for f in fields ])
->>>>>>> bf9fe70a
+        ws.append([ _getCellValue(getattr(row, f)) for f in field_names ])
 
     # Write the spreadsheet from memory to a string and then to a HTTP response
     output = StringIO()
@@ -555,21 +547,16 @@
     sf.write(getBOM(encoding))
 
     # Choose fields to export
-<<<<<<< HEAD
     prefs = request.user.getPreference(reportclass.getKey())
     if prefs:
       # Customized settings
       prefs = prefs['rows']
-      writer.writerow([ force_unicode(reportclass.rows[f[0]].title).title().encode(encoding,"ignore") for f in prefs if not f[1] and not isinstance(reportclass.rows[f[0]],GridFieldGraph) and not reportclass.rows[f[0]].hidden ])
-      fields = [ reportclass.rows[f[0]].field_name for f in prefs if not f[1] and not isinstance(reportclass.rows[f[0]],GridFieldGraph) and not reportclass.rows[f[0]].hidden ]
+      writer.writerow([ force_unicode(reportclass.rows[f[0]].title).title().encode(encoding, "ignore") for f in prefs if not f[1] and not reportclass.rows[f[0]].hidden ])
+      fields = [ reportclass.rows[f[0]].field_name for f in prefs if not f[1] and not reportclass.rows[f[0]].hidden ]
     else:
       # Default settings
-      writer.writerow([ force_unicode(f.title).title().encode(encoding,"ignore") for f in reportclass.rows if f.title and not isinstance(f,GridFieldGraph) and not f.hidden ])
-      fields = [ i.field_name for i in reportclass.rows if i.field_name and not isinstance(i,GridFieldGraph) and not i.hidden ]
-=======
-    writer.writerow([ force_unicode(f.title).title().encode(encoding, "ignore") for f in reportclass.rows if f.title and not f.hidden ])
-    fields = [ i.field_name for i in reportclass.rows if i.field_name and not i.hidden ]
->>>>>>> bf9fe70a
+      writer.writerow([ force_unicode(f.title).title().encode(encoding, "ignore") for f in reportclass.rows if f.title and not f.hidden ])
+      fields = [ i.field_name for i in reportclass.rows if i.field_name and not i.hidden ]
 
     # Write a header row
     yield sf.getvalue()
@@ -578,13 +565,8 @@
     if callable(reportclass.basequeryset):
       query = reportclass._apply_sort(request, reportclass.filter_items(request, reportclass.basequeryset(request, args, kwargs), False).using(request.database), prefs)
     else:
-<<<<<<< HEAD
       query = reportclass._apply_sort(request, reportclass.filter_items(request, reportclass.basequeryset).using(request.database), prefs)
-    for row in hasattr(reportclass,'query') and reportclass.query(request,query) or query.values(*fields):
-=======
-      query = reportclass._apply_sort(request, reportclass.filter_items(request, reportclass.basequeryset).using(request.database))
     for row in hasattr(reportclass, 'query') and reportclass.query(request, query) or query.values(*fields):
->>>>>>> bf9fe70a
       # Clear the return string buffer
       sf.truncate(0)
       # Build the return value, encoding all output
@@ -728,14 +710,14 @@
       # Return HTML page
       reportkey = reportclass.getKey()
       prefs = request.user.getPreference(reportkey)
-      if not hasattr(reportclass,'crosses'):
+      if not hasattr(reportclass, 'crosses'):
         cross_idx = None
         cross_list = None
       elif prefs and 'crosses' in prefs:
         cross_idx = ','.join([str(i) for i in prefs['crosses']])
         cross_list = reportclass._render_cross()
       else:
-        cross_idx = ','.join([str(i) for i in range(len(reportclass.crosses)) if not reportclass.crosses[i][1].get('hidden',False)])
+        cross_idx = ','.join([str(i) for i in range(len(reportclass.crosses)) if not reportclass.crosses[i][1].get('hidden', False)])
         cross_list = reportclass._render_cross()
       mode = request.GET.get('mode', None)
       if mode:
@@ -747,8 +729,7 @@
       is_popup = '_popup' in request.GET
       context = {
         'reportclass': reportclass,
-<<<<<<< HEAD
-        'title': (args and args[0] and _('%(title)s for %(entity)s') % {'title': force_unicode(reportclass.title), 'entity':force_unicode(args[0])}) or reportclass.title,
+        'title': (args and args[0] and _('%(title)s for %(entity)s') % {'title': force_unicode(reportclass.title), 'entity': force_unicode(args[0])}) or reportclass.title,
         'preferences': prefs,
         'reportkey': reportkey,
         'colmodel': reportclass._render_colmodel(is_popup, prefs, mode),
@@ -757,20 +738,10 @@
         'object_id': args and args[0] or None,
         'preferences': prefs,
         'page': prefs and prefs.get('page', 1) or 1,
-        'sord': prefs and prefs.get('sord', request.GET.get('sord','asc')) or request.GET.get('sord','asc'),
-        'sidx': prefs and prefs.get('sidx', request.GET.get('sidx','')) or request.GET.get('sidx',''),
-=======
-        'title': (args and args[0] and _('%(title)s for %(entity)s') % {'title': force_unicode(reportclass.title), 'entity': force_unicode(args[0])}) or reportclass.title,
-        'preferences': None,
-        'colmodel': reportclass._render_colmodel(is_popup, mode),
-        'cross_list': reportclass._render_cross() if hasattr(reportclass, 'crosses') else None,
-        'object_id': args and args[0] or None,
-        'page': 1,
-        'sord': request.GET.get('sord', 'asc'),
-        'sidx': request.GET.get('sidx', ''),
->>>>>>> bf9fe70a
+        'sord': prefs and prefs.get('sord', request.GET.get('sord', 'asc')) or request.GET.get('sord', 'asc'),
+        'sidx': prefs and prefs.get('sidx', request.GET.get('sidx', '')) or request.GET.get('sidx', ''),
         'is_popup': is_popup,
-        'filters': reportclass.getQueryString(request) or (prefs and prefs.get('filter',None)),
+        'filters': reportclass.getQueryString(request) or (prefs and prefs.get('filter', None)),
         'args': args,
         'bucketnames': bucketnames,
         'model': reportclass.model,
@@ -1035,9 +1006,9 @@
                   break
               if not ok:
                 errors.append(_('Incorrect field %(column)s') % {'column': col})
-              if col == reportclass.model._meta.pk.name.lower() or \
-                 col == reportclass.model._meta.pk.verbose_name.lower():
-                has_pk_field = True
+              if col == reportclass.model._meta.pk.name.lower() \
+                or col == reportclass.model._meta.pk.verbose_name.lower():
+                  has_pk_field = True
             if not has_pk_field and not isinstance(reportclass.model._meta.pk, AutoField):
               # The primary key is not an auto-generated id and it is not mapped in the input...
               errors.append(_('Missing primary key field %(key)s') % {'key': reportclass.model._meta.pk.name})
@@ -1211,9 +1182,9 @@
                   break
               if not ok:
                 errors.append(_('Incorrect field %(column)s') % {'column': col})
-              if col == reportclass.model._meta.pk.name.lower() or \
-                 col == reportclass.model._meta.pk.verbose_name.lower():
-                has_pk_field = True
+              if col == reportclass.model._meta.pk.name.lower() \
+                or col == reportclass.model._meta.pk.verbose_name.lower():
+                  has_pk_field = True
             if not has_pk_field and not isinstance(reportclass.model._meta.pk, AutoField):
               # The primary key is not an auto-generated id and it is not mapped in the input...
               errors.append(_('Missing primary key field %(key)s') % {'key': reportclass.model._meta.pk.name})
@@ -1503,7 +1474,7 @@
   @classmethod
   def _render_colmodel(cls, is_popup=False, prefs=None, mode="graph"):
     if not prefs:
-      rows = [ (i,False,cls.rows[i].width) for i in range(len(cls.rows)) ]
+      rows = [ (i, False, cls.rows[i].width) for i in range(len(cls.rows)) ]
     else:
       rows = prefs['rows']
     result = []
@@ -1513,10 +1484,10 @@
     for (index, hidden, width) in rows:
       count += 1
       result.append(u"{%s,width:%s,counter:%d,frozen:true%s%s,searchoptions:{searchhidden: true},fixed:true}" % (
-         cls.rows[index], width, index,
-         is_popup and ',popup:true' or '',
-         hidden and not cls.rows[index].hidden and ',hidden:true' or ''
-         ))
+        cls.rows[index], width, index,
+        is_popup and ',popup:true' or '',
+        hidden and not cls.rows[index].hidden and ',hidden:true' or ''
+        ))
     if mode == "graph":
       result.append(
         "{name:'graph',index:'graph',editable:false,label:' ',title:false,"
@@ -1659,35 +1630,23 @@
     # Pick up the preferences
     prefs = request.user.getPreference(reportclass.getKey())
     if prefs and 'rows' in prefs:
-      myrows = [ reportclass.rows[f[0]] for f in prefs['rows'] if not f[1] and not isinstance(reportclass.rows[f[0]],GridFieldGraph) and not reportclass.rows[f[0]].hidden ]
-    else:
-      myrows = [ f for f in reportclass.rows if f.name and not isinstance(f,GridFieldGraph) and not f.hidden ]
+      myrows = [ reportclass.rows[f[0]] for f in prefs['rows'] if not f[1] and not reportclass.rows[f[0]].hidden ]
+    else:
+      myrows = [ f for f in reportclass.rows if f.name and not f.hidden ]
     if prefs and 'crosses' in prefs:
       mycrosses = [ reportclass.crosses[f] for f in prefs['crosses'] ]
     else:
-      mycrosses = [ f for f in reportclass.crosses if f[1].get('visible',True) ]
+      mycrosses = [ f for f in reportclass.crosses if f[1].get('visible', True) ]
 
     # Write a header row
-<<<<<<< HEAD
-    fields = [ 
-      force_unicode(f.title).title().encode(encoding,"ignore") 
-      for f in myrows 
-=======
     fields = [
       force_unicode(f.title).title().encode(encoding, "ignore")
-      for f in reportclass.rows
-      if f.name and not f.hidden
->>>>>>> bf9fe70a
+      for f in myrows
       ]
 
     if listformat:
-<<<<<<< HEAD
-      fields.extend([ capfirst(force_unicode(_('bucket'))).encode(encoding,"ignore") ])
-      fields.extend([ capfirst(_(f[1].get('title',_(f[0])))).encode(encoding,"ignore") for f in mycrosses ])
-=======
       fields.extend([ capfirst(force_unicode(_('bucket'))).encode(encoding, "ignore") ])
-      fields.extend([ capfirst(_(f[1].get('title', _(f[0])))).encode(encoding, "ignore") for f in reportclass.crosses ])
->>>>>>> bf9fe70a
+      fields.extend([ capfirst(_(f[1].get('title', _(f[0])))).encode(encoding, "ignore") for f in mycrosses ])
     else:
       fields.extend( [capfirst(_('data field')).encode(encoding, "ignore")])
       fields.extend([ unicode(b['name']).encode(encoding, "ignore") for b in request.report_bucketlist])
@@ -1701,47 +1660,24 @@
         sf.truncate(0)
         # Data for rows
         if hasattr(row, "__getitem__"):
-<<<<<<< HEAD
-          fields = [ 
-            row[f.name]==None and ' ' or unicode(row[f.name]).encode(encoding,"ignore") 
-            for f in myrows 
-            ]
-          fields.extend([ row['bucket'].encode(encoding,"ignore") ])
-          fields.extend([ 
-            row[f[0]]==None and ' ' or unicode(_localize(row[f[0]],decimal_separator)).encode(encoding,"ignore")
-            for f in mycrosses 
-            ])
-        else:
-          fields = [ 
-            getattr(row,f.name)==None and ' ' or unicode(getattr(row,f.name)).encode(encoding,"ignore")
-            for f in myrows 
-            ]
-          fields.extend([ getattr(row,'bucket').encode(encoding,"ignore") ])
-          fields.extend([ 
-            getattr(row,f[0])==None and ' ' or unicode(_localize(getattr(row,f[0]),decimal_separator)).encode(encoding,"ignore")
-            for f in mycrosses
-=======
           fields = [
             row[f.name] is None and ' ' or unicode(row[f.name]).encode(encoding, "ignore")
-            for f in reportclass.rows
-            if f.name and not f.hidden
+            for f in myrows
             ]
           fields.extend([ row['bucket'].encode(encoding, "ignore") ])
           fields.extend([
-             row[f[0]] is None and ' ' or unicode(_localize(row[f[0]], decimal_separator)).encode(encoding, "ignore")
-             for f in reportclass.crosses
-             ])
+            row[f[0]] is None and ' ' or unicode(_localize(row[f[0]], decimal_separator)).encode(encoding, "ignore")
+            for f in mycrosses
+            ])
         else:
           fields = [
             getattr(row, f.name) is None and ' ' or unicode(getattr(row, f.name)).encode(encoding, "ignore")
-            for f in reportclass.rows
-            if f.name and not f.hidden
+            for f in myrows
             ]
           fields.extend([ getattr(row, 'bucket').encode(encoding, "ignore") ])
           fields.extend([
             getattr(row, f[0]) is None and ' ' or unicode(_localize(getattr(row, f[0]), decimal_separator)).encode(encoding, "ignore")
-            for f in reportclass.crosses
->>>>>>> bf9fe70a
+            for f in mycrosses
             ])
         # Return string
         writer.writerow(fields)
@@ -1761,22 +1697,11 @@
             # Clear the return string buffer
             sf.truncate(0)
             fields = [
-<<<<<<< HEAD
-              unicode(row_of_buckets[0][s.name]).encode(encoding,"ignore")
+              unicode(row_of_buckets[0][s.name]).encode(encoding, "ignore")
               for s in myrows
-=======
-              unicode(row_of_buckets[0][s.name]).encode(encoding, "ignore")
-              for s in reportclass.rows
-              if s.name and not s.hidden
->>>>>>> bf9fe70a
               ]
-            fields.extend([
-              ('title' in cross[1] and capfirst(_(cross[1]['title'])) or capfirst(_(cross[0]))).encode(encoding, "ignore")
-              ])
-            fields.extend([
-              unicode(_localize(bucket[cross[0]], decimal_separator)).encode(encoding, "ignore")
-              for bucket in row_of_buckets
-              ])
+            fields.extend( [('title' in cross[1] and capfirst(_(cross[1]['title'])) or capfirst(_(cross[0]))).encode(encoding, "ignore")] )
+            fields.extend([ unicode(_localize(bucket[cross[0]], decimal_separator)).encode(encoding, "ignore") for bucket in row_of_buckets ])
             # Return string
             writer.writerow(fields)
             yield sf.getvalue()
@@ -1787,14 +1712,8 @@
         # Clear the return string buffer
         sf.truncate(0)
         fields = [
-<<<<<<< HEAD
-          unicode(row_of_buckets[0][s.name]).encode(encoding,"ignore") 
+          unicode(row_of_buckets[0][s.name]).encode(encoding, "ignore")
           for s in myrows
-=======
-          unicode(row_of_buckets[0][s.name]).encode(encoding, "ignore")
-          for s in reportclass.rows
-          if s.name and not s.hidden
->>>>>>> bf9fe70a
           ]
         fields.extend( [('title' in cross[1] and capfirst(_(cross[1]['title'])) or capfirst(_(cross[0]))).encode(encoding, "ignore")] )
         fields.extend([
@@ -1824,23 +1743,19 @@
     # Pick up the preferences
     prefs = request.user.getPreference(reportclass.getKey())
     if prefs and 'rows' in prefs:
-      myrows = [ reportclass.rows[f[0]] for f in prefs['rows'] if not f[1] and not isinstance(reportclass.rows[f[0]],GridFieldGraph) and not reportclass.rows[f[0]].hidden ]
-    else:
-      myrows = [ f for f in reportclass.rows if f.name and not isinstance(f,GridFieldGraph) and not f.hidden ]
+      myrows = [ reportclass.rows[f[0]] for f in prefs['rows'] if not f[1] and not reportclass.rows[f[0]].hidden ]
+    else:
+      myrows = [ f for f in reportclass.rows if f.name and not f.hidden ]
     if prefs and 'crosses' in prefs:
       mycrosses = [ reportclass.crosses[f] for f in prefs['crosses'] ]
     else:
-      mycrosses = [ f for f in reportclass.crosses if f[1].get('visible',True) ]
+      mycrosses = [ f for f in reportclass.crosses if f[1].get('visible', True) ]
 
     # Write a header row
     fields = [ force_unicode(f.title).title() for f in myrows ]
     if listformat:
       fields.extend([ capfirst(force_unicode(_('bucket'))) ])
-<<<<<<< HEAD
-      fields.extend([ capfirst(_(f[1].get('title',_(f[0])))) for f in mycrosses ])
-=======
-      fields.extend([ capfirst(_(f[1].get('title', _(f[0])))) for f in reportclass.crosses ])
->>>>>>> bf9fe70a
+      fields.extend([ capfirst(_(f[1].get('title', _(f[0])))) for f in mycrosses ])
     else:
       fields.extend( [capfirst(_('data field'))])
       fields.extend([ unicode(b['name']) for b in request.report_bucketlist])
@@ -1855,19 +1770,9 @@
           fields.extend([ _getCellValue(row['bucket']) ])
           fields.extend([ _getCellValue(row[f[0]]) for f in mycrosses ])
         else:
-<<<<<<< HEAD
-          fields = [ _getCellValue(getattr(row,f.name)) for f in myrows ]
-          fields.extend([ _getCellValue(getattr(row,'bucket')) ])
-          fields.extend([ _getCellValue(getattr(row,f[0])) for f in mycrosses ])
-=======
-          fields = [
-            _getCellValue(getattr(row, f.name))
-            for f in reportclass.rows
-            if f.name and not f.hidden
-            ]
+          fields = [ _getCellValue(getattr(row, f.name)) for f in myrows ]
           fields.extend([ _getCellValue(getattr(row, 'bucket')) ])
-          fields.extend([ _getCellValue(getattr(row, f[0])) for f in reportclass.crosses ])
->>>>>>> bf9fe70a
+          fields.extend([ _getCellValue(getattr(row, f[0])) for f in mycrosses ])
         ws.append(fields)
     else:
       currentkey = None
@@ -2099,9 +2004,9 @@
                   model._meta.verbose_name, ': ', _('Incorrect field %(column)s') % {'column': value}
                   )))
                 numerrors += 1
-              if value == model._meta.pk.name.lower() or \
-                 value == model._meta.pk.verbose_name.lower():
-                has_pk_field = True
+              if value == model._meta.pk.name.lower() \
+                or value == model._meta.pk.verbose_name.lower():
+                  has_pk_field = True
             if not has_pk_field and not isinstance(model._meta.pk, AutoField):
               # The primary key is not an auto-generated id and it is not mapped in the input...
               header_ok = False

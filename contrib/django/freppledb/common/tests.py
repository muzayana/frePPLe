#
# Copyright (C) 2007-2013 by Johan De Taeye, frePPLe bvba
#
# This library is free software; you can redistribute it and/or modify it
# under the terms of the GNU Affero General Public License as published
# by the Free Software Foundation; either version 3 of the License, or
# (at your option) any later version.
#
# This library is distributed in the hope that it will be useful,
# but WITHOUT ANY WARRANTY; without even the implied warranty of
# MERCHANTABILITY or FITNESS FOR A PARTICULAR PURPOSE. See the GNU Affero
# General Public License for more details.
#
# You should have received a copy of the GNU Affero General Public
# License along with this program.  If not, see <http://www.gnu.org/licenses/>.
#

import os.path

from django.test import TestCase, TransactionTestCase
from django.conf import settings
from django.core import management

from freppledb.common.models import User
import freppledb.input as input
import freppledb.common as common


class DataLoadTest(TestCase):

  def setUp(self):
    # Login
    if not 'django.contrib.sessions' in settings.INSTALLED_APPS:
      settings.INSTALLED_APPS += ('django.contrib.sessions',)
    self.client.login(username='admin', password='admin')

  def test_common_parameter(self):
    response = self.client.get('/admin/common/parameter/?format=json')
<<<<<<< HEAD
    self.assertContains(response, '"records":')


class UserPreferenceTest(TestCase):

  def test_get_set_preferences(self):
    user = User.objects.all().get(username='admin')
    before = user.getPreference('test')
    self.assertIsNone(before)
    user.setPreference('test', {'a': 1, 'b': 'c'})
    after = user.getPreference('test')
    self.assertEqual(after, {'a': 1, 'b': 'c'})
=======
    for i in response.streaming_content:
      if '"records":15,' in i:
        return
    self.fail("Didn't find expected number of parameters")
>>>>>>> a63ae4bc


class ExcelTest(TransactionTestCase):

  def setUp(self):
    # Login
    if not 'django.contrib.sessions' in settings.INSTALLED_APPS:
      settings.INSTALLED_APPS += ('django.contrib.sessions',)
    self.client.login(username='admin', password='admin')

  def tearDown(self):
    if os.path.exists("workbook.xlsx"):
      os.remove("workbook.xlsx")

  def run_workbook(self, language):
    # Change the language preference
    self.client.post('/preferences/', {'pagesize': 100, 'language': language, 'theme': 'sunny'})

    # Initial size
    countBuffer = input.models.Buffer.objects.count()
    countCalendarBucket = input.models.CalendarBucket.objects.count()
    countCalendar = input.models.Calendar.objects.count()
    countCustomer = input.models.Customer.objects.count()
    countDemand = input.models.Demand.objects.count()
    countFlow = input.models.Flow.objects.count()
    countItem = input.models.Item.objects.count()
    countLoad = input.models.Load.objects.count()
    countLocation = input.models.Location.objects.count()
    countOperationPlan = input.models.OperationPlan.objects.count()
    countOperation = input.models.Operation.objects.count()
    countResourceSkill = input.models.ResourceSkill.objects.count()
    countResource = input.models.Resource.objects.count()
    countSetupMatrix = input.models.SetupMatrix.objects.count()
    countSkill = input.models.Skill.objects.count()
    countSubOperation = input.models.SubOperation.objects.count()
    countBucket = common.models.Bucket.objects.count()
    countBucketDetail = common.models.BucketDetail.objects.count()
    countParameter = common.models.Parameter.objects.count()

    # Export workbook
    response = self.client.post('/execute/launch/exportworkbook/', {
       'entities': [
          'input.buffer', 'input.calendarbucket', 'input.calendar',
          'input.customer', 'input.demand', 'input.flow', 'input.item',
          'input.load', 'input.location', 'input.operationplan',
          'input.operation', 'input.resourceskill', 'input.resource',
          'input.skill', 'input.suboperation', 'common.bucket',
          'common.bucketdetail', 'common.parameter'
          ]
       })
    with open("workbook.xlsx", 'wb') as f:
      f.write(response.content)

    # Erase the database
    management.call_command('frepple_flush')
    self.assertEqual(input.models.Buffer.objects.count(), 0)
    self.assertEqual(input.models.CalendarBucket.objects.count(), 0)
    self.assertEqual(input.models.Calendar.objects.count(), 0)
    self.assertEqual(input.models.Customer.objects.count(), 0)
    self.assertEqual(input.models.Demand.objects.count(), 0)
    self.assertEqual(input.models.Flow.objects.count(), 0)
    self.assertEqual(input.models.Item.objects.count(), 0)
    self.assertEqual(input.models.Load.objects.count(), 0)
    self.assertEqual(input.models.Location.objects.count(), 0)
    self.assertEqual(input.models.OperationPlan.objects.count(), 0)
    self.assertEqual(input.models.Operation.objects.count(), 0)
    self.assertEqual(input.models.ResourceSkill.objects.count(), 0)
    self.assertEqual(input.models.Resource.objects.count(), 0)
    self.assertEqual(input.models.SetupMatrix.objects.count(), 0)
    self.assertEqual(input.models.Skill.objects.count(), 0)
    self.assertEqual(input.models.SubOperation.objects.count(), 0)
    self.assertEqual(common.models.Bucket.objects.count(), 0)
    self.assertEqual(common.models.BucketDetail.objects.count(), 0)
    self.assertEqual(common.models.Parameter.objects.count(), 0)

    # Import the same workbook again
    with open("workbook.xlsx", 'rb') as f:
      response = self.client.post('/execute/launch/importworkbook/', {'spreadsheet': f})

    # Verify the new content is identical
    self.assertEqual(input.models.Buffer.objects.count(), countBuffer)
    self.assertEqual(input.models.CalendarBucket.objects.count(), countCalendarBucket)
    self.assertEqual(input.models.Calendar.objects.count(), countCalendar)
    self.assertEqual(input.models.Customer.objects.count(), countCustomer)
    self.assertEqual(input.models.Demand.objects.count(), countDemand)
    self.assertEqual(input.models.Flow.objects.count(), countFlow)
    self.assertEqual(input.models.Item.objects.count(), countItem)
    self.assertEqual(input.models.Load.objects.count(), countLoad)
    self.assertEqual(input.models.Location.objects.count(), countLocation)
    self.assertEqual(input.models.OperationPlan.objects.count(), countOperationPlan)
    self.assertEqual(input.models.Operation.objects.count(), countOperation)
    self.assertEqual(input.models.ResourceSkill.objects.count(), countResourceSkill)
    self.assertEqual(input.models.Resource.objects.count(), countResource)
    self.assertEqual(input.models.SetupMatrix.objects.count(), countSetupMatrix)
    self.assertEqual(input.models.Skill.objects.count(), countSkill)
    self.assertEqual(input.models.SubOperation.objects.count(), countSubOperation)
    self.assertEqual(common.models.Bucket.objects.count(), countBucket)
    self.assertEqual(common.models.BucketDetail.objects.count(), countBucketDetail)
    self.assertEqual(common.models.Parameter.objects.count(), countParameter)

  def test_workbook_english(self):
    self.run_workbook("en")

  def test_workbook_chinese(self):
    self.run_workbook("zh-cn")

  def test_workbook_dutch(self):
    self.run_workbook("nl")

  def test_workbook_french(self):
    self.run_workbook("fr")

  def test_workbook_japanese(self):
    self.run_workbook("ja")<|MERGE_RESOLUTION|>--- conflicted
+++ resolved
@@ -15,6 +15,7 @@
 # License along with this program.  If not, see <http://www.gnu.org/licenses/>.
 #
 
+import os
 import os.path
 
 from django.test import TestCase, TransactionTestCase
@@ -36,8 +37,10 @@
 
   def test_common_parameter(self):
     response = self.client.get('/admin/common/parameter/?format=json')
-<<<<<<< HEAD
-    self.assertContains(response, '"records":')
+    for i in response.streaming_content:
+      if '"records":15,' in i:
+        return
+    self.fail("Didn't find expected number of parameters")
 
 
 class UserPreferenceTest(TestCase):
@@ -49,12 +52,6 @@
     user.setPreference('test', {'a': 1, 'b': 'c'})
     after = user.getPreference('test')
     self.assertEqual(after, {'a': 1, 'b': 'c'})
-=======
-    for i in response.streaming_content:
-      if '"records":15,' in i:
-        return
-    self.fail("Didn't find expected number of parameters")
->>>>>>> a63ae4bc
 
 
 class ExcelTest(TransactionTestCase):

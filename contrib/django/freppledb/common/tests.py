--- conflicted
+++ resolved
@@ -18,10 +18,6 @@
 from django.test.utils import override_settings
 
 from freppledb.common.models import User
-<<<<<<< HEAD
-import freppledb.input as input
-=======
->>>>>>> ee48954a
 import freppledb.common as common
 import freppledb.input as input
 
@@ -38,11 +34,7 @@
     if not isinstance(response, StreamingHttpResponse):
       raise Exception("expected a streaming response")
     for i in response.streaming_content:
-<<<<<<< HEAD
-      if b'"records":57,' in i:   # Different between Enterprise Edition and Community Edition
-=======
-      if b'"records":20,' in i:
->>>>>>> ee48954a
+      if b'"records":60,' in i:   # Different between Enterprise Edition and Community Edition
         return
     self.fail("Didn't find expected number of parameters")
 

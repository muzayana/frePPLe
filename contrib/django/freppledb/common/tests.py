--- conflicted
+++ resolved
@@ -38,16 +38,12 @@
   def test_common_parameter(self):
     response = self.client.get('/admin/common/parameter/?format=json')
     for i in response.streaming_content:
-<<<<<<< HEAD
-      if '"records":54,' in i:   # Different between Enterprise Edition and Community Edition
-=======
-      if b'"records":16,' in i:
->>>>>>> 82c2177a
+      if b'"records":54,' in i:   # Different between Enterprise Edition and Community Edition
         return
     self.fail("Didn't find expected number of parameters")
 
 
-<<<<<<< HEAD
+@override_settings(INSTALLED_APPS=settings.INSTALLED_APPS + ('django.contrib.sessions',))
 class UserPreferenceTest(TestCase):
 
   def test_get_set_preferences(self):
@@ -59,9 +55,7 @@
     self.assertEqual(after, {'a': 1, 'b': 'c'})
 
 
-=======
 @override_settings(INSTALLED_APPS=settings.INSTALLED_APPS + ('django.contrib.sessions',))
->>>>>>> 82c2177a
 class ExcelTest(TransactionTestCase):
 
   fixtures = ['demo']

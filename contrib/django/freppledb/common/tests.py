#
# Copyright (C) 2007-2012 by Johan De Taeye, frePPLe bvba
#
# This library is free software; you can redistribute it and/or modify it
# under the terms of the GNU Affero General Public License as published
# by the Free Software Foundation; either version 3 of the License, or
# (at your option) any later version.
#
# This library is distributed in the hope that it will be useful,
# but WITHOUT ANY WARRANTY; without even the implied warranty of
# MERCHANTABILITY or FITNESS FOR A PARTICULAR PURPOSE. See the GNU Affero
# General Public License for more details.
#
# You should have received a copy of the GNU Affero General Public
# License along with this program.  If not, see <http://www.gnu.org/licenses/>.
#

from django.test import TestCase

from freppledb.common.models import User, UserPreference


class DataLoadTest(TestCase):

  def setUp(self):
    # Login
    self.client.login(username='admin', password='admin')

  def test_common_parameter(self):
    response = self.client.get('/admin/common/parameter/?format=json')
<<<<<<< HEAD
    self.assertContains(response, '"records":2,')


class UserPreferenceTest(TestCase):

  def test_get_set_preferences(self):
    user = User.objects.all().get(username='admin')
    before = user.getPreference('test')
    self.assertIsNone(before)
    user.setPreference('test',{'a':1,'b':'c'})
    after = user.getPreference('test')
    self.assertEqual(after, {'a':1,'b':'c'})
=======
    self.assertContains(response, '"records":3,')
>>>>>>> b2fcbebb
<|MERGE_RESOLUTION|>--- conflicted
+++ resolved
@@ -28,8 +28,7 @@
 
   def test_common_parameter(self):
     response = self.client.get('/admin/common/parameter/?format=json')
-<<<<<<< HEAD
-    self.assertContains(response, '"records":2,')
+    self.assertContains(response, '"records":3,')
 
 
 class UserPreferenceTest(TestCase):
@@ -40,7 +39,4 @@
     self.assertIsNone(before)
     user.setPreference('test',{'a':1,'b':'c'})
     after = user.getPreference('test')
-    self.assertEqual(after, {'a':1,'b':'c'})
-=======
-    self.assertContains(response, '"records":3,')
->>>>>>> b2fcbebb
+    self.assertEqual(after, {'a':1,'b':'c'})
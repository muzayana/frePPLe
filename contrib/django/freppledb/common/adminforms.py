#
# Copyright (C) 2014 by frePPLe bvba
#
# All information contained herein is, and remains the property of frePPLe.
# You are allowed to use and modify the source code, as long as the software is used
# within your company.
# You are not allowed to distribute the software, either in the form of source code
# or in the form of compiled binaries.
#

from django.core.exceptions import PermissionDenied
from django.core.urlresolvers import reverse
from django.contrib import admin
from django.contrib.admin.options import get_content_type_for_model
from django.contrib import messages
from django.contrib.admin.exceptions import DisallowedModelAdminToField
from django.contrib.admin.models import LogEntry, CHANGE
from django.contrib.admin.utils import quote, unquote, get_deleted_objects
from django.contrib.admin.templatetags.admin_urls import add_preserved_filters
from django.contrib.contenttypes.models import ContentType
from django.db import transaction
from django.http import HttpResponseRedirect, Http404
from django.shortcuts import render_to_response
from django.template import RequestContext
from django.template.response import SimpleTemplateResponse, TemplateResponse
from django.utils.encoding import force_text
from django.utils.safestring import mark_safe
from django.utils.html import escape, escapejs
from django.utils.translation import ugettext_lazy as _
from django.utils.text import capfirst
from django.utils.decorators import method_decorator
from django.views.decorators.csrf import csrf_protect
from django.utils.encoding import smart_text

from freppledb.common.models import Comment
from freppledb.common.views import Comments


csrf_protect_m = method_decorator(csrf_protect)


class MultiDBModelAdmin(admin.ModelAdmin):
  r'''
  This class is an enhanced version of the django regular admin model.
  It adds:
     - support for multiple databases
          - store and load history information in the right database
          - assure prefix is maintained in the URLs
          - check for related objects in the right database
     - support for changing the primary key of an object
     - different logic to determine the next page to display

  See the standard code in the file django\contrib\admin\options.py
  The level of customization is relatively high, and this code is a bit of a
  concern for future upgrades of Django...
  '''

  def save_form(self, request, form, change):
    # Execute the standard behavior
    obj = super(MultiDBModelAdmin, self).save_form(request, form, change)
    # FrePPLe specific addition
    if change:
      old_pk = unquote(request.path_info.rsplit("/", 2)[1])
      if old_pk != (isinstance(obj.pk, str) and obj.pk or str(obj.pk)):
        # The object was renamed. We continue handling the updates on the
        # old object. Only at the very end we will rename whatever needs to
        # be renamed.
        obj.new_pk = obj.pk
        obj.pk = old_pk
    return obj


  def save_model(self, request, obj, form, change):
    # Tell Django to save objects to the 'other' database.
    obj.save(using=request.database)


  def get_queryset(self, request):
    # Tell Django to get objects from the 'other' database.
    return super(MultiDBModelAdmin, self).get_queryset(request).using(request.database)


  def formfield_for_foreignkey(self, db_field, request=None, **kwargs):
    # Tell Django to get objects from the 'other' database.
    return super(MultiDBModelAdmin, self).formfield_for_foreignkey(db_field, request=request, using=request.database, **kwargs)


  def formfield_for_manytomany(self, db_field, request=None, **kwargs):
    # Tell Django to get objects from the 'other' database.
    return super(MultiDBModelAdmin, self).formfield_for_manytomany(db_field, request=request, using=request.database, **kwargs)


  def log_addition(self, request, obj):
    """
    Log that an object has been successfully added.
    """
    from django.contrib.admin.models import ADDITION
    LogEntry(
      user_id=request.user.pk,
      content_type_id=ContentType.objects.get_for_model(obj).pk,
      object_id=smart_text(obj.pk),
      object_repr=force_text(obj)[:200],
      action_flag=ADDITION
    ).save(using=request.database)


  def log_change(self, request, obj, message):
    """
    Log that an object has been successfully changed.
    """
    if hasattr(obj, 'new_pk'):
      # We are renaming an existing object.
      # a) Save the new record in the right database
      old_pk = obj.pk
      obj.pk = obj.new_pk
      obj.save(using=request.database)
      # b) All linked fields need updating.
      for related in obj._meta.get_all_related_objects():
        related.model._base_manager.using(request.database) \
          .filter(**{related.field.name: old_pk}) \
          .update(**{related.field.name: obj})
      # c) Move the comments and audit trail to the new key
      model_type = ContentType.objects.get_for_model(obj)
      Comment.objects.using(request.database) \
        .filter(content_type__pk=model_type.id, object_pk=old_pk) \
        .update(object_pk=obj.pk)
      LogEntry.objects.using(request.database) \
        .filter(content_type__pk=model_type.id, object_id=old_pk) \
        .update(object_id=obj.pk)
      # e) Delete the old record
      self.queryset(request).get(pk=old_pk).delete()
    LogEntry(
      user_id=request.user.pk,
      content_type_id=ContentType.objects.get_for_model(obj).pk,
      object_id=smart_text(obj.pk),
      object_repr=force_text(obj)[:200],
      action_flag=CHANGE,
      change_message=message
    ).save(using=request.database)


  def log_deletion(self, request, obj, object_repr):
    """
        Log that an object will be deleted. Note that this method is called
        before the deletion.
    """
    from django.contrib.admin.models import DELETION
    LogEntry(
      user_id=request.user.id,
      content_type_id=ContentType.objects.get_for_model(self.model).pk,
      object_id=smart_text(obj.pk),
      object_repr=force_text(object_repr)[:200],
      action_flag=DELETION
    ).save(using=request.database)


  def history_view(self, request, object_id, extra_context=None):
    "The 'history' admin view for this model."
    # First check if the object exists and the user can see its history.
    request.session['lasttab'] = 'history'
    model = self.model
    obj = self.get_object(request, unquote(object_id))
    if obj is None:
      raise Http404(_('%(name)s object with primary key %(key)r does not exist.') % {
        'name': force_text(model._meta.verbose_name),
        'key': escape(object_id),
      })

    if not self.has_change_permission(request, obj):
      raise PermissionDenied

    # Then get the history for this object.
    opts = model._meta
    app_label = opts.app_label
    action_list = LogEntry.objects.using(request.database).filter(
      object_id=unquote(object_id),
      content_type=get_content_type_for_model(model)
    ).select_related().order_by('action_time')

    context = dict(self.admin_site.each_context(request),
      title=capfirst(force_text(opts.verbose_name) + " " + unquote(object_id)),
      action_list=action_list,
      module_name=capfirst(force_text(opts.verbose_name_plural)),
      object=obj,
      app_label=app_label,
      opts=opts,
      active_tab='history',
      object_id=object_id,
      model=ContentType.objects.get_for_model(model).model,
      )
    context.update(extra_context or {})

    request.current_app = self.admin_site.name

    return TemplateResponse(request, self.object_history_template or [
      "admin/%s/%s/object_history.html" % (app_label, opts.model_name),
      "admin/%s/object_history.html" % app_label,
      "admin/object_history.html"
      ], context)


  def response_add(self, request, obj, post_url_continue=None):
    """
    Determines the HttpResponse for the add_view stage.
    """
    opts = obj._meta
    pk_value = obj._get_pk_val()
    preserved_filters = self.get_preserved_filters(request)

    msg_dict = {'name': force_text(opts.verbose_name), 'obj': force_text(obj)}
    # Here, we distinguish between different save types by checking for
    # the presence of keys in request.POST.
    if '_popup' in request.POST:
      to_field = request.POST.get('_to_field')
      if to_field:
        attr = str(to_field)
      else:
        attr = obj._meta.pk.attname
      value = obj.serializable_value(attr)
      return SimpleTemplateResponse('admin/popup_response.html', {
        'pk_value': escape(pk_value),  # for possible backwards-compatibility
        'value': escape(value),
        'obj': escapejs(obj)
        })

    elif "_continue" in request.POST:
      msg = _('The %(name)s "%(obj)s" was added successfully. You may edit it again below.') % msg_dict
      self.message_user(request, msg, messages.SUCCESS)
      if post_url_continue is None:
        post_url_continue = request.prefix + reverse(
          'admin:%s_%s_change' % (opts.app_label, opts.model_name),
          args=(quote(pk_value),),
          current_app=self.admin_site.name
          )
      post_url_continue = add_preserved_filters(
        {'preserved_filters': preserved_filters, 'opts': opts},
        post_url_continue
        )
      return HttpResponseRedirect(post_url_continue)

    elif "_addanother" in request.POST:
      msg = _('The %(name)s "%(obj)s" was added successfully. You may add another %(name)s below.') % msg_dict
      self.message_user(request, msg, messages.SUCCESS)
      redirect_url = request.prefix + request.path
      redirect_url = add_preserved_filters({'preserved_filters': preserved_filters, 'opts': opts}, redirect_url)
      return HttpResponseRedirect(redirect_url)

    else:
      msg = _('The %(name)s "%(obj)s" was added successfully.') % msg_dict
      self.message_user(request, msg, messages.SUCCESS)
      # Redirect to previous url
      return HttpResponseRedirect("%s%s" % (request.prefix, request.session['crumbs'][request.prefix][-2][2]))


  def response_change(self, request, obj):
    """
    Determines the HttpResponse for the change_view stage.
    """
    if '_popup' in request.POST:
      to_field = request.POST.get('_to_field')
      attr = str(to_field) if to_field else obj._meta.pk.attname
      # Retrieve the `object_id` from the resolved pattern arguments.
      value = request.resolver_match.args[0]
      new_value = obj.serializable_value(attr)
      return SimpleTemplateResponse('admin/popup_response.html', {
        'action': 'change',
        'value': escape(value),
        'obj': escapejs(obj),
        'new_value': escape(new_value),
      })

    opts = self.model._meta
    pk_value = obj._get_pk_val()
    preserved_filters = self.get_preserved_filters(request)

    msg_dict = {'name': force_text(opts.verbose_name), 'obj': force_text(obj)}
    if "_continue" in request.POST:
      msg = _('The %(name)s "%(obj)s" was changed successfully. You may edit it again below.') % msg_dict
      self.message_user(request, msg, messages.SUCCESS)
      redirect_url = request.prefix + request.path
      redirect_url = add_preserved_filters({'preserved_filters': preserved_filters, 'opts': opts}, redirect_url)
      return HttpResponseRedirect(redirect_url)

    elif "_saveasnew" in request.POST:
      msg = _('The %(name)s "%(obj)s" was added successfully. You may edit it again below.') % msg_dict
      self.message_user(request, msg, messages.SUCCESS)
      redirect_url = request.prefix + reverse(
        'admin:%s_%s_change' % (opts.app_label, opts.model_name),
        args=(pk_value,),
        current_app=self.admin_site.name
        )
      redirect_url = add_preserved_filters({'preserved_filters': preserved_filters, 'opts': opts}, redirect_url)
      return HttpResponseRedirect(redirect_url)

    elif "_addanother" in request.POST:
      msg = _('The %(name)s "%(obj)s" was changed successfully. You may add another %(name)s below.') % msg_dict
      self.message_user(request, msg, messages.SUCCESS)
      redirect_url = request.prefix + reverse(
        'admin:%s_%s_add' % (opts.app_label, opts.model_name),
        current_app=self.admin_site.name
        )
      redirect_url = add_preserved_filters({'preserved_filters': preserved_filters, 'opts': opts}, redirect_url)
      return HttpResponseRedirect(redirect_url)

    else:
      msg = _('The %(name)s "%(obj)s" was changed successfully.') % msg_dict
      self.message_user(request, msg, messages.SUCCESS)
      # Redirect to previous url
      return HttpResponseRedirect("%s%s" % (request.prefix, request.session['crumbs'][request.prefix][-2][2]))


  @csrf_protect_m
  @transaction.atomic
  def change_view(self, request, object_id, form_url='', extra_context=None):
    request.session['lasttab'] = 'edit'
    new_extra_context = extra_context or {}
    new_extra_context['title'] = capfirst(force_text(self.model._meta.verbose_name) + ' ' + unquote(object_id))
    return super(MultiDBModelAdmin, self).change_view(request, object_id, form_url, new_extra_context)


<<<<<<< HEAD
  def comment_view(self, request, object_id, extra_context=None):
    "The 'comment' view for this model."
    return Comments(request, self.model._meta.app_label, self.model._meta.model_name, object_id)
=======
  @csrf_protect_m
  @transaction.atomic
  def comment_view(self, request, object_id, extra_context=None):
    "The 'comment' view for this model."
   # return Comments(request, self.model._meta.app_label, self.model._meta.model_name, object_id)

#def Comments(request, app, model, object_id):  # TODO move this view completely into MultiDBModelAdmin
    request.session['lasttab'] = 'comments'
    try:
      modeltype = ContentType.objects.using(request.database).get(
        app_label=self.model._meta.app_label,
        model=self.model._meta.model_name
        )
      modeltype._state.db = request.database
      object_id = unquote(object_id)
      modelinstance = modeltype.get_object_for_this_type(pk=object_id)
      comments = Comment.objects.using(request.database) \
        .filter(content_type__pk=modeltype.id, object_pk=object_id) \
        .order_by('-id')
    except:
      raise Http404('Object not found')
    if request.method == 'POST':
      if request.user.has_perm("common.add_comment"):
        comment = request.POST['comment']
        if comment:
          Comment(
               content_object=modelinstance,
               user=request.user,
               comment=comment
               ).save(using=request.database)
      return HttpResponseRedirect('%s/comments/%s/%s/%s/' % (
        request.prefix, self.model._meta.app_label, self.model._meta.model_name, object_id
        ))
    else:
      return render_to_response('common/comments.html', {
        'title': capfirst(force_text(modelinstance._meta.verbose_name) + " " + object_id),
        'model': self.model._meta.model_name,
        'object_id': quote(object_id),
        'active_tab': 'comments',
        'comments': comments
        },
        context_instance=RequestContext(request))
>>>>>>> 742e79d0


  def response_delete(self, request, obj_display, obj_id):
    """
    Determines the HttpResponse for the delete_view stage.
    """

    opts = self.model._meta

    if '_popup' in request.POST:
      return SimpleTemplateResponse('admin/popup_response.html', {
        'action': 'delete',
        'value': escape(obj_id),
      })

    self.message_user(request,
      _('The %(name)s "%(obj)s" was deleted successfully.') % {
          'name': force_text(opts.verbose_name),
          'obj': force_text(obj_display),
      }, messages.SUCCESS)

    # Delete this entity page from the crumbs
    del request.session['crumbs'][request.prefix][-1]

    # Redirect to previous url
    return HttpResponseRedirect("%s%s" % (request.prefix, request.session['crumbs'][request.prefix][-1][2]))


  @csrf_protect_m
  @transaction.atomic
  def delete_view(self, request, object_id, extra_context=None):
    """
    The 'delete' admin view for this model.
    """
    opts = self.model._meta
    app_label = opts.app_label

    to_field = request.POST.get('_to_field', request.GET.get('_to_field'))
    if to_field and not self.to_field_allowed(request, to_field):
        raise DisallowedModelAdminToField("The field %s cannot be referenced." % to_field)

    obj = self.get_object(request, unquote(object_id))

    if not self.has_delete_permission(request, obj):
      raise PermissionDenied

    if obj is None:
      raise Http404(_('%(name)s object with primary key %(key)r does not exist.') % {'name': force_text(opts.verbose_name), 'key': escape(object_id)})

    # frePPLe specific selection of the database
    using = request.database

    # Populate deleted_objects, a data structure of all related objects that
    # will also be deleted.
    (deleted_objects, model_count, perms_needed, protected) = get_deleted_objects(
      [obj], opts, request.user, self.admin_site, using
      )

    # Update the links to the related objects.  frePPLe specific.
    if request.prefix:
      def replace_url(a):
        if isinstance(a, list):
          return [ replace_url(i) for i in a ]
        else:
          return mark_safe(a.replace('href="', 'href="%s' % request.prefix))
      deleted_objects = [ replace_url(i) for i in deleted_objects ]
      protected = [ replace_url(i) for i in protected ]

    if request.POST:  # The user has already confirmed the deletion.
      if perms_needed:
        raise PermissionDenied
      obj_display = force_text(obj)
      attr = str(to_field) if to_field else opts.pk.attname
      obj_id = obj.serializable_value(attr)
      self.log_deletion(request, obj, obj_display)
      self.delete_model(request, obj)

      return self.response_delete(request, obj_display, obj_id)

    object_name = force_text(opts.verbose_name)

    context = dict(
      self.admin_site.each_context(request),
      title=capfirst(object_name + ' ' + unquote(object_id)),
      object_name=object_name,
      object=obj,
      deleted_objects=deleted_objects,
      model_count=dict(model_count).items(),
      perms_lacking=perms_needed,
      protected=protected,
      opts=opts,
      app_label=app_label,
      preserved_filters=self.get_preserved_filters(request),
      is_popup=('_popup' in request.POST or
                '_popup' in request.GET),
      to_field=to_field,
      )
    context.update(extra_context or {})

    return self.render_delete_form(request, context)


class MultiDBTabularInline(admin.TabularInline):

  def __init__(self, parent_model, admin_site):
    super(MultiDBTabularInline, self).__init__(parent_model, admin_site)

  def get_queryset(self, request):
    return super(MultiDBTabularInline, self).get_queryset(request).using(request.database)

  def formfield_for_foreignkey(self, db_field, request=None, **kwargs):
    return super(MultiDBTabularInline, self).formfield_for_foreignkey(db_field, request=request, using=request.database, **kwargs)

  def formfield_for_manytomany(self, db_field, request=None, **kwargs):
    return super(MultiDBTabularInline, self).formfield_for_manytomany(db_field, request=request, using=request.database, **kwargs)<|MERGE_RESOLUTION|>--- conflicted
+++ resolved
@@ -318,18 +318,10 @@
     return super(MultiDBModelAdmin, self).change_view(request, object_id, form_url, new_extra_context)
 
 
-<<<<<<< HEAD
-  def comment_view(self, request, object_id, extra_context=None):
-    "The 'comment' view for this model."
-    return Comments(request, self.model._meta.app_label, self.model._meta.model_name, object_id)
-=======
   @csrf_protect_m
   @transaction.atomic
   def comment_view(self, request, object_id, extra_context=None):
     "The 'comment' view for this model."
-   # return Comments(request, self.model._meta.app_label, self.model._meta.model_name, object_id)
-
-#def Comments(request, app, model, object_id):  # TODO move this view completely into MultiDBModelAdmin
     request.session['lasttab'] = 'comments'
     try:
       modeltype = ContentType.objects.using(request.database).get(
@@ -365,7 +357,6 @@
         'comments': comments
         },
         context_instance=RequestContext(request))
->>>>>>> 742e79d0
 
 
   def response_delete(self, request, obj_display, obj_id):

#
# Copyright (C) 2007-2013 by Johan De Taeye, frePPLe bvba
#
# All information contained herein is, and remains the property of frePPLe.
# You are allowed to use and modify the source code, as long as the software is used
# within your company.
# You are not allowed to distribute the software, either in the form of source code
# or in the form of compiled binaries.
#
from datetime import datetime
import logging

from django.contrib.contenttypes.fields import GenericForeignKey
from django.contrib.contenttypes.models import ContentType
from django.conf import settings
from django.contrib.auth.models import AbstractUser
from django.db import models, DEFAULT_DB_ALIAS, connections, transaction
from django.utils import timezone
from django.utils.translation import ugettext_lazy as _

from freppledb.common.fields import JSONField

logger = logging.getLogger(__name__)


class HierarchyModel(models.Model):
  lft = models.PositiveIntegerField(db_index=True, editable=False, null=True, blank=True)
  rght = models.PositiveIntegerField(null=True, editable=False, blank=True)
  lvl = models.PositiveIntegerField(null=True, editable=False, blank=True)
  name = models.CharField(_('name'), max_length=settings.NAMESIZE, primary_key=True,
                          help_text=_('Unique identifier'))
  owner = models.ForeignKey('self', verbose_name=_('owner'), null=True, blank=True,
                            related_name='xchildren', help_text=_('Hierarchical parent'))

  def save(self, *args, **kwargs):
    # Trigger recalculation of the hieracrhy
    self.lft = None
    self.rght = None
    self.lvl = None

    # Call the real save() method
    super(HierarchyModel, self).save(*args, **kwargs)

  class Meta:
    abstract = True

  @classmethod
  def rebuildHierarchy(cls, database=DEFAULT_DB_ALIAS):

    # Verify whether we need to rebuild or not.
    # We search for the first record whose lft field is null.
    if len(cls.objects.using(database).filter(lft__isnull=True)[:1]) == 0:
      return

    nodes = {}
    children = {}
    updates = []

    def tagChildren(me, left, level):
      right = left + 1
      # Get all children of this node
      for i in children.get(me, []):
        # Recursive execution of this function for each child of this node
        right = tagChildren(i, right, level + 1)

      # After processing the children of this node now know its left and right values
      updates.append( (left, right, level, me) )

      # Remove from node list (to mark as processed)
      del nodes[me]

      # Return the right value of this node + 1
      return right + 1

    # Load all nodes in memory
    for i in cls.objects.using(database).values('name', 'owner'):
      if i['name'] == i['owner']:
        logging.error("Data error: '%s' points to itself as owner" % i['name'])
        nodes[i['name']] = None
      else:
        nodes[i['name']] = i['owner']
        if i['owner']:
          if not i['owner'] in children:
            children[i['owner']] = set()
          children[i['owner']].add(i['name'])
    keys = sorted(nodes.items())

    # Loop over nodes without parent
    cnt = 1
    for i, j in keys:
      if j is None:
        cnt = tagChildren(i, cnt, 0)

    if nodes:
      # If the nodes dictionary isn't empty, it is an indication of an
      # invalid hierarchy.
      # There are loops in your hierarchy, ie parent-chains not ending
      # at a top-level node without parent.
      bad = nodes.copy()
      updated = True
      while updated:
        updated = False
        for i in bad.keys():
          ok = True
          for j, k in bad.items():
            if k == i:
              ok = False
              break
          if ok:
            # If none of the bad keys points to me as a parent, I am unguilty
            del bad[i]
            updated = True
      logging.error("Data error: Hierarchy loops among %s" % sorted(bad.keys()))
      for i, j in sorted(bad.items()):
        nodes[i] = None

      # Continue loop over nodes without parent
      keys = sorted(nodes.items())
      for i, j in keys:
        if j is None:
          cnt = tagChildren(i, cnt, 0)

    # Write all results to the database
    with transaction.atomic(using=database):
      connections[database].cursor().executemany(
        'update %s set lft=%%s, rght=%%s, lvl=%%s where name = %%s' % connections[database].ops.quote_name(cls._meta.db_table),
        updates
        )


class MultiDBManager(models.Manager):
  def get_queryset(self):
    from freppledb.common.middleware import _thread_locals
    req = getattr(_thread_locals, 'request', None)
    if req:
      return super(MultiDBManager, self).get_queryset().using(getattr(req, 'database', DEFAULT_DB_ALIAS))
    else:
      return super(MultiDBManager, self).get_queryset().using(DEFAULT_DB_ALIAS)


class AuditModel(models.Model):
  '''
  This is an abstract base model.
  It implements the capability to maintain:
    - the date of the last modification of the record.
    - a string intended to describe the source system that supplied the record
  '''
  # Database fields
  source = models.CharField(_('source'), db_index=True, max_length=settings.CATEGORYSIZE, null=True, blank=True)
<<<<<<< HEAD
  lastmodified = models.DateTimeField(_('last modified'), editable=False, db_index=True, default=datetime.now)
=======
  lastmodified = models.DateTimeField(_('last modified'), editable=False, db_index=True, default=timezone.now)
>>>>>>> 4f628c4d

  objects = MultiDBManager()  # The default manager.

  def save(self, *args, **kwargs):
    # Update the field with every change
    self.lastmodified = datetime.now()

    # Call the real save() method
    super(AuditModel, self).save(*args, **kwargs)

  class Meta:
    abstract = True


class Parameter(AuditModel):
  # Database fields
  name = models.CharField(_('name'), max_length=settings.NAMESIZE, primary_key=True)
  value = models.CharField(_('value'), max_length=settings.NAMESIZE, null=True, blank=True)
  description = models.CharField(_('description'), max_length=settings.DESCRIPTIONSIZE, null=True, blank=True)

  def __str__(self):
    return self.name

  class Meta(AuditModel.Meta):
    db_table = 'common_parameter'
    verbose_name = _('parameter')
    verbose_name_plural = _('parameters')

  @staticmethod
  def getValue(key, database=DEFAULT_DB_ALIAS, default=None):
    try:
      return Parameter.objects.using(database).get(pk=key).value
    except:
      return default


class User(AbstractUser):
  languageList = tuple( [ ('auto', _('Detect automatically')), ] + list(settings.LANGUAGES) )
  language = models.CharField(
    _('language'), max_length=10, choices=languageList,
    default='auto'
    )
  theme = models.CharField(
    _('theme'), max_length=20, default=settings.DEFAULT_THEME,
    choices=settings.THEMES
    )
  pagesize = models.PositiveIntegerField(_('page size'), default=settings.DEFAULT_PAGESIZE)
  horizonbuckets = models.CharField(max_length=settings.NAMESIZE, blank=True, null=True)
  horizonstart = models.DateTimeField(blank=True, null=True)
  horizonend = models.DateTimeField(blank=True, null=True)
  horizontype = models.BooleanField(blank=True, default=True)
  horizonlength = models.IntegerField(blank=True, default=6, null=True)
  horizonunit = models.CharField(
    blank=True, max_length=5, default='month', null=True,
    choices=(("day", "day"), ("week", "week"), ("month", "month"))
    )
  lastmodified = models.DateTimeField(
    _('last modified'), auto_now=True, null=True, blank=True,
    editable=False, db_index=True
    )


  def joined_age(self):
    '''
    Returns the number of days since the user joined
    '''
    if self.date_joined.year == 2000:
      # This is the user join date from the demo database.
      # We'll consider that a new user.
      self.date_joined = self.last_login
      self.save()
    return (datetime.now() - self.date_joined).total_seconds() / 86400


  class Meta:
    db_table = "common_user"
    verbose_name = _('user')
    verbose_name_plural = _('users')

  def getPreference(self, prop, default=None):
    try:
      return self.preferences.get(property=prop).value
    except ValueError:
      logger.error("Invalid preference '%s' of user '%s'" % (prop, self.username))
      return default
    except:
      return default

  def setPreference(self, prop, val):
    pref = self.preferences.get_or_create(property=prop)[0]
    pref.value = val
    # Always saved in the main database, to have the same preferences for all scenarios
    pref.save(update_fields=['value'])


class UserPreference(models.Model):
  id = models.AutoField(_('identifier'), primary_key=True)
  user = models.ForeignKey(User, verbose_name=_('user'), blank=False, null=False, editable=False, related_name='preferences')
  property = models.CharField(max_length=settings.NAMESIZE, blank=False, null=False)
  value = JSONField(max_length=1000, blank=False, null=False)

  class Meta:
    db_table = "common_preference"
    unique_together = (('user', 'property'),)
    verbose_name = 'preference'
    verbose_name_plural = 'preferences'


class Comment(models.Model):
  id = models.AutoField(_('identifier'), primary_key=True)
  content_type = models.ForeignKey(
    ContentType, verbose_name=_('content type'),
    related_name="content_type_set_for_%(class)s"
    )
  object_pk = models.TextField(_('object ID'))
  content_object = GenericForeignKey(ct_field="content_type", fk_field="object_pk")
  comment = models.TextField(_('comment'), max_length=settings.COMMENT_MAX_LENGTH)
  user = models.ForeignKey(User, verbose_name=_('user'), blank=True, null=True, editable=False)
<<<<<<< HEAD
  lastmodified = models.DateTimeField(_('last modified'), auto_now=True, null=True, editable=False)
=======
  lastmodified = models.DateTimeField(_('last modified'), default=timezone.now, editable=False)
>>>>>>> 4f628c4d

  class Meta:
      db_table = "common_comment"
      ordering = ('id',)
      verbose_name = _('comment')
      verbose_name_plural = _('comments')

  def __str__(self):
      return "%s: %s..." % (self.object_pk, self.comment[:50])


class Bucket(AuditModel):
  # Create some dummy string for common bucket names to force them to be translated.
  extra_strings = ( _('day'), _('week'), _('month'), _('quarter'), _('year'), _('telescope') )

  # Database fields
  name = models.CharField(_('name'), max_length=settings.NAMESIZE, primary_key=True)
  description = models.CharField(_('description'), max_length=settings.DESCRIPTIONSIZE, null=True, blank=True)

  def __str__(self):
    return str(self.name)

  class Meta:
    verbose_name = _('bucket')
    verbose_name_plural = _('buckets')
    db_table = 'common_bucket'


class BucketDetail(AuditModel):
  # Database fields
  id = models.AutoField(_('identifier'), primary_key=True)
  bucket = models.ForeignKey(Bucket, verbose_name=_('bucket'), db_index=True)
  name = models.CharField(_('name'), max_length=settings.NAMESIZE)
  startdate = models.DateTimeField(_('start date'))
  enddate = models.DateTimeField(_('end date'))

  def __str__(self):
    return "%s %s" % (self.bucket.name or "", self.startdate)

  class Meta:
    verbose_name = _('bucket date')
    verbose_name_plural = _('bucket dates')
    db_table = 'common_bucketdetail'
    unique_together = (('bucket', 'startdate'),)
    ordering = ['bucket', 'startdate']<|MERGE_RESOLUTION|>--- conflicted
+++ resolved
@@ -147,11 +147,7 @@
   '''
   # Database fields
   source = models.CharField(_('source'), db_index=True, max_length=settings.CATEGORYSIZE, null=True, blank=True)
-<<<<<<< HEAD
-  lastmodified = models.DateTimeField(_('last modified'), editable=False, db_index=True, default=datetime.now)
-=======
   lastmodified = models.DateTimeField(_('last modified'), editable=False, db_index=True, default=timezone.now)
->>>>>>> 4f628c4d
 
   objects = MultiDBManager()  # The default manager.
 
@@ -270,11 +266,7 @@
   content_object = GenericForeignKey(ct_field="content_type", fk_field="object_pk")
   comment = models.TextField(_('comment'), max_length=settings.COMMENT_MAX_LENGTH)
   user = models.ForeignKey(User, verbose_name=_('user'), blank=True, null=True, editable=False)
-<<<<<<< HEAD
-  lastmodified = models.DateTimeField(_('last modified'), auto_now=True, null=True, editable=False)
-=======
   lastmodified = models.DateTimeField(_('last modified'), default=timezone.now, editable=False)
->>>>>>> 4f628c4d
 
   class Meta:
       db_table = "common_comment"

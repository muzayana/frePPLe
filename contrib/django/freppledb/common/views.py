#
# Copyright (C) 2007-2013 by frePPLe bvba
#
# All information contained herein is, and remains the property of frePPLe.
# You are allowed to use and modify the source code, as long as the software is used
# within your company.
# You are not allowed to distribute the software, either in the form of source code
# or in the form of compiled binaries.
#

<<<<<<< HEAD
import inspect
import json

=======
>>>>>>> 4d53c500
from django.shortcuts import render_to_response
from django.contrib import messages
from django.contrib.auth import update_session_auth_hash
from django.contrib.auth.decorators import login_required
from django.contrib.admin.utils import unquote, quote
from django.contrib.admin.views.decorators import staff_member_required
from django.contrib.contenttypes.models import ContentType
from django.core.urlresolvers import reverse, resolve
from django.template import RequestContext, loader, TemplateDoesNotExist
from django import forms
from django.utils.encoding import force_text
from django.utils.translation import ugettext_lazy as _
from django.utils.text import capfirst
from django.contrib.auth.models import Group
from django.utils import translation
from django.conf import settings
from django.http import Http404, HttpResponseRedirect, HttpResponse, HttpResponseServerError, HttpResponseNotFound
from django.views.decorators.csrf import csrf_protect
from django.views.decorators.debug import sensitive_variables

from freppledb.common.models import User, Parameter, Comment, Bucket, BucketDetail
from freppledb.common.report import GridReport, GridFieldLastModified, GridFieldText
from freppledb.common.report import GridFieldBool, GridFieldDateTime, GridFieldInteger

from freppledb.admin import data_site

import logging
logger = logging.getLogger(__name__)


@login_required
def cockpit(request):
  return render_to_response('index.html', {
    'title': _('Cockpit'),
    'bucketnames': Bucket.objects.order_by('-level').values_list('name', flat=True),
    },
    context_instance=RequestContext(request)
    )


def handler404(request):
  '''
  Custom error handler which redirects to the main page rather than displaying the 404 page.
  '''
  messages.add_message(
    request, messages.ERROR,
    #. Translators: Translation included with Django
    force_text(_('Page not found') + ": " + request.prefix + request.get_full_path())
    )
  return HttpResponseRedirect(request.prefix + "/")


def handler500(request):
  '''
  Custom error handler.
  The only difference with the default Django handler is that we passes more context
  to the error template.
  '''
  try:
    template = loader.get_template("500.html")
  except TemplateDoesNotExist:
    return HttpResponseServerError('<h1>Server Error (500)</h1>', content_type='text/html')
  return HttpResponseServerError(template.render(RequestContext(request)))


class PreferencesForm(forms.Form):
  language = forms.ChoiceField(
    label=_("Language"),
    initial="auto",
    choices=User.languageList
    )
  pagesize = forms.IntegerField(
    label=_('Page size'),
    required=False,
    initial=100
    )
  theme = forms.ChoiceField(
    label=_('Theme'),
    required=False,
    choices=[ (i, capfirst(i)) for i in settings.THEMES ],
    )
  cur_password = forms.CharField(
    #. Translators: Translation included with Django
    label = _("Change password"),
    required=False,
    #. Translators: Translation included with Django
    help_text=_('Old password'),
    widget = forms.PasswordInput()
    )
  new_password1 = forms.CharField(
    label = "",
    required=False,
    #. Translators: Translation included with Django
    help_text=_('New password'),
    widget = forms.PasswordInput()
    )
  new_password2 = forms.CharField(
    label = "",
    required = False,
    #. Translators: Translation included with Django
    help_text = _('New password confirmation'),
    widget = forms.PasswordInput()
    )

  def __init__(self, *args, **kwargs):
    super(PreferencesForm, self).__init__(*args, **kwargs)
    if len(settings.THEMES) == 1:  #If there is only one theme make this choice unavailable
      self.fields.pop('theme')

  def clean(self):
    newdata = super(PreferencesForm, self).clean()
    if newdata.get('pagesize',0) > 10000:
      raise forms.ValidationError("Maximum page size is 10000.")
    if newdata.get('pagesize',25) < 25:
      raise forms.ValidationError("Minimum page size is 25.")
    if newdata['cur_password']:
      if not self.user.check_password(newdata['cur_password']):
        #. Translators: Translation included with Django
        raise forms.ValidationError(_("Your old password was entered incorrectly. Please enter it again."))
      if newdata['new_password1'] != newdata['new_password2']:
        #. Translators: Translation included with Django
        raise forms.ValidationError("The two password fields didn't match.")


@sensitive_variables('newdata')
@login_required
@csrf_protect
def preferences(request):
  if request.method == 'POST':
    form = PreferencesForm(request.POST)
    form.user = request.user
    if form.is_valid():
      try:
        newdata = form.cleaned_data
        request.user.language = newdata['language']
        if 'theme' in newdata:
          request.user.theme = newdata['theme']
        request.user.pagesize = newdata['pagesize']
        if newdata['cur_password']:
          request.user.set_password(newdata["new_password1"])
          # Updating the password logs out all other sessions for the user
          # except the current one if
          # django.contrib.auth.middleware.SessionAuthenticationMiddleware
          # is enabled.
          update_session_auth_hash(request, form.user)
        request.user.save()
        # Switch to the new theme and language immediately
        if 'theme' in newdata:
          request.theme = newdata['theme']
        if newdata['language'] == 'auto':
          newdata['language'] = translation.get_language_from_request(request)
        if translation.get_language() != newdata['language']:
          translation.activate(newdata['language'])
          request.LANGUAGE_CODE = translation.get_language()
        messages.add_message(request, messages.INFO, force_text(_('Successfully updated preferences')))
      except Exception as e:
        logger.error("Failure updating preferences: %s" % e)
        messages.add_message(request, messages.ERROR, force_text(_('Failure updating preferences')))
  else:
    pref = request.user
    form = PreferencesForm({
      'language': pref.language,
      'theme': pref.theme,
      'pagesize': pref.pagesize,
      })
  LANGUAGE = User.languageList[0][1]
  for l in User.languageList:
    if l[0] == request.user.language:
      LANGUAGE = l[1]
  return render_to_response('common/preferences.html', {
     'title': _('My preferences'),
     'form': form,
     },
     context_instance=RequestContext(request, {
        'THEMES': settings.THEMES,
        "LANGUAGE": LANGUAGE
        }))


class HorizonForm(forms.Form):
  horizonbuckets = forms.ModelChoiceField(queryset=Bucket.objects.all().values_list('name', flat=True))
  horizonstart = forms.DateField(required=False)
  horizonend = forms.DateField(required=False)
  horizontype = forms.ChoiceField(choices=(("1", "1"), ("0", "0")))
  horizonlength = forms.IntegerField(required=False, min_value=1)
  horizonunit = forms.ChoiceField(choices=(("day", "day"), ("week", "week"), ("month", "month")))


@login_required
@csrf_protect
def horizon(request):
  if request.method != 'POST':
    raise Http404('Only post requests allowed')
  form = HorizonForm(request.POST)
  print(request.POST)
  if not form.is_valid():
    raise Http404('Invalid form data')
  try:
    request.user.horizonbuckets = form.cleaned_data['horizonbuckets']
    request.user.horizonstart = form.cleaned_data['horizonstart']
    request.user.horizonend = form.cleaned_data['horizonend']
    request.user.horizontype = form.cleaned_data['horizontype'] == '1'
    request.user.horizonlength = form.cleaned_data['horizonlength']
    request.user.horizonunit = form.cleaned_data['horizonunit']
    request.user.save()
    return HttpResponse(content="OK")
  except Exception as e:
    logger.error("Error saving horizon settings: %s" % e)
    raise Http404('Error saving horizon settings')


@login_required
@csrf_protect
def saveSettings(request):
  if request.method != 'POST' or not request.is_ajax():
    raise Http404('Only ajax post requests allowed')
  try:
    data = json.loads(request.body.decode(request.encoding))
    for key, value in data.items():
      request.user.setPreference(key, value)
    return HttpResponse(content="OK")
  except Exception as e:
    logger.error("Error saving report settings: %s" % e)
    return HttpResponseServerError('Error saving report settings')


class UserList(GridReport):
  '''
  A list report to show users.
  '''
  #. Translators: Translation included with Django
  title = _("users")
  basequeryset = User.objects.all()
  model = User
  frozenColumns = 2
  multiselect = False
  permissions = (("change_user", "Can change user"),)

  rows = (
    #. Translators: Translation included with Django
    GridFieldInteger('id', title=_('id'), key=True, formatter='detail', extra="role:'common/user'"),
    #. Translators: Translation included with Django
    GridFieldText('username', title=_('username')),
    #. Translators: Translation included with Django
    GridFieldText('email', title=_('email address'), formatter='email', width=200),
    #. Translators: Translation included with Django
    GridFieldText('first_name', title=_('first name')),
    #. Translators: Translation included with Django
    GridFieldText('last_name', title=_('last name')),
    #. Translators: Translation included with Django
    GridFieldBool('is_active', title=_('active')),
    #. Translators: Translation included with Django
    GridFieldBool('is_superuser', title=_('superuser status'), width=120),
    #. Translators: Translation included with Django
    GridFieldDateTime('date_joined', title=_('date joined'), editable=False),
    #. Translators: Translation included with Django
    GridFieldDateTime('last_login', title=_('last login'), editable=False)
    )


class GroupList(GridReport):
  '''
  A list report to show groups.
  '''
  template = 'admin/base_site_grid.html'
  #. Translators: Translation included with Django
  title = _("groups")
  basequeryset = Group.objects.all()
  model = Group
  frozenColumns = 0
  multiselect = False
  permissions = (("change_group", "Can change group"),)

  rows = (
    GridFieldInteger('id', title=_('identifier'), key=True, formatter='detail', extra="role:'auth/group'"),
    #. Translators: Translation included with Django
    GridFieldText('name', title=_('name'), key=True, width=200),
    )


class ParameterList(GridReport):
  '''
  A list report to show all configurable parameters.
  '''
  title = _("parameters")
  basequeryset = Parameter.objects.all()
  model = Parameter
  adminsite = 'admin'
  frozenColumns = 1

  rows = (
    #. Translators: Translation included with Django
    GridFieldText('name', title=_('name'), key=True, formatter='detail', extra="role:'common/parameter'"),
    GridFieldText('value', title=_('value')),
    GridFieldText('description', title=_('description')),
    GridFieldText('source', title=_('source')),
    GridFieldLastModified('lastmodified'),
    )


class CommentList(GridReport):
  '''
  A list report to display all comments.
  '''
  template = 'common/commentlist.html'
  title = _('comments')
  basequeryset = Comment.objects.all()
  model = Comment
  editable = False
  multiselect = False
  frozenColumns = 0

  rows = (
    GridFieldInteger('id', title=_('identifier'), key=True),
    GridFieldLastModified('lastmodified'),
    #. Translators: Translation included with Django
    GridFieldText('user', title=_('user'), field_name='user__username', editable=False, align='center', width=80),
    GridFieldText('model', title=_('model'), field_name='content_type__model', editable=False, align='center'),
    GridFieldText('object_pk', title=_('object id'), field_name='object_pk', editable=False, align='center', extra='formatter:objectfmt'),
    GridFieldText('comment', title=_('comment'), width=400, editable=False, align='center'),
    GridFieldText('app', title="app", hidden=True, field_name='content_type__app_label')
    )


class BucketList(GridReport):
  '''
  A list report to show dates.
  '''
  title = _("buckets")
  basequeryset = Bucket.objects.all()
  model = Bucket
  frozenColumns = 1
  rows = (
    #. Translators: Translation included with Django
    GridFieldText('name', title=_('name'), key=True, formatter='detail', extra="role:'common/bucket'"),
    GridFieldText('description', title=_('description')),
    GridFieldInteger('level', title=_('level')),
    GridFieldText('source', title=_('source')),
    GridFieldLastModified('lastmodified'),
    )


class BucketDetailList(GridReport):
  '''
  A list report to show dates.
  '''
  title = _("bucket dates")
  basequeryset = BucketDetail.objects.all()
  model = BucketDetail
  frozenColumns = 2
  rows = (
    GridFieldText('bucket', title=_('bucket'), field_name='bucket__name', formatter='detail', extra="role:'common/bucket'"),
    GridFieldDateTime('startdate', title=_('start date')),
    GridFieldDateTime('enddate', title=_('end date')),
    #. Translators: Translation included with Django
    GridFieldText('name', title=_('name')),
    GridFieldText('source', title=_('source')),
    GridFieldLastModified('lastmodified'),
    )


@staff_member_required
def detail(request, app, model, object_id):
  # Find the object type
  ct = ContentType.objects.get(app_label=app, model=model)
  admn = data_site._registry[ct.model_class()]
  if not hasattr(admn, 'tabs'):
    return HttpResponseNotFound('Object type not found')

  # Find the tab we need to open
  lasttab = request.session.get('lasttab')
  newtab = None
  for tab in admn.tabs:
    if lasttab == tab['name'] or not lasttab:
      perms = tab.get('permissions')
      if perms:
        if isinstance(perms, str):
          # A single permission is given
          if not request.user.has_perm(perms):
            continue
        else:
          # A list or tuple of permissions is given
          ok =  True
          for p in perms:
            if not request.user.has_perm(p):
              ok = False
              break
          if not ok:
            continue
      newtab = tab
      break
  if not newtab:
    newtab = admn.tabs[0]

  # Convert a view name into a function when accessed the first time
  viewfunc = newtab.get('viewfunc', None)
  if not viewfunc:
    url = reverse(newtab['view'], args=("dummy",))
    newtab['viewfunc'] = resolve(url).func

  # Open the tab
  return newtab['viewfunc'](request, object_id)<|MERGE_RESOLUTION|>--- conflicted
+++ resolved
@@ -8,12 +8,8 @@
 # or in the form of compiled binaries.
 #
 
-<<<<<<< HEAD
-import inspect
 import json
 
-=======
->>>>>>> 4d53c500
 from django.shortcuts import render_to_response
 from django.contrib import messages
 from django.contrib.auth import update_session_auth_hash

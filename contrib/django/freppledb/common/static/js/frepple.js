--- conflicted
+++ resolved
@@ -50,18 +50,8 @@
     if ($('#undo').hasClass("btn-primary")) return;
     $("#grid").trigger("reloadGrid");
     $("#grid").closest(".ui-jqgrid-bdiv").scrollTop(0);
-<<<<<<< HEAD
-    $('#save').addClass("save_undo_button_inactive").removeClass("save_undo_button_active");
-    $('#undo').addClass("save_undo_button_inactive").removeClass("save_undo_button_active");
-    $('#delete_selected').addClass("ui-state-disabled").removeClass("bold");
-    $('#copy_selected').addClass("ui-state-disabled").removeClass("bold");
-    $('#actions').addClass("ui-selectmenu-disabled ui-state-disabled change_status_selectmenu_inactive")
-    .removeClass("change_status_selectmenu_active ui-state-enabled ui-selectmenu-enabled")
-    .prop('disabled', 'disabled');
-=======
     $('#save, #undo').addClass("btn-primary").removeClass("btn-danger").prop('disabled', true);
     $('#actions1').prop('disabled', true);
->>>>>>> d0bf41c7
 
     $('#filter').prop('disabled', false);
     $(window).off('beforeunload', upload.warnUnsavedChanges);
@@ -667,18 +657,9 @@
     }
     else
     {
-<<<<<<< HEAD
-      $("#copy_selected").addClass("ui-state-disabled").removeClass("bold");
-      $("#delete_selected").addClass("ui-state-disabled").removeClass("bold");
-      $("#actions")
-      .addClass("ui-selectmenu-disabled ui-state-disabled change_status_selectmenu_inactive")
-      .removeClass("change_status_selectmenu_active ui-state-enabled ui-selectmenu-enabled")
-      .prop('disabled', 'disabled');
-=======
       $("#copy_selected").prop('disabled', true).removeClass("bold");
       $("#delete_selected").prop('disabled', true).removeClass("bold");
       $("#actions1").prop('disabled', true);
->>>>>>> d0bf41c7
     }
   },
 
@@ -1139,7 +1120,7 @@
         .style("position", "absolute");
 
     // Update content and display
-    tt.html('' + txt + '')
+    tt.html('' + txt)
       .style('display', 'block');
     graph.moveTooltip();
   },

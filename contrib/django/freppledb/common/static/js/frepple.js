--- conflicted
+++ resolved
@@ -1212,16 +1212,9 @@
     // Build the URLs for the menu
     contextMenu.find('a').each( function() {
       $(this).attr('href', $(this).attr('id').replace(/{\w+}/g, function(match, number) {
-<<<<<<< HEAD
-      var key = match.substring(1,match.length-1);
-      return key in params ? params[key] : match;
-      }
-      ))
-=======
         var key = match.substring(1,match.length-1);
         return key in params ? params[key] : match;
         }))
->>>>>>> 8f960545
     });
 
     // Display the menu at the right location

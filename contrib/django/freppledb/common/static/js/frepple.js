
// Django sets this variable in the admin/base.html template.
window.__admin_media_prefix__ = "/static/admin/";


// Adjust the breadcrumbs such that it fits on a single line.
// This function is called when the window is resized.
function breadcrumbs_reflow()
{
  var crumbs = $("#breadcrumbs");
  var height_one_line = Math.ceil($("#cockpitcrumb").height()) + 1;
  // Show all elements previously hidden
  crumbs.children("span:hidden").show();
  // Hide the first crumbs till it all fits on a single line.
  crumbs.children("span").each(function() {
    if (crumbs.height() > height_one_line) $(this).hide();
  });
}


// A function to escape all special characters in a name.
// We escape all special characters in the EXACT same way as the django admin does.
function admin_escape(n)
{
  return n.replace(/_/g,'_5F').replace(/&amp;/g,'_26').replace(/&lt;/g,'_3C')
  .replace(/&gt;/g,'_3E').replace(/&#39;/g,"'").replace(/&quot;/g,'_22')
  .replace(/:/g,'_3A').replace(/\//g,'_2F').replace(/#/g,'_23').replace(/\?/g,'_3F')
  .replace(/;/g,'_3B').replace(/@/g,'_40').replace(/&/g,'_26').replace(/=/g,'_3D')
  .replace(/\+/g,'_2B').replace(/\$/g,'_24').replace(/,/g,'_2C').replace(/"/g,'_22')
  .replace(/</g,'_3C').replace(/>/g,'_3E').replace(/%/g,'_25').replace(/\\/g,'_5C');
}


//----------------------------------------------------------------------------
// A class to handle changes to a grid.
//----------------------------------------------------------------------------
var upload = {
  warnUnsavedChanges: function()
  {
    $(window).off('beforeunload', upload.warnUnsavedChanges);
    return gettext("There are unsaved changes on this page.");
  },

  undo : function ()
  {
    if ($('#undo').hasClass("ui-state-disabled")) return;
    $("#grid").trigger("reloadGrid");
    $('#save').addClass("ui-state-disabled").removeClass("bold red");
    $('#undo').addClass("ui-state-disabled").removeClass("bold red");
    $('#filter').removeClass("ui-state-disabled");
    $(window).off('beforeunload', upload.warnUnsavedChanges);
  },

  select : function ()
  {
    $('#filter').addClass("ui-state-disabled");
    $.jgrid.hideModal("#searchmodfbox_grid");
    $('#save').removeClass("ui-state-disabled").addClass("bold red");
    $('#undo').removeClass("ui-state-disabled").addClass("bold red");
    $(window).off('beforeunload', upload.warnUnsavedChanges);
    $(window).on('beforeunload', upload.warnUnsavedChanges);
  },

  save : function()
  {
    if ($('#save').hasClass("ui-state-disabled")) return;

    // Pick up all changed cells. If a function "getData" is defined on the
    // page we use that, otherwise we use the standard functionality of jqgrid.
    if (typeof getDirtyData == 'function')
      var rows = getDirtyData();
    else
      var rows = $("#grid").getChangedCells('dirty');
    if (rows != null && rows.length > 0)
      // Send the update to the server
      $.ajax({
          url: location.pathname,
          data: JSON.stringify(rows),
          type: "POST",
          contentType: "application/json",
          success: function () {
            upload.undo();
            },
          error: function (result, stat, errorThrown) {
            $('#popup').html(result.responseText)
              .dialog({
                title: gettext("Error saving data"),
                autoOpen: true,
                resizable: false,
                width: 'auto',
                height: 'auto'
              });
            $('#timebuckets').dialog('close');
            $.jgrid.hideModal("#searchmodfbox_grid");
            }
        });
  },

  validateSort: function(event)
  {
    if ($(this).attr('id') == 'grid_cb') return;
    if ($('#save').hasClass("ui-state-disabled"))
      jQuery("#grid").jqGrid('resetSelection');
    else
    {
      $('#popup').html("")
        .dialog({
          title: gettext("Save or cancel your changes first"),
          autoOpen: true,
          resizable: false,
          width: 'auto',
          height: 'auto',
          buttons: [
            {
              text: gettext("Save"),
              click: function() {
                upload.save();
                $('#popup').dialog('close');
                }
            },
            {
              text: gettext("Cancel"),
              click: function() {
                upload.undo();
                $('#popup').dialog('close');
                }
            }
            ]
        });
      event.stopPropagation();
    }
  }
}


//----------------------------------------------------------------------------
// Custom formatter functions for the grid cells. Most of the custom handlers
// just add an appropriate context menu.
//----------------------------------------------------------------------------

function linkunformat (cellvalue, options, cell) {
  return cellvalue;
}

jQuery.extend($.fn.fmatter, {
  percentage : function(cellvalue, options, rowdata) {
    if (cellvalue === undefined || cellvalue ==='') return '';
    return cellvalue + "%";
  },
  duration : function(cellvalue, options, rowdata) {
    if (cellvalue === undefined || cellvalue ==='') return '';
    var d = cellvalue.split(" ");
    if (d.length == 1)
    {
      var t = cellvalue.split(":");
      var days = 0;
    }
    else
    {
      var t = d[1].split(":");
      var days = (d[0]!='' ? parseFloat(d[0]) : 0);
    }
    switch (t.length)
    {
      case 0: // Days only
        var seconds = days * 86400;
        break;
      case 1: // Days, seconds
        var seconds = days * 86400 + (t[0]!='' ? parseFloat(t[0]) : 0);
        break;
      case 2: // Days, hours and seconds
        var seconds = days * 86400 + (t[0]!='' ? parseFloat(t[0]) : 0) * 60 + (t[1]!='' ? parseFloat(t[1]) : 0);
        break;
      default:
        // Days, hours, minutes, seconds
        var seconds = days * 86400 + (t[0]!='' ? parseFloat(t[0]) : 0) * 3600 + (t[1]!='' ? parseFloat(t[1]) : 0) * 60 + (t[2]!='' ? parseFloat(t[2]) : 0);
    }
    var days   = Math.floor(seconds / 86400);
    var hours   = Math.floor((seconds - (days * 86400)) / 3600);
    var minutes = Math.floor((seconds - (days * 86400) - (hours * 3600)) / 60);
    var seconds = seconds - (days * 86400) - (hours * 3600) - (minutes * 60);
    if (days > 0)
      return days + ((hours < 10) ? " 0" : " ") + hours + ((minutes < 10) ? ":0" : ":") + minutes + ((seconds < 10) ? ":0" : ":") + seconds;
    if (hours > 0)
      return hours + ((minutes < 10) ? ":0" : ":") + minutes + ((seconds < 10) ? ":0" : ":") + seconds;
    if (minutes > 0)
      return minutes + ((seconds < 10) ? ":0" : ":") + seconds;
    return seconds;
  },
  item : function(cellvalue, options, rowdata) {
    if (cellvalue === undefined || cellvalue ==='') return '';
    if (options['colModel']['popup']) return cellvalue;
    return cellvalue + "<span class='context fa fa-caret-right' role='item'></span>";
  },
  customer : function(cellvalue, options, rowdata) {
    if (cellvalue === undefined || cellvalue ==='') return '';
    if (options['colModel']['popup']) return cellvalue;
    return cellvalue + "<span class='context fa fa-caret-right' role='customer'></span>";
  },
  supplier : function(cellvalue, options, rowdata) {
    if (cellvalue === undefined || cellvalue ==='') return '';
    if (options['colModel']['popup']) return cellvalue;
    return cellvalue + "<span class='context fa fa-caret-right' role='supplier'></span>";
  },
  buffer : function(cellvalue, options, rowdata) {
    if (cellvalue === undefined || cellvalue ==='') return '';
    if (options['colModel']['popup']) return cellvalue;
    return cellvalue + "<span class='context fa fa-caret-right' role='buffer'></span>";
  },
  resource : function(cellvalue, options, rowdata) {
    if (cellvalue === undefined || cellvalue ==='') return '';
    if (options['colModel']['popup']) return cellvalue;
    return cellvalue + "<span class='context fa fa-caret-right' role='resource'></span>";
  },
  forecast : function(cellvalue, options, rowdata) {
    if (cellvalue === undefined || cellvalue ==='') return '';
    if (options['colModel']['popup']) return cellvalue;
    return cellvalue + "<span class='context fa fa-caret-right' role='forecast'></span>";
  },
  demand : function(cellvalue, options, rowdata) {
    if (cellvalue === undefined || cellvalue ==='') return '';
    if (options['colModel']['popup']) return cellvalue;
    return cellvalue + "<span class='context fa fa-caret-right' role='demand'></span>";
  },
  operation : function(cellvalue, options, rowdata) {
    if (cellvalue === undefined || cellvalue ==='') return '';
    if (options['colModel']['popup']) return cellvalue;
    return cellvalue + "<span class='context fa fa-caret-right' role='operation'></span>";
  },
  calendar : function(cellvalue, options, rowdata) {
    if (cellvalue === undefined || cellvalue ==='') return '';
    if (options['colModel']['popup']) return cellvalue;
    return cellvalue + "<span class='context fa fa-caret-right' role='calendar'></span>";
  },
  calendarbucket : function(cellvalue, options, rowdata) {
    if (cellvalue === undefined || cellvalue ==='') return '';
    if (options['colModel']['popup']) return cellvalue;
    return cellvalue + "<span class='context fa fa-caret-right' role='calendarbucket'></span>";
  },
  location : function(cellvalue, options, rowdata) {
    if (cellvalue === undefined || cellvalue ==='') return '';
    if (options['colModel']['popup']) return cellvalue;
    return cellvalue + "<span class='context fa fa-caret-right' role='location'></span>";
  },
  setupmatrix : function(cellvalue, options, rowdata) {
    if (cellvalue === undefined || cellvalue ==='') return '';
    if (options['colModel']['popup']) return cellvalue;
    return cellvalue + "<span class='context fa fa-caret-right' role='setupmatrix'></span>";
  },
  user : function(cellvalue, options, rowdata) {
    if (cellvalue === undefined || cellvalue ==='') return '';
    if (options['colModel']['popup']) return cellvalue;
    return cellvalue + "<span class='context fa fa-caret-right' role='user'></span>";
  },
  group : function(cellvalue, options, rowdata) {
    if (cellvalue === undefined || cellvalue ==='') return '';
    if (options['colModel']['popup']) return cellvalue;
    return cellvalue + "<span class='context fa fa-caret-right' role='group'></span>";
  },
  flow : function(cellvalue, options, rowdata) {
    if (cellvalue === undefined || cellvalue ==='') return '';
    if (options['colModel']['popup']) return cellvalue;
    return cellvalue + "<span class='context fa fa-caret-right' role='flow'></span>";
  },
  load : function(cellvalue, options, rowdata) {
    if (cellvalue === undefined || cellvalue ==='') return '';
    if (options['colModel']['popup']) return cellvalue;
    return cellvalue + "<span class='context fa fa-caret-right' role='load'></span>";
  },
  bucket : function(cellvalue, options, rowdata) {
    if (cellvalue === undefined || cellvalue ==='') return '';
    if (options['colModel']['popup']) return cellvalue;
    return cellvalue + "<span class='context fa fa-caret-right' role='bucket'></span>";
  },
  parameter : function(cellvalue, options, rowdata) {
    if (cellvalue === undefined || cellvalue ==='') return '';
    if (options['colModel']['popup']) return cellvalue;
    return cellvalue + "<span class='context fa fa-caret-right' role='parameter'></span>";
  },
  skill : function(cellvalue, options, rowdata) {
    if (cellvalue === undefined || cellvalue ==='') return '';
    if (options['colModel']['popup']) return cellvalue;
    return cellvalue + "<span class='context fa fa-caret-right' role='skill'></span>";
  },
  resourceskill : function(cellvalue, options, rowdata) {
    if (cellvalue === undefined || cellvalue ==='') return '';
    if (options['colModel']['popup']) return cellvalue;
    return cellvalue + "<span class='context fa fa-caret-right' role='resourceskill'></span>";
  },
  project : function(cellvalue, options, rowdata) {
    if (cellvalue === undefined || cellvalue ==='') return '';
    if (options['colModel']['popup']) return cellvalue;
    return cellvalue + "<span class='context fa fa-caret-right' role='project'></span>";
  },
  projectdeel : function(cellvalue, options, rowdata) {
    if (cellvalue === undefined || cellvalue ==='') return '';
    if (options['colModel']['popup']) return cellvalue;
    return cellvalue + "<span class='context fa fa-caret-right' role='projectdeel'></span>";
  },
  graph : function (cellvalue, options, rowdata) {
    return '<div class="graph" style="height:80px"></div>';
  }
});
jQuery.extend($.fn.fmatter.percentage, {
    unformat : function(cellvalue, options, cell) {
      return cellvalue;
      }
});
jQuery.extend($.fn.fmatter.item, {
    unformat : linkunformat
});
jQuery.extend($.fn.fmatter.buffer, {
    unformat : linkunformat
});
jQuery.extend($.fn.fmatter.resource, {
    unformat : linkunformat
});
jQuery.extend($.fn.fmatter.forecast, {
    unformat : linkunformat
});
jQuery.extend($.fn.fmatter.customer, {
  unformat : linkunformat
});
jQuery.extend($.fn.fmatter.supplier, {
  unformat : linkunformat
});
jQuery.extend($.fn.fmatter.operation, {
    unformat : linkunformat
});
jQuery.extend($.fn.fmatter.demand, {
  unformat : linkunformat
});
jQuery.extend($.fn.fmatter.location, {
  unformat : linkunformat
});
jQuery.extend($.fn.fmatter.calendar, {
  unformat : linkunformat
});
jQuery.extend($.fn.fmatter.setupmatrix, {
  unformat : linkunformat
});
jQuery.extend($.fn.fmatter.user, {
  unformat : linkunformat
});
jQuery.extend($.fn.fmatter.group, {
  unformat : linkunformat
});
jQuery.extend($.fn.fmatter.flow, {
  unformat : linkunformat
});
jQuery.extend($.fn.fmatter.load, {
  unformat : linkunformat
});
jQuery.extend($.fn.fmatter.bucket, {
  unformat : linkunformat
});
jQuery.extend($.fn.fmatter.parameter, {
  unformat : linkunformat
});
jQuery.extend($.fn.fmatter.skill, {
  unformat : linkunformat
});
jQuery.extend($.fn.fmatter.resourceskill, {
  unformat : linkunformat
});


//
// Functions related to jqgrid
//

var grid = {

   // Popup row selection.
   // The popup window present a list of objects. The user clicks on a row to
   // select it and a "select" button appears. When this button is clicked the
   // popup is closed and the selected id is passed to the calling page.
   selected: undefined,

   setSelectedRow: function(id)
   {
     if (grid.selected != undefined)
       $(this).jqGrid('setCell', grid.selected, 'select', null);
     grid.selected = id;
     $(this).jqGrid('setCell', id, 'select', '<button onClick="opener.dismissRelatedLookupPopup(window, grid.selected);" class="ui-button ui-button-text-only ui-widget ui-state-default ui-corner-all"><span class="ui-button-text" style="font-size:66%">'+gettext('Select')+'</span></button>');
   },

  // Renders the cross list in a pivot grid
  pivotcolumns : function  (cellvalue, options, rowdata)
  {
    var result = '';
    for (i in cross_idx)
    {
      if (result != '') result += '<br/>';
<<<<<<< HEAD
      if (cross[cross_idx[i]]['editable'])
        result += '<span class="editablepivotcol">' + cross[cross_idx[i]]['name'] + '</span>';
      else
        result += cross[cross_idx[i]]['name'];
=======
      if (cross[i]['editable'])
        result += '<span class="editablepivotcol">' + cross[i]['name'] + '</span>';
      else
        result += cross[i]['name'];
>>>>>>> 4f628c4d
    }
    return result;
  },

  // Render the customization popup window
  showCustomize: function (pivot)
  {
    $.jgrid.hideModal("#searchmodfbox_grid");
    val = "<select id='configure' multiple='multiple' class='multiselect' name='fields' style='width:440px; height:200px; margin:10px; padding:10px'>" +
    "<optgroup label='Rows'>";
    var colModel = $("#grid")[0].p.colModel;
    var maxfrozen = 0;
    var skipped = 0;
    var graph = false;
    for (var i in colModel)
    {
      if (colModel[i].name == 'graph')
        graph = true;
      else if (colModel[i].name != "rn" && colModel[i].name != "cb" && colModel[i].counter != null && colModel[i].label != '' && !('alwayshidden' in colModel[i]))
      {
        if (colModel[i].frozen) maxfrozen = parseInt(i,10) + 1 - skipped;
        val += "<option value='" + (i) + "'";
        if (!colModel[i].hidden) val += " selected='selected'";
        if (colModel[i].key) val += " disabled='disabled'";
        val += ">" + colModel[i].label + "</option>";
      }
      else
        skipped++;
    }
    val += "</optgroup>";
    if (pivot)
    {
      // Add list of crosses
      val += "<optgroup label='Crosses'>";
      for (var j in cross_idx)
      {
        val += "<option value='" + (100+parseInt(cross_idx[j],10)) + "' selected='selected'";
        val += ">" + cross[cross_idx[j]]['name'] + "</option>";
      }
      for (var j in cross)
      {
        if (cross_idx.indexOf(parseInt(j,10)) > -1) continue;
        val += "<option value='" + (100+parseInt(j,10)) + "'";
        val += ">" + cross[j]['name'] + "</option>";
      }
      val += "</optgroup></select>";
    }
    else
    {
      // Add selection of number of frozen columns
      val += "</select>Frozen columns <select id='frozen'>";
      for (var i = 0; i <= 4; i++)
        if (i == maxfrozen)
          val += "<option value'" + i + "' selected='selected'>" + i + "</option>";
        else
          val += "<option value'" + i + "'>" + i + "</option>";
      val += "</select>";
    }
    $('#popup').html(val).dialog({
       title: gettext("Customize"),
       width: 465,
       height: 'auto',
       autoOpen: true,
       resizable: false,
       buttons: [{
         text: gettext("OK"),
         click: function() {
           var colModel = $("#grid")[0].p.colModel;
           var perm = [];
           var hiddenrows = [];
           if (colModel[0].name == "cb") perm.push(0);
           cross_idx = [];
           if (!graph)
             $("#grid").jqGrid('destroyFrozenColumns');
           $('#configure option').each(function() {
             val = parseInt(this.value,10);
             if (val < 100)
             {
               if (this.selected)
               {
                 $("#grid").jqGrid("showCol", colModel[val].name);
                 perm.push(val);
               }
               else
               {
                 hiddenrows.push(val);
                 if (pivot)
                   $("#grid").jqGrid('setColProp', colModel[val].name, {frozen:false});
                 $("#grid").jqGrid("hideCol", colModel[val].name);
               }
             }
             else if (this.selected)
               cross_idx.push(val-100);
           });
           var numfrozen = 0;
           if (pivot)
           {
             var firstnonfrozen = 0;
             for (var i in colModel)
               if ("counter" in colModel[i])
                 numfrozen = i+1;
               else
                 perm.push(parseInt(i,10));
           }
           else
             numfrozen = parseInt($("#frozen :selected").text())
           for (var i in hiddenrows)
             perm.push(hiddenrows[i]);
           $("#grid").jqGrid("remapColumns", perm, true);
           var skipped = 0;
           for (var i in colModel)
             if (colModel[i].name != "rn" && colModel[i].name != "cb" && colModel[i].counter != null)
               $("#grid").jqGrid('setColProp', colModel[i].name, {frozen:i-skipped<numfrozen});
             else
               skipped++;
           if (!graph)
             $("#grid").jqGrid('setFrozenColumns');
           $("#grid").trigger('reloadGrid');
           grid.saveColumnConfiguration();
           $(this).dialog("close");
         }},
         {
         text: gettext("Cancel"),
         click: function() { $(this).dialog("close"); }
         }]
       });
    $("#configure").multiselect({
      collapsableGroups: false,
      sortable: true,
      showEmptyGroups: true,
      locale: $("html")[0].lang,
      searchField: false
      });
  },

  // Save the customized column configuration
  saveColumnConfiguration : function(pgButton, indx)
  {
    // This function can be called with different arguments:
    //   - no arguments, when called from our code
    //   - paging button string, when called from jqgrid paging event
    //   - number argument, when called from jqgrid resizeStop event
    var colArray = new Array();
    var colModel = $("#grid")[0].p.colModel;
    var maxfrozen = 0;
    var pivot = false;
    var skipped = 0;
    var page = $('#grid').getGridParam('page');
    if (typeof pgButton === 'string')
    {
      // JQgrid paging gives only the current page
      if (pgButton.indexOf("next") >= 0)
        ++page;
      else if (pgButton.indexOf("prev") >= 0)
        --page;
      else if (pgButton.indexOf("last") >= 0)
        page = $("#grid").getGridParam('lastpage');
      else if (pgButton.indexOf("first") >= 0)
        page = 1;
      else if (pgButton.indexOf("user") >= 0)
        page = $('input.ui-pg-input').val();
    }
    else if (typeof indx != 'undefined' && colModel[indx].name == "operationplans")
      // We're resizing a Gantt chart column. Not too clean to trigger the redraw here, but so be it...
      gantt.redraw();
    for (var i in colModel)
    {
      if (colModel[i].name != "rn" && colModel[i].name != "cb" && "counter" in colModel[i] && !('alwayshidden' in colModel[i]))
      {
        colArray.push([colModel[i].counter, colModel[i].hidden, colModel[i].width]);
        if (colModel[i].frozen) maxfrozen = parseInt(i) + 1 - skipped;
      }
      else if (colModel[i].name == 'columns' || colModel[i].name == 'graph')
        pivot = true;
      else
        skipped++;
    }
    var result = {};
    var filter = $('#grid').getGridParam("postData").filters;
    if (typeof filter !== 'undefined' && filter.rules != [])
      result[reportkey] = {
        "rows": colArray,
        "page": page,
        "filter": filter
        };
    else
      result[reportkey] = {
        "rows": colArray,
        "page": page,
        };
    var sidx = $('#grid').getGridParam('sortname');
    if (sidx !== '')
    {
      // Report is sorted
      result[reportkey]['sidx'] = sidx;
      result[reportkey]['sord'] = $('#grid').getGridParam('sortorder');
    }
    if (pivot)
      result[reportkey]['crosses'] = cross_idx;
    else
      result[reportkey]['frozen'] = maxfrozen;
    if(typeof extraPreference == 'function')
    {
      var extra = extraPreference();
      for (var idx in extra)
        result[reportkey][idx] = extra[idx];
    }
    $.ajax({
      url: '/settings/',
      type: 'POST',
      contentType: 'application/json; charset=utf-8',
      data: JSON.stringify(result),
      error: function (result, stat, errorThrown) {
        $('#popup').html(result.responseText)
          .dialog({
            title: gettext("Error saving report settings"),
            autoOpen: true,
            resizable: false,
            width: 'auto',
            height: 'auto'
          });
        }
      });
  },

  //This function is called when a cell is just being selected in an editable
  //grid. It is used to either a) select the content of the cell (to make
  //editing it easier) or b) display a date picker it the field is of type
  //date.
  afterEditCell: function (rowid, cellname, value, iRow, iCol)
  {
  var cell = document.getElementById(iRow+'_'+cellname);
  var colmodel = jQuery("#grid").jqGrid ('getGridParam', 'colModel')[iCol];
  if (colmodel.formatter == 'date')
  {
    if (colmodel.formatoptions['srcformat'] == "Y-m-d")
      $(cell).datepicker({
        showOtherMonths: true, selectOtherMonths: true,
        dateFormat: "yy-mm-dd", changeMonth:true,
        changeYear:true, yearRange: "c-1:c+5"
        });
    else
      $(cell).datepicker({
        showOtherMonths: true, selectOtherMonths: true,
        dateFormat: "yy-mm-dd 00:00:00", changeMonth:true,
        changeYear:true, yearRange: "c-1:c+5"
        });
  }
  else
    $(cell).select();
  },

  // Display dialog for exporting CSV-files
  showExport: function(only_list)
  {
    // The argument is true when we show a "list" report.
    // It is false for "table" reports.
    if (only_list)
      $('#popup').html(
        gettext("Export format") + '&nbsp;&nbsp;:&nbsp;&nbsp;<select name="csvformat" id="csvformat">' +
        '<option value="spreadsheetlist" selected="selected">' + gettext("Spreadsheet list") + '</option>' +
        '<option value="csvlist">' + gettext("CSV list") +'</option></select>'
        );
    else
        $('#popup').html(
        gettext("Export format") + '&nbsp;&nbsp;:&nbsp;&nbsp;<select name="csvformat" id="csvformat">' +
        '<option value="spreadsheettable" selected="selected">' + gettext("Spreadsheet table") + '</option>' +
        '<option value="spreadsheetlist">' + gettext("Spreadsheet list") + '</option>' +
        '<option value="csvtable">' + gettext("CSV table") +'</option>'+
        '<option value="csvlist">' + gettext("CSV list") +'</option></select>'
        );
    $('#popup').dialog({
        title: gettext("Export CSV or Excel file"),
        autoOpen: true, resizable: false, width: 390, height: 'auto',
        buttons: [
          {
            text: gettext("Export"),
            click: function() {
              // Fetch the report data
              var url = (location.href.indexOf("#") != -1 ? location.href.substr(0,location.href.indexOf("#")) : location.href);
              if (location.search.length > 0)
                // URL already has arguments
                url += "&format=" + $('#csvformat').val();
              else if (url.charAt(url.length - 1) == '?')
                // This is the first argument for the URL, but we already have a question mark at the end
                url += "format=" + $('#csvformat').val();
              else
                // This is the first argument for the URL
                url += "?format=" + $('#csvformat').val();
              // Append current filter and sort settings to the URL
              var postdata = $("#grid").jqGrid('getGridParam', 'postData');
              url +=  "&" + jQuery.param(postdata);
              // Open the window
              window.open(url,'_blank');
              $('#popup').dialog().dialog('close');
            }
          },
          {
            text: gettext("Cancel"),
            click: function() { $(this).dialog("close"); }
          }
          ]
        });
    $('#timebuckets').dialog().dialog('close');
    $.jgrid.hideModal("#searchmodfbox_grid");
  },

  // Display time bucket selection dialog
  showBucket: function()
  {
    // Show popup
    $('#popup').dialog().dialog('close');
    $.jgrid.hideModal("#searchmodfbox_grid");
    $( "#horizonstart" ).datepicker({
        showOtherMonths: true, selectOtherMonths: true,
        changeMonth:true, changeYear:true, yearRange: "c-1:c+5", dateFormat: 'yy-mm-dd'
      });
    $( "#horizonend" ).datepicker({
        showOtherMonths: true, selectOtherMonths: true,
        changeMonth:true, changeYear:true, yearRange: "c-1:c+5", dateFormat: 'yy-mm-dd'
      });
    $('#timebuckets').dialog({
       autoOpen: true, resizable: false, width: 390,
       buttons: [
         {
           text: gettext("OK"),
           click: function() {
            // Compare old and new parameters
            var params = $('#horizonbuckets').val() + '|' +
              $('#horizonstart').val() + '|' +
              $('#horizonend').val() + '|' +
              ($('#horizontype').is(':checked') ? "True" : "False") + '|' +
              $('#horizonlength').val() + '|' +
              $('#horizonunit').val();
            if (params == $('#horizonoriginal').val())
              // No changes to the settings. Close the popup.
              $(this).dialog('close');
            else {
              // Ajax request to update the horizon preferences
              $.ajax({
                  type: 'POST',
                  url: '/horizon/',
                  data: {
                    horizonbuckets: $('#horizonbuckets').val(),
                    horizonstart: $('#horizonstart').val(),
                    horizonend: $('#horizonend').val(),
                    horizontype: ($('#horizontype').is(':checked') ? '1' : '0'),
                    horizonlength: $('#horizonlength').val(),
                    horizonunit: $('#horizonunit').val()
                    },
                  dataType: 'text/html',
                  async: false  // Need to wait for the update to be processed!
                });
            // Reload the report
            window.location.href = window.location.href;
            }
           }
         },
         {
           text: gettext("Cancel"),
           click: function() { $(this).dialog("close"); }
         }
         ]
      });
  },

  //Display dialog for copying or deleting records
  showDelete : function()
  {
    if ($('#delete_selected').hasClass("ui-state-disabled")) return;
    var sel = jQuery("#grid").jqGrid('getGridParam','selarrrow');
    if (sel.length == 1)
    {
      // Redirect to a page for deleting a single entity
      location.href = location.pathname + encodeURI(sel[0]) + '/delete/';
    }
    else if (sel.length > 0)
    {
     $('#popup').html(
       interpolate(gettext('You are about to delete %s objects AND ALL RELATED RECORDS!'), [sel.length], false)
       ).dialog({
         title: gettext("Delete data"),
         autoOpen: true,
         resizable: false,
         width: 'auto',
         height: 'auto',
         buttons: [
           {
             text: gettext("Confirm"),
             click: function() {
               $.ajax({
                 url: location.pathname,
                 data: JSON.stringify([{'delete': sel}]),
                 type: "POST",
                 contentType: "application/json",
                 success: function () {
                   $("#delete_selected").addClass("ui-state-disabled").removeClass("bold");
                   $("#copy_selected").addClass("ui-state-disabled").removeClass("bold");
                   $('.cbox').prop("checked", false);
                   $('#cb_grid.cbox').prop("checked", false);
                   $("#grid").trigger("reloadGrid");
                   $('#popup').dialog('close');
                   },
                 error: function (result, stat, errorThrown) {
                   $('#popup').html(result.responseText)
                     .dialog({
                       title: gettext("Error deleting data"),
                       autoOpen: true,
                       resizable: true,
                       width: 'auto',
                       height: 'auto'
                     });
                   $('#timebuckets').dialog('close');
                   $.jgrid.hideModal("#searchmodfbox_grid");
                   }
               });
             }
           },
           {
             text: gettext("Cancel"),
             click: function() { $(this).dialog("close"); }
           }
           ]
       });
     $('#timebuckets').dialog().dialog('close');
     $.jgrid.hideModal("#searchmodfbox_grid");
   }
  },

  showCopy: function()
  {
   if ($('#copy_selected').hasClass("ui-state-disabled")) return;
   var sel = jQuery("#grid").jqGrid('getGridParam','selarrrow');
   if (sel.length > 0)
   {
     $('#popup').html(
       interpolate(gettext('You are about to duplicate %s objects'), [sel.length], false)
       ).dialog({
         title: gettext("Copy data"),
         autoOpen: true,
         resizable: false,
         width: 'auto',
         height: 'auto',
         buttons: [
           {
             text: gettext("Confirm"),
             click: function() {
               $.ajax({
                 url: location.pathname,
                 data: JSON.stringify([{'copy': sel}]),
                 type: "POST",
                 contentType: "application/json",
                 success: function () {
                   $("#delete_selected").addClass("ui-state-disabled").removeClass("bold");
                   $("#copy_selected").addClass("ui-state-disabled").removeClass("bold");
                   $('.cbox').prop("checked", false);
                   $('#cb_grid.cbox').prop("checked", false);
                   $("#grid").trigger("reloadGrid");
                   $('#popup').dialog().dialog('close');
                   },
                 error: function (result, stat, errorThrown) {
                   $('#popup').html(result.responseText)
                     .dialog({
                       title: gettext("Error copying data"),
                       autoOpen: true,
                       resizable: true,
                       width: 'auto',
                       height: 'auto'
                     });
                   $('#timebuckets').dialog().dialog('close');
                   $.jgrid.hideModal("#searchmodfbox_grid");
                   }
               });
             }
           },
           {
             text: gettext("Cancel"),
             click: function() { $(this).dialog("close"); }
           }
           ]
       });
     $('#timebuckets').dialog().dialog('close');
     $.jgrid.hideModal("#searchmodfbox_grid");
   }
  },

  // Display filter dialog
  showFilter: function()
  {
    if ($('#filter').hasClass("ui-state-disabled")) return;
    $('#timebuckets,#popup').dialog().dialog('close');
    jQuery("#grid").jqGrid('searchGrid', {
      closeOnEscape: true,
      multipleSearch:true,
      multipleGroup:true,
      overlay: 0,
      sopt: ['eq','ne','lt','le','gt','ge','bw','bn','in','ni','ew','en','cn','nc'],
      onSearch : function() {
        grid.saveColumnConfiguration();
        var s = grid.getFilterGroup(jQuery("#fbox_grid").jqFilter('filterData'), true);
        $('#curfilter').html( s ? gettext("Filtered where") + " " + s : "" );
        },
      onReset : function() {
        if (typeof initialfilter !== 'undefined' )
        {
          $("#grid").jqGrid('getGridParam','postData').filters = JSON.stringify(initialfilter);
          $('#curfilter').html(gettext("Filtered where") + " " + grid.getFilterGroup(initialfilter, true) );
        }
        else
          $('#curfilter').html("");
        grid.saveColumnConfiguration();
        return true;
        }
      });
  },

  getFilterRule: function (rule)
  {
    // Find the column
    var val, i, col, oper;
    var columns = jQuery("#grid").jqGrid ('getGridParam', 'colModel');
    for (i = 0; i < columns.length; i++)
    {
      if(columns[i].name === rule.field)
      {
        col = columns[i];
        break;
      }
    }
    if (col == undefined) return "";

    // Find operator
    var operands = $.jgrid.search.odata;
    for (i = 0; i < operands.length; i++)
      if (operands[i].oper == rule.op)
      {
        oper = operands[i].text;
        break;
      }
    if (oper == undefined) oper = rule.op;

    // Final result
    return col.label + ' ' + oper + ' "' + rule.data + '"';
  },

  getFilterGroup: function(group, first)
  {
    var s = "", index;

    if (!first) s = "(";

    if (group.groups !== undefined)
    {
      for (index = 0; index < group.groups.length; index++)
      {
        if (s.length > 1)
        {
          if (group.groupOp === "OR")
            s += " || ";
          else
            s += " && ";
        }
        s += grid.getFilterGroup(group.groups[index], false);
      }
    }

    if (group.rules !== undefined)
    {
      for (index = 0; index < group.rules.length; index++)
      {
        if (s.length > 1)
        {
          if (group.groupOp === "OR")
            s += " || ";
          else
            s += " && ";
        }
        s += grid.getFilterRule(group.rules[index]);
      }
    }

    if (!first) s += ")";

    if (s === "()")
      return ""; // ignore groups that don't have rules
    return s;
  },

  markSelectedRow: function(id)
  {
    var sel = jQuery("#grid").jqGrid('getGridParam','selarrrow').length;
    if (sel > 0)
    {
      $("#copy_selected").removeClass("ui-state-disabled").addClass("bold");
      $("#delete_selected").removeClass("ui-state-disabled").addClass("bold");
    }
    else
    {
      $("#copy_selected").addClass("ui-state-disabled").removeClass("bold");
      $("#delete_selected").addClass("ui-state-disabled").removeClass("bold");
    }
  },

  markAllRows: function()
  {
    if ($(this).is(':checked'))
    {
      $("#copy_selected").removeClass("ui-state-disabled").addClass("bold");
      $("#delete_selected").removeClass("ui-state-disabled").addClass("bold");
      $('.cbox').prop("checked", true);
    }
    else
    {
      $("#copy_selected").addClass("ui-state-disabled").removeClass("bold");
      $("#delete_selected").addClass("ui-state-disabled").removeClass("bold");
      $('.cbox').prop("checked", false);
    }
  },

  displayMode: function(m)
  {
    var url = (location.href.indexOf("#") != -1 ? location.href.substr(0,location.href.indexOf("#")) : location.href);
    if (location.search.length > 0)
      // URL already has arguments
      url = url.replace("&mode=table","").replace("&mode=graph","").replace("mode=table","").replace("mode=graph","") + "&mode=" + m;
    else if (url.charAt(url.length - 1) == '?')
      // This is the first argument for the URL, but we already have a question mark at the end
      url += "mode=" + m;
    else
      // This is the first argument for the URL
      url += "?mode=" + m;
    window.location.href = url;
  }
}


<<<<<<< HEAD
//----------------------------------------------------------------------------
// Code for sending dashboard configuration to the server.
//----------------------------------------------------------------------------

var dashboard = {
  save : function(extra)
  {
    // Loop over all columns
    var columns = [];
    var width = 0;
    $(".column").each(function() {
       var widgets = [];
       // Loop over all widgets
       $(this).find(".portlet-config").each(function() {
         widgets.push( [$(this).attr("data-name"), {}] );
       });
       var x = $(this).css('width');
       x = parseInt(x.substring(0, x.length - 2));
       width += x;
       columns.push({'width': x, 'widgets': widgets});
    });
    // Convert column width to a percentage
    for (var i = 0; i < columns.length; i++)
      columns[i]['width'] = Math.round(columns[i]['width'] * 100.0 / width) + "%";
    // Adding an extra widget
    if ($.type(extra) === "string")
      columns[columns.length-1]['widgets'].push( [extra,{}] );
    // Send the results to the server
    $.ajax({
      url: '/settings/',
      type: 'POST',
      contentType: 'application/json; charset=utf-8',
      data: JSON.stringify({"freppledb.common.cockpit": columns}),
      success: function() {
        // Reload page if a widget was added
        if ($.type(extra) === "string")
          window.location.href = window.location.href;
        },
      error: function (result, stat, errorThrown) {
        $('#popup').html(result.responseText)
          .dialog({
            title: gettext("Error saving report settings"),
            autoOpen: true,
            resizable: false,
            width: 'auto',
            height: 'auto'
          });
        }
      });
  },

  customize: function()
  {
    var txt = '<table style="text-align:center">' +
      '<tr><td><label for="layout1"><div class="customlayout" style="width:50px"></div></label><br/>' +
      '<input id="layout1" type="radio" name="layout" value="100"></td>' +
      '<td><label for="layout2"><div class="customlayout" style="width:25px"></div><div class="customlayout" style="width:25px"></div></label><br/>' +
      '<input id="layout2" type="radio" name="layout" value="50,50"></td>' +
      '<td><label for="layout3"><div class="customlayout" style="width:33px"></div><div class="customlayout" style="width:17px"></div></label><br/>' +
      '<input id="layout3" type="radio" name="layout" value="66,33"></td></tr>' +
      '<tr><td><label for="layout4"><div class="customlayout" style="width:17px"></div><div class="customlayout" style="width:16px"></div><div class="customlayout" style="width:17px"></div></label><br/>' +
      '<input id="layout4" type="radio" name="layout" value="34,33,33"></td>' +
      '<td><label for="layout5"><div class="customlayout" style="width:20px"></div><div class="customlayout" style="width:15px"></div><div class="customlayout" style="width:15px"></div></label><br/>' +
      '<input id="layout5" type="radio" name="layout" value="40,30,30"></td>' +
      '<td><label for="layout6"><div class="customlayout" style="width:25px"></div><div class="customlayout" style="width:12px"></div><div class="customlayout" style="width:13px"></div></label><br/>' +
      '<input id="layout6" type="radio" name="layout" value="50,25,25"></td></tr>' +
      '</table><br/>' +
      gettext('Add') + '&nbsp;&nbsp;<select name="add"><option value=""></option>';
    for (i in hiddenwidgets)
      txt += '<option value="' + hiddenwidgets[i][0] + '">' + hiddenwidgets[i][1] + "</option>";
    txt += '</select>';
    $('#popup')
      .html(txt)
      .dialog({
        title: gettext("Customize"),
        width: 'auto',
        height: 'auto',
        autoOpen: true,
        resizable: false,
        buttons: [
            {
              text: gettext("OK"),
              click: function() {
                var sel = $('#popup input[name=layout]:checked').val();
                if (sel !== undefined)
                {
                  // A layout was selected
                  sel = sel.split(",");
                  var lastcol;
                  var count = -1;
                  $(".column").each(function(idx) {
                    if (idx >= sel.length)
                    {
                      // Remove column
                      $(this).find(".portlet").each(function() {$(lastcol).append($(this));});
                      $(this).remove();
                    }
                    else
                    {
                      // Resize column
                      $(this).css('width',sel[idx] + '%');
                      lastcol = this;
                    }
                    count = idx;
                    });
                  while (count < sel.length-1)
                  {
                    // Add column
                    count += 1;
                    $(lastcol).after('<div class="column ui-sortable" style="width:' + sel[count] + '%"></div>');
                    $(".column").sortable({
                      connectWith: ".column",
                      handle: ".portlet-header",
                      cancel: ".portlet-toggle",
                      placeholder: "portlet-placeholder ui-corner-all",
                      stop: dashboard.save
                    });
                  }
                }
                var sel = $('#popup option:selected').val();
                if (sel != '')
                  dashboard.save(sel);
                else
                  dashboard.save();
                $(this).dialog("close");
              }
            },
            {
              text: gettext("Reset"),
              click: function() {
                $.ajax({
                  url: '/settings/',
                  type: 'POST',
                  contentType: 'application/json; charset=utf-8',
                  data: JSON.stringify({"freppledb.common.cockpit": ""}),
                  success: function() {
                    // Reload page
                    window.location.href = window.location.href;
                     },
                  error: function (result, stat, errorThrown) {
                    $('#popup').html(result.responseText)
                      .dialog({
                        title: gettext("Error saving report settings"),
                        autoOpen: true,
                        resizable: false,
                        width: 'auto',
                        height: 'auto'
                      });
                    }
                  });
                $(this).dialog("close");
                }
            },
            {
              text: gettext("Cancel"),
              click: function() { $(this).dialog("close"); }
            }
            ]
        });
  }
}

=======
>>>>>>> 4f628c4d
//----------------------------------------------------------------------------
// Code for customized autocomplete widget.
// The customization creates unselectable categories and selectable list
// items.
//----------------------------------------------------------------------------

$.widget( "custom.catcomplete", $.ui.autocomplete, {
  _renderItem: function( ul, item) {
    if (item.value == undefined)
      return $( "<li class='ui-autocomplete-category'>" + item.label + "</li>" ).appendTo( ul );
    else
      return $( "<li></li>" )
      .data( "item.autocomplete", item )
      .append( $( "<a></a>" ).text( item.value ) )
      .appendTo( ul );
  },



});


//----------------------------------------------------------------------------
// Code for handling the menu bar, context menu and active button.
//----------------------------------------------------------------------------

var activeButton = null;
var contextMenu = null;

$(function() {

  // Install code executed when you click on a menu button
  $(".menuButton").click( function(event) {
    // Get the target button element
    var button = $(event.target);
    var menu = button.next("div");

    // Blur focus from the link to remove that annoying outline.
    button.blur();

    // Reset the currently active button, if any.
    if (activeButton) {
      activeButton.removeClass("menuButtonActive");
      activeButton.next("div").css('visibility', "hidden");
    }

    // Activate this button, unless it was the currently active one.
    if (button != activeButton)
    {
      // Update the button's style class to make it look like it's depressed.
      button.addClass("menuButtonActive");

      // Position the associated drop down menu under the button and show it.
      var pos = button.position();
      menu.css({
        left: pos.left + "px",
        top: (pos.top + button.outerHeight() + 3) + "px",
        visibility: "visible"
        });
      activeButton = button;
    }
    else
      activeButton = null;
  });

  $('.menuButton').mouseenter( function(event) {
    // If another button menu is active and we move the mouse into a new menu button,
    // we make this one active instead.
    if (activeButton != null && activeButton != $(event.target))
      $(event.target).click();
  });

  // Send django's CRSF token with every POST request to the same site
  $(document).ajaxSend(function(event, xhr, settings) {
    if (!/^(GET|HEAD|OPTIONS|TRACE)$/.test(settings.type) && sameOrigin(settings.url))
      xhr.setRequestHeader("X-CSRFToken", getToken());
    });

  // Never cache ajax results
  $.ajaxSetup({ cache: false });

  // Autocomplete search functionality
  var database = $('#database').val();
  database = (database===undefined || database==='default') ? '' : '/' + database;
  $("#search").catcomplete({
    source: database + "/search/",
    minLength: 2,
    select: function( event, ui ) {
      window.location.href = database + "/data/" + encodeURIComponent(ui.item.app)
         + '/' + encodeURIComponent(ui.item.label) + "/" + admin_escape(ui.item.value) + "/";
    }
  });

});


// Capture mouse clicks on the page so any active menu can be deactivated.
$(document).mousedown(function (event) {

  if (contextMenu && $(event.target).parent('.ui-menu-item').length < 1)
  {
    // Hide any context menu
    contextMenu.css('display', 'none');
    contextMenu = null;
  }

  // We clicked on a context menu. Display that now.
  if ($(event.target).hasClass('context'))
  {
    // Find the id of the menu to display
    contextMenu = $('#' + $(event.target).attr('role') + "context");

    // Get the entity name.
    if ($(event.target).hasClass('cross'))
    {
      var item = $(event.target).closest("tr.jqgrow")[0].id;
      item = admin_escape(item);
      var params = jQuery("#grid").jqGrid ('getGridParam', 'colModel')[jQuery.jgrid.getCellIndex($(event.target).closest("td,th"))];
      params['value'] = item;
    }
    else
    {
      var item = $(event.target).parent().text();
      item = admin_escape(item);
      var params = {value: item};
    }

    // Build the URLs for the menu
    contextMenu.find('a').each( function() {
      $(this).attr('href', $(this).attr('id').replace(/{\w+}/g, function(match, number) {
        var key = match.substring(1,match.length-1);
        return key in params ? params[key] : match;
        }))
    });

    // Display the menu at the right location
    $(contextMenu).css({
      left: event.pageX,
      top: event.pageY,
      display: 'block'
      });
    event.preventDefault();
    event.stopImmediatePropagation();
  }

  // If there is no active button, exit.
  if (!activeButton || event.target == activeButton) return;

  // If the element is not part of a menu, hide the menu
  if ($(event.target).parent('.ui-menu-item').length < 1) {
    activeButton.removeClass("menuButtonActive");
    activeButton.next("div").css('visibility', "hidden");
    activeButton = null;
  }
});


//----------------------------------------------------------------------------
// Return the value of the csrf-token
//----------------------------------------------------------------------------

function getToken()
{
  var allcookies = document.cookie.split(';');
  for (var i = allcookies.length; i >= 0; i-- )
    if (jQuery.trim(allcookies[i]).indexOf("csrftoken=") == 0)
      return jQuery.trim(jQuery.trim(allcookies[i]).substr(10));
  return 'none';
}


//----------------------------------------------------------------------------
// Check whether a URL is on the same domain as the current location or not.
// We use it to avoid send the CSRF-token to ajax requests submitted to other
// sites - for security reasons.
//----------------------------------------------------------------------------

function sameOrigin(url) {
    // URL could be relative or scheme relative or absolute
    var host = document.location.host; // host + port
    var protocol = document.location.protocol;
    var sr_origin = '//' + host;
    var origin = protocol + sr_origin;
    // Allow absolute or scheme relative URLs to same origin
    return (url == origin || url.slice(0, origin.length + 1) == origin + '/') ||
        (url == sr_origin || url.slice(0, sr_origin.length + 1) == sr_origin + '/') ||
        // or any other URL that isn't scheme relative or absolute i.e relative.
        !(/^(\/\/|http:|https:).*/.test(url));
}


//----------------------------------------------------------------------------
// Display import dialog for CSV-files
//----------------------------------------------------------------------------

function import_show(url)
{
  $('#popup').html(
    '<form id="uploadform">' +
    gettext('Load an Excel file or a CSV-formatted text file.') + '<br/>' +
    gettext('The first row should contain the field names.') + '<br/><br/>' +
    '<input type="checkbox" name="erase" value="yes"/>&nbsp;&nbsp;' + gettext('First delete all existing records AND ALL RELATED TABLES') + '<br/><br/>' +
    gettext('Data file') + ':<input type="file" id="csv_file" name="csv_file"/></form>' +
    '<br/><div style="margin: 5px 0"><textarea id="uploadResponse" rows="10" style="display: none; width:100%; background-color: inherit; border: none" readonly="readonly"></textarea></div>'
    ).dialog({
      title: gettext("Import CSV or Excel file"),
      autoOpen: true, resizable: false, width: 450, height: 'auto',
      buttons: [
        {
          text: gettext("Import"),
          click: function() {
            if ($("#csv_file").val() == "") return;
            $('#uploadResponse').css('display','block');
            $.ajax({
              type: 'post',
              url: typeof(url) != 'undefined' ? url : '',
              cache: false,
              data: new FormData($("#uploadform")[0]),
              success: function (data) {
                var el = $('#uploadResponse');
                el.val(data);
                el.scrollTop(el[0].scrollHeight - el.height());
              },
              xhrFields: {
                onprogress: function (e) {
                  var el = $('#uploadResponse');
                  el.val(e.currentTarget.response);
                  el.scrollTop(el[0].scrollHeight - el.height());
                }
              },
              processData: false,
              contentType: false
              });
          }
        },
        {
          text: gettext("Cancel"),
          click: function() { $(this).dialog("close"); }
        }
        ]
    });
  $('#timebuckets').dialog().dialog('close');
  $.jgrid.hideModal("#searchmodfbox_grid");
}

//----------------------------------------------------------------------------
// This function returns all arguments in the current URL as a dictionary.
//----------------------------------------------------------------------------

function getURLparameters()
{

  if (window.location.search.length == 0) return {};
  var params = {};
  jQuery.each(window.location.search.match(/^\??(.*)$/)[1].split('&'), function(i,p){
    p = p.split('=');
    p[1] = unescape(p[1]).replace(/\+/g,' ');
    params[p[0]] = params[p[0]]?((params[p[0]] instanceof Array)?(params[p[0]].push(p[1]),params[p[0]]):[params[p[0]],p[1]]):p[1];
  });
  return params;
}


//----------------------------------------------------------------------------
// Dropdown list to select the model.
//----------------------------------------------------------------------------

function selectDatabase()
{
  // Find new database and current database
  var el = $('#database');
  var db = el.val();
  var cur = el.attr('name');
  // Change the location
  if (cur == db)
    return;
  else if (cur == 'default')
    window.location.href = window.location.href.replace(window.location.pathname, "/"+db+window.location.pathname);
  else if (db == 'default')
    window.location.href = window.location.href.replace("/"+cur+"/", "/");
  else
    window.location.href = window.location.href.replace("/"+cur+"/", "/"+db+"/");
}


//----------------------------------------------------------------------------
// Jquery utility function to bind an event such that it fires first.
//----------------------------------------------------------------------------

$.fn.bindFirst = function(name, fn) {
  // bind as you normally would
  // don't want to miss out on any jQuery magic
  this.on(name, fn);

  // Thanks to a comment by @Martin, adding support for
  // namespaced events too.
  this.each(function() {
    var handlers = $._data(this, 'events')[name.split('.')[0]];
    // take out the handler we just inserted from the end
    var handler = handlers.pop();
    // move it at the beginning
    handlers.splice(0, 0, handler);
  });
};


//
// Graph functions
//

var graph = {

  header: function()
  {
    var el = $("#grid_graph");
    el.html("");
    var bucketwidth = (el.width() - 50) / numbuckets;
    var svg = d3.select(el.get(0)).append("svg");
    svg.attr('height','15px');
    svg.attr('width', el.width());
    var w = 50 + bucketwidth / 2;
    var wt = w;
    for (var i in timebuckets)
    {
      if (wt <= w)
      {
        var t = svg.append('text')
          .attr('class','svgheadertext')
          .attr('x', w)
          .attr('y', '12')
          .attr('class','graphheader')
          .text(timebuckets[i]['name']);
        wt = w + t.node().getComputedTextLength() + 12;
      }
      w += bucketwidth;
    }
  },

  showTooltip: function(txt)
  {
    // Find or create the tooltip div
    var tt = d3.select("#tooltip");
    if (tt.empty())
      tt = d3.select("body")
        .append("div")
        .attr("id", "tooltip")
        .attr("role", "tooltip")
        .attr("class", "ui-tooltip ui-widget ui-corner-all ui-widget-content")
        .style("position", "absolute");

    // Update content and display
    tt.html('<div class="ui-tooltip-content">' + txt + '</div>')
      .style('display', 'block');
    graph.moveTooltip();
  },

  hideTooltip: function()
  {
    d3.select("#tooltip").style('display', 'none');
    d3.event.stopPropagation();
  },

  moveTooltip: function()
  {
    var xpos = d3.event.pageX + 5;
    var ypos = d3.event.pageY - 28;
    var xlimit = $(window).width() - $("#tooltip").width() - 20;
    var ylimit = $(window).height() - $("#tooltip").height() - 20;
    if (xpos > xlimit)
    {
      // Display tooltip under the mouse
      xpos = xlimit;
      ypos = d3.event.pageY + 5;
    }
    if (ypos > ylimit)
      // Display tooltip above the mouse
      ypos = d3.event.pageY - $("#tooltip").height() - 25;
    d3.select("#tooltip")
      .style({
        'left': xpos + "px",
        'top': ypos + "px"
        });
    d3.event.stopPropagation();
  },

  miniAxis: function(s)
  {
    var sc = this.scale().range();
    var dm = this.scale().domain();
    // Draw the scale line
    s.append("path")
     .attr("class", "domain")
     .attr("d", "M-10 0 H0 V" + (sc[0]-2) + " H-10");
    // Draw the maximum value
    s.append("text")
     .attr("x", -2)
     .attr("y", 13) // Depends on font size...
     .attr("text-anchor", "end")
     .text(Math.round(dm[1], 0));
    // Draw the minimum value
    s.append("text")
    .attr("x", -2)
    .attr("y", sc[0] - 5)
    .attr("text-anchor", "end")
    .text(Math.round(dm[0], 0));
  }
};

//
// Gantt chart functions
//

var gantt = {

  // Used to follow the mous when dragging the timeline
  startmousemove: null,
  resizing: null,

  // Height of the blocks
  rowsize: 25,

  header : function ()
  {
    // "scaling" stores the number of pixels available to show a day.
    var scaling = 86400000 / (viewend.getTime() - viewstart.getTime()) * $("#jqgh_grid_operationplans").width();
    var result = [
      '<svg xmlns="http://www.w3.org/2000/svg" version="1.1" width="100%" height="34px">',
      '<line class="time" x1="0" y1="17" x2="' + $("#jqgh_grid_operationplans").width() + '" y2="17"/>'
      ];
    var x = 0;
    if (scaling < 5)
    {
      // Quarterly + monthly buckets
      var bucketstart = new Date(viewstart.getFullYear(), viewstart.getMonth(), 1);
      while (bucketstart < viewend)
      {
        var x1 = (bucketstart.getTime() - viewstart.getTime()) / 86400000 * scaling;
        var bucketend = new Date(bucketstart.getFullYear(), bucketstart.getMonth()+1, 1);
        var x2 = (bucketend.getTime() - viewstart.getTime()) / 86400000 * scaling;
        result.push('<text class="svgheadertext" x="' + Math.floor((x1+x2)/2) + '" y="31">' + $.datepicker.formatDate("M", bucketstart) + '</text>');
        if (bucketstart.getMonth() % 3 == 0)
        {
          var quarterend = new Date(bucketstart.getFullYear(), bucketstart.getMonth()+3, 1);
          x2 = (quarterend.getTime() - viewstart.getTime()) / 86400000 * scaling;
          var quarter = Math.floor((bucketstart.getMonth()+3)/3);
          result.push('<line class="time" x1="' + Math.floor(x1) + '" y1="0" x2="' + Math.floor(x1) + '" y2="34"/>');
          result.push('<text class="svgheadertext" x="' + Math.floor((x1+x2)/2) + '" y="13">' + bucketstart.getFullYear() + " Q" + quarter + '</text>');
        }
        else
          result.push('<line class="time" x1="' + Math.floor(x1) + '" y1="17" x2="' + Math.floor(x1) + '" y2="34"/>');
        bucketstart = bucketend;
      }
    }
    else if (scaling < 10)
    {
      // Monthly + weekly buckets, short style
      x -= viewstart.getDay() * scaling;
      var bucketstart = new Date(viewstart.getTime() - 86400000 * viewstart.getDay());
      while (bucketstart < viewend)
      {
        result.push('<line class="time" x1="' + Math.floor(x) + '" y1="17" x2="' + Math.floor(x) + '" y2="34"/>');
        result.push('<text class="svgheadertext" x="' + Math.floor(x + scaling*3.5) + '" y="31">' + $.datepicker.formatDate("mm-dd", bucketstart) + '</text>');
        x = x + scaling*7;
        bucketstart.setTime(bucketstart.getTime() + 86400000 * 7);
      }
      bucketstart = new Date(viewstart.getFullYear(), viewstart.getMonth(), 1);
      while (bucketstart < viewend)
      {
        x1 = (bucketstart.getTime() - viewstart.getTime()) / 86400000 * scaling;
        bucketend = new Date(bucketstart.getFullYear(), bucketstart.getMonth()+1, 1);
        x2 = (bucketend.getTime() - viewstart.getTime()) / 86400000 * scaling;
        result.push('<line class="time" x1="' + Math.floor(x1) + '" y1="0" x2="' + Math.floor(x1) + '" y2="17"/>');
        result.push('<text class="svgheadertext" x="' + Math.floor((x1+x2)/2) + '" y="13">' + $.datepicker.formatDate("M yy", bucketstart) + '</text>');
        bucketstart = bucketend;
      }
    }
    else if (scaling < 20)
    {
      // Monthly + weekly buckets, long style
      x -= viewstart.getDay() * scaling;
      var bucketstart = new Date(viewstart.getTime() - 86400000 * viewstart.getDay());
      while (bucketstart < viewend)
      {
        result.push('<line class="time" x1="' + Math.floor(x) + '" y1="17" x2="' + Math.floor(x) + '" y2="34"/>');
        result.push('<text class="svgheadertext" x="' + (x + scaling*7.0/2.0) + '" y="31">' + $.datepicker.formatDate("yy-mm-dd", bucketstart) + '</text>');
        x = x + scaling*7.0;
        bucketstart.setTime(bucketstart.getTime() + 86400000 * 7);
      }
      bucketstart = new Date(viewstart.getFullYear(), viewstart.getMonth(), 1);
      while (bucketstart < viewend)
      {
        x1 = (bucketstart.getTime() - viewstart.getTime()) / 86400000 * scaling;
        bucketend = new Date(bucketstart.getFullYear(), bucketstart.getMonth()+1, 1);
        x2 = (bucketend.getTime() - viewstart.getTime()) / 86400000 * scaling;
        result.push('<line class="time" x1="' + Math.floor(x1) + '" y1="0" x2="' + Math.floor(x1) + '" y2="17"/>');
        result.push('<text class="svgheadertext" x="' + Math.floor((x1+x2)/2) + '" y="13">' + $.datepicker.formatDate("M yy", bucketstart) + '</text>');
        bucketstart = bucketend;
      }
    }
    else if (scaling <= 40)
    {
      // Weekly + daily buckets, short style
      var bucketstart = new Date(viewstart.getTime());
      while (bucketstart < viewend)
      {
        if (bucketstart.getDay() == 0)
        {
          result.push('<line class="time" x1="' + Math.floor(x) + '" y1="0" x2="' + Math.floor(x) + '" y2="34"/>');
          result.push('<text class="svgheadertext" x="' + Math.floor(x + scaling*7/2) + '" y="13">' + $.datepicker.formatDate("yy-mm-dd", bucketstart) + '</text>');
        }
        else
        {
          result.push('<line class="time" x1="' + Math.floor(x) + '" y1="17" x2="' + Math.floor(x) + '" y2="34"/>');
        }
        result.push('<text class="svgheadertext" x="' + Math.floor(x + scaling/2) + '" y="31">' + $.datepicker.formatDate("d", bucketstart) + '</text>');
        x = x + scaling;
        bucketstart.setDate(bucketstart.getDate()+1);
      }
    }
    else if (scaling <= 75)
    {
      // Weekly + daily buckets, long style
      var bucketstart = new Date(viewstart.getTime());
      while (bucketstart < viewend)
      {
        if (bucketstart.getDay() == 0)
        {
          result.push('<line class="time" x1="' + Math.floor(x) + '" y1="0" x2="' + Math.floor(x) + '" y2="34"/>');
          result.push('<text class="svgheadertext" x="' + Math.floor(x + scaling*7/2) + '" y="13">' + $.datepicker.formatDate("yy-mm-dd", bucketstart) + '</text>');
        }
        else
        {
          result.push('<line class="time" x1="' + Math.floor(x) + '" y1="17" x2="' + Math.floor(x) + '" y2="34"/>');
        }
        result.push('<text class="svgheadertext" x="' + Math.floor(x + scaling/2) + '" y="31">' + $.datepicker.formatDate("dd M", bucketstart) + '</text>');
        x = x + scaling;
        bucketstart.setDate(bucketstart.getDate()+1);
      }
    }
    else if (scaling < 350)
    {
      // Weekly + daily buckets, very long style
      var bucketstart = new Date(viewstart.getTime());
      while (bucketstart < viewend)
      {
        if (bucketstart.getDay() == 0)
        {
          result.push('<line class="time" x1="' + Math.floor(x) + '" y1="0" x2="' + Math.floor(x) + '" y2="34"/>');
          result.push('<text class="svgheadertext" x="' + Math.floor(x + scaling*3.5) + '" y="13">' + $.datepicker.formatDate("yy-mm-dd", bucketstart) + '</text>');
        }
        else
          result.push('<line class="time" x1="' + Math.floor(x) + '" y1="17" x2="' + Math.floor(x) + '" y2="34"/>');
        result.push('<text class="svgheadertext" x="' + Math.floor(x + scaling/2) + '" y="31">' + $.datepicker.formatDate("D dd M", bucketstart) + '</text>');
        x = x + scaling;
        bucketstart.setDate(bucketstart.getDate()+1);
      }
    }
    else
    {
      // Daily + hourly buckets
      var bucketstart = new Date(viewstart.getTime());
      while (bucketstart < viewend)
      {
        if (bucketstart.getHours() == 0)
        {
          result.push('<line class="time" x1="' + Math.floor(x) + '" y1="0" x2="' + Math.floor(x) + '" y2="34"/>');
          result.push('<text class="svgheadertext" x="' + Math.floor(x + scaling/2) + '" y="13">' + $.datepicker.formatDate("D yy-mm-dd", bucketstart) + '</text>');
        }
        else
          result.push('<line class="time" x1="' + Math.floor(x) + '" y1="17" x2="' + Math.floor(x) + '" y2="34"/>');
        result.push('<text class="svgheadertext" x="' + Math.floor(x + scaling/48) + '" y="31">' + bucketstart.getHours() + '</text>');
        x = x + scaling/24;
        bucketstart.setTime(bucketstart.getTime() + 3600000);
      }
    }
    result.push( '</svg>' );
    $("#jqgh_grid_operationplans")
       .html(result.join(''))
       .unbind('mousedown')
       .bind('mousedown', function(event) {
          gantt.startmousemove = event.pageX;
          $(window).bind('mouseup', function(event) {
            $(window).unbind('mousemove');
            $(window).unbind('mouseup');
            event.stopPropagation();
            })
          $(window).bind('mousemove', function(event) {
            var delta = event.pageX - gantt.startmousemove;
            if (Math.abs(delta) > 3)
            {
              gantt.zoom(1, delta > 0 ? -86400000 : 86400000);
              gantt.startmousemove = event.pageX;
            }
            event.stopPropagation();
          });
          event.stopPropagation();
         });
  },

  reset: function()
  {
    var scale = $("#jqgh_grid_operationplans").width() / 10000;
    viewstart = new Date(horizonstart.getTime());
    viewend = new Date(horizonend.getTime());
    $('.transformer').each(function() {
      var layers = $(this).attr("title");
      $(this).attr("transform", "scale(" + scale + ",1) translate(0," + ((layers-1)*gantt.rowsize+3) + ")");
      });
    gantt.header();
  },

  redraw: function()
  {
    // Determine the conversion between svg units and the screen
    var scale = (horizonend.getTime() - horizonstart.getTime())
       / (viewend.getTime() - viewstart.getTime())
       * $("#jqgh_grid_operationplans").width() / 10000;
    $('.transformer').each(function() {
      var layers = $(this).attr("title");
      $(this).attr("transform", "scale(" + scale + ",1) translate(0," + ((layers-1)*gantt.rowsize+3) + ")");
      });
    gantt.header();
  },

  zoom: function(zoom_in_or_out, move_in_or_out)
  {
    // Determine the window to be shown. Min = 1 day. Max = 3 years.
    var delta = Math.min(1095,Math.max(1,Math.ceil((viewend.getTime() - viewstart.getTime()) / 86400000.0 * zoom_in_or_out)));
    // Determine the start and end date global variables.
    viewstart.setTime(viewstart.getTime() + move_in_or_out);
    viewend.setTime(viewstart.getTime() + delta * 86400000);
    // Determine the conversion between svg units and the screen
    var scale = (horizonend.getTime() - horizonstart.getTime()) / (delta * 864000000) * $("#jqgh_grid_operationplans").width() / 1000;
    var offset = (horizonstart.getTime() - viewstart.getTime()) / (horizonend.getTime() - horizonstart.getTime()) * 10000;
    // Transform all svg elements
    $('.transformer').each(function() {
      var layers = $(this).attr("title");
      $(this).attr("transform", "scale(" + scale + ",1) translate(" + offset + "," + ((layers-1)*gantt.rowsize+3) + ")");
      });
    // Redraw the header
    gantt.header();
  }
}


var tour = {

  autoplay: 0,
  tooltip: null,
  chapter: 0,
  step: 0,
  timeout: null,


  start: function (args)
  {
    // Parse the arguments
    var splitargs = args.split(",");
    tour.chapter = parseInt(splitargs[0]);
    tour.step = parseInt(splitargs[1]);
    tour.autoplay = parseInt(splitargs[2]);
    // Load and execute the tutorial
    jQuery.ajax( {
        url: "/static/js/i18n/tour.en.js",
        dataType: "script",
        cache: true
      })
      .success( tour.init )
      .fail( function() {
        console.log('Error loading the tutorial: ' + arguments[2].toString());
      });
  },

  init: function()
  {
     // Display the main dialog of the tour
     $("body").append( '<div id="tour" style="padding-bottom:20px; display:none">' +
         tourdata[tour.chapter]['description']  + '<br/><br/><br/></div>');
     $("#tour").dialog({
      title: gettext("Guided tour"),
      autoOpen: true,
      resizable: false,
      width: 390,
      height: 'auto',
      position: "right bottom",
      modal: false,
      dialogClass: "tourguide",
      close: function() {
          $('#tour').remove();
          $('#tourtooltip').remove();
          tour.tooltip.css({ 'display' : 'none' }).html('');
          tour.chapter = 0;
          tour.step = 0;
          tour.autoplay = false;
          if (tour.timeout)
          {
            clearTimeout(tour.timeout);
            tour.timeout = null;
          }
        },
      buttons: [
        {
          id: "tourprevious",
          text: gettext("Previous"),
          icons: { primary: "ui-icon-seek-prev" },
          click: tour.prev
        },
        {
          text: (tour.autoplay != 0) ? gettext("Stop") : gettext("Play"),
          icons: { primary: (tour.autoplay != 0) ? "ui-icon-pause" : "ui-icon-play" },
          click: tour.toggleAutoplay
        },
        {
          id: "tournext",
          text: gettext("Next"),
          icons: { primary: "ui-icon-seek-next" },
          click: tour.next
        }
        ]
      });

     // Create the tooltip
     tour.tooltip = $('<div>',{id:'tourtooltip', class:'tourtooltip ui-dialog ui-widget ui-widget-content ui-corner-all ui-front', html:''}).css({
       'display': 'none', 'overflow': 'visible'
     });
     $("body").append(tour.tooltip);

     // Show the first step
     tour.showStep();
  },

  next: function()
  {
    tour.step++;
    if (tour.step >= tourdata[tour.chapter]['steps'].length)
    {
      tour.chapter++;
      if (tour.chapter < tourdata.length)
        tour.step = 0;
      else if (tour.autoplay == 2)
      {
        // Restart from the beginning
        tour.step = 0;
        tour.chapter = 0;
      }
      else
      {
        // Stop at the last step
        if (tour.autoplay == 1) tour.toggleAutoplay();
        tour.chapter--;
        tour.step--;
        return;
      }
    }
    tour.showStep();
  },

  prev: function()
  {
    tour.step--;
    if (tour.step < 0)
    {
      tour.chapter--;
      if (tour.chapter < 0)
      {
        // Stay at the very first step
        tour.step = 0;
        tour.chapter = 0;
        return;
      }
      else
        tour.step = tourdata[tour.chapter]['steps'].length - 1;
    }
    tour.showStep();
  },

  showStep: function()
  {
    var stepData = tourdata[tour.chapter]['steps'][tour.step];
    // Switch url if required
    var prefix = $('#database').attr('name');
    if (prefix && prefix != "default")
    {
      if (location.pathname != "/" + prefix + stepData['url'])
      {
        window.location.href = "/" + prefix + stepData['url'] + "?tour=" + tour.chapter + "," + tour.step + "," + tour.autoplay;
        return;
      }
    }
    else
    {
      if (location.pathname != stepData['url'])
      {
        window.location.href = stepData['url'] + "?tour=" + tour.chapter + "," + tour.step + "," + tour.autoplay;
        return;
      }
    }
    // Callback
    if ('beforestep' in stepData)
      eval(stepData['beforestep']);
    // Display the tooltip
    tour.tooltip.html(stepData['description']);
    var tooltipPos = (typeof stepData.position == 'undefined') ? 'BL' : stepData['position'];
    var pos = tour.getTooltipPosition(tooltipPos, stepData['element']);
    tour.tooltip.css({ 'top': pos.top+'px', 'left': pos.left+'px' });
    tour.tooltip.show('fast');
    // Update tour dialog
    $('#tour').html(tourdata[tour.chapter]['description'] + '<br/><br/>' + (tour.step+1) + " " + gettext("out of") + " " + tourdata[tour.chapter]['steps'].length);
    // Previous button
    if (tour.chapter == 0 && tour.step == 0)
      $("#tourprevious").button("disable");
    else
      $("#tourprevious").button("enable");
    // Next button
    if ((tour.chapter >= tourdata.length-1) && (tour.step >= tourdata[tour.chapter]['steps'].length-1))
      $("#tournext").button("disable");
    else
      $("#tournext").button("enable");
    // Autoplay
    if (tour.autoplay)
      tour.timeout = setTimeout(tour.next, tourdata[tour.chapter]['delay'] * 1000);
    // Callback
    if ('afterstep' in stepData)
      eval(stepData['afterstep']);
  },

  toggleAutoplay: function()
  {
    if (tour.autoplay > 0)
    {
      var icn = $(".ui-icon-pause");
      icn.toggleClass("ui-icon-pause ui-icon-play");
      icn.next().html(gettext("Play"));
      tour.autoplay = 0;
      clearTimeout(tour.timeout);
      tour.timeout = null;
    }
    else
    {
      var icn = $(".ui-icon-play");
      icn.toggleClass("ui-icon-play ui-icon-pause");
      icn.next().html(gettext("Stop"));
      tour.autoplay = 1;
      tour.next();
    }
  },

  getTooltipPosition: function(pos, elementselector)
  {
    var element = $(elementselector);
    if (element.length == 0)
    {
      console.log("Warning: Tour refers to nonexisting element '" + elementselector + "'");
      return { 'left'  : 100, 'top' : 100 };
    }
    var position;
    var ew = element.outerWidth();
    var eh = element.outerHeight();
    var offset = element.offset();
    var el = offset.left;
    var et = offset.top;
    var tw = tour.tooltip.width() + parseInt(tour.tooltip.css('padding-left')) + parseInt(tour.tooltip.css('padding-right'));
    var th = tour.tooltip.height() + parseInt(tour.tooltip.css('padding-top')) +  + parseInt(tour.tooltip.css('padding-bottom'));

    $('.tourArrow').remove();
    var upArrow = $('<div class="tourArrow"></div>').css({ 'position' : 'absolute', 'display' : 'block', 'width' : '0', 'height' : '0', 'border-left' : '9px solid transparent', 'border-right' : '9px solid transparent', 'border-bottom' : '9px solid red'});
    var downArrow = $('<div class="tourArrow"></div>').css({ 'position' : 'absolute', 'display' : 'block', 'width' : '0', 'height' : '0', 'border-left' : '9px solid transparent', 'border-right' : '9px solid transparent', 'border-top' : '9px solid red'});
    var rightArrow = $('<div class="tourArrow"></div>').css({ 'position' : 'absolute', 'display' : 'block', 'width' : '0', 'height' : '0', 'border-top' : '9px solid transparent', 'border-bottom' : '9px solid transparent', 'border-left' : '9px solid red'});
    var leftArrow = $('<div class="tourArrow"></div>').css({ 'position' : 'absolute', 'display' : 'block', 'width' : '0', 'height' : '0', 'border-top' : '9px solid transparent', 'border-bottom' : '9px solid transparent', 'border-right' : '9px solid red'});
    switch (pos) {
      case 'BL' :
        position = { 'left'  : el, 'top' : et + eh + 10 };
        upArrow.css({ top: '-9px', left: '48%' });
        tour.tooltip.prepend(upArrow);
        break;

      case 'BR' :
        position = { 'left'  : el + ew - tw, 'top' : et + eh + 10 };
        upArrow.css({ top: '-9px', left: '48%' });
        tour.tooltip.prepend(upArrow);
        break;

      case 'TL' :
        position = { 'left'  : el, 'top' : (et - th) -10 };
        downArrow.css({ top: th, left: '48%' });
        tour.tooltip.append(downArrow);
        break;

      case 'TR' :
        position = { 'left'  : (el + ew) - tw, 'top' : et - th -10 };
        downArrow.css({ top: th, left: '48%' });
        tour.tooltip.append(downArrow);
        break;

      case 'RT' :
        position = { 'left'  : el + ew + 10, 'top' : et };
        leftArrow.css({ left: '-9px' });
        tour.tooltip.prepend(leftArrow);
        break;

      case 'RB' :
        position = { 'left'  : el + ew + 10, 'top' : et + eh - th };
        leftArrow.css({ left: '-9px' });
        tour.tooltip.prepend(leftArrow);
        break;

      case 'LT' :
        position = { 'left'  : (el - tw) - 10, 'top' : et };
        rightArrow.css({ right: '-9px' });
        tour.tooltip.prepend(rightArrow);
        break;

      case 'LB' :
        position = { 'left'  : (el - tw) - 10, 'top' : et + eh - th};
        rightArrow.css({ right: '-9px' });
        tour.tooltip.prepend(rightArrow);
        break;

      case 'B'  :
        position = { 'left'  : el + ew/2 - tw/2, 'top' : (et + eh) + 10 };
        upArrow.css({ top: '-9px', left: '48%' });
        tour.tooltip.prepend(upArrow);
        break;

      case 'L'  :
        position = { 'left'  : (el - tw) - 10, 'top' : et + eh/2 - th/2 };
        rightArrow.css({ right: '-9px' });
        tour.tooltip.prepend(rightArrow);
        break;

      case 'T'  :
        position = { 'left'  : el + ew/2 - tw/2, 'top' : (et - th) - 10 };
        downArrow.css({ top: th, left: '48%' });
        tour.tooltip.append(downArrow);
        break;

      case 'R'  :
        position = { 'left'  : (el + ew) + 10, 'top' : et + eh/2 - th/2 };
        leftArrow.css({ left: '-9px' });
        tour.tooltip.prepend(leftArrow);
        break;

      case 'C'  :
        position = { 'left'  : el + ew/2 - tw/2, 'top' : et + eh/2 - th/2 };
    }
    return position;
  }

}


// Gauge for widgets on dashboard
// Copied from https://gist.github.com/tomerd/1499279

function Gauge(placeholderName, configuration)
{
  this.placeholderName = placeholderName;

  var self = this; // for internal d3 functions

  this.configure = function(configuration)
  {
    this.config = configuration;

    this.config.size = this.config.size * 0.9;

    this.config.raduis = this.config.size * 0.97 / 2;
    this.config.cx = this.config.size / 2;
    this.config.cy = this.config.size / 2;

    this.config.min = undefined != configuration.min ? configuration.min : 0;
    this.config.max = undefined != configuration.max ? configuration.max : 100;
    this.config.range = this.config.max - this.config.min;

    this.config.majorTicks = configuration.majorTicks || 5;
    this.config.minorTicks = configuration.minorTicks || 2;

    this.config.greenColor  = configuration.greenColor || "#109618";
    this.config.yellowColor = configuration.yellowColor || "#FF9900";
    this.config.redColor  = configuration.redColor || "#DC3912";

    this.config.transitionDuration = configuration.transitionDuration || 500;
  }

  this.render = function()
  {
    this.body = d3.select("#" + this.placeholderName)
              .append("svg:svg")
              .attr("class", "gauge")
              .attr("width", this.config.size)
              .attr("height", this.config.size);

    this.body.append("svg:circle")
          .attr("cx", this.config.cx)
          .attr("cy", this.config.cy)
          .attr("r", this.config.raduis)
          .style("fill", "#ccc")
          .style("stroke", "#000")
          .style("stroke-width", "0.5px");

    this.body.append("svg:circle")
          .attr("cx", this.config.cx)
          .attr("cy", this.config.cy)
          .attr("r", 0.9 * this.config.raduis)
          .style("fill", "#fff")
          .style("stroke", "#e0e0e0")
          .style("stroke-width", "2px");

    for (var index in this.config.greenZones)
    {
      this.drawBand(this.config.greenZones[index].from, this.config.greenZones[index].to, self.config.greenColor);
    }

    for (var index in this.config.yellowZones)
    {
      this.drawBand(this.config.yellowZones[index].from, this.config.yellowZones[index].to, self.config.yellowColor);
    }

    for (var index in this.config.redZones)
    {
      this.drawBand(this.config.redZones[index].from, this.config.redZones[index].to, self.config.redColor);
    }

    if (undefined != this.config.label)
    {
      var fontSize = Math.round(this.config.size / 9);
      this.body.append("svg:text")
            .attr("x", this.config.cx)
            .attr("y", this.config.cy / 2 + fontSize / 2)
            .attr("dy", fontSize / 2)
            .attr("text-anchor", "middle")
            .text(this.config.label)
            .style("font-size", fontSize + "px")
            .style("fill", "#333")
            .style("stroke-width", "0px");
    }

    var fontSize = Math.round(this.config.size / 16);
    var majorDelta = this.config.range / (this.config.majorTicks - 1);
    for (var major = this.config.min; major <= this.config.max; major += majorDelta)
    {
      var minorDelta = majorDelta / this.config.minorTicks;
      for (var minor = major + minorDelta; minor < Math.min(major + majorDelta, this.config.max); minor += minorDelta)
      {
        var point1 = this.valueToPoint(minor, 0.75);
        var point2 = this.valueToPoint(minor, 0.85);

        this.body.append("svg:line")
              .attr("x1", point1.x)
              .attr("y1", point1.y)
              .attr("x2", point2.x)
              .attr("y2", point2.y)
              .style("stroke", "#666")
              .style("stroke-width", "1px");
      }

      var point1 = this.valueToPoint(major, 0.7);
      var point2 = this.valueToPoint(major, 0.85);

      this.body.append("svg:line")
            .attr("x1", point1.x)
            .attr("y1", point1.y)
            .attr("x2", point2.x)
            .attr("y2", point2.y)
            .style("stroke", "#333")
            .style("stroke-width", "2px");

      if (major == this.config.min || major == this.config.max)
      {
        var point = this.valueToPoint(major, 0.63);

        this.body.append("svg:text")
              .attr("x", point.x)
              .attr("y", point.y)
              .attr("dy", fontSize / 3)
              .attr("text-anchor", major == this.config.min ? "start" : "end")
              .text(major)
              .style("font-size", fontSize + "px")
              .style("fill", "#333")
              .style("stroke-width", "0px");
      }
    }

    var pointerContainer = this.body.append("svg:g").attr("class", "pointerContainer");

    var midValue = (this.config.min + this.config.max) / 2;

    var pointerPath = this.buildPointerPath(midValue);

    var pointerLine = d3.svg.line()
                  .x(function(d) { return d.x })
                  .y(function(d) { return d.y })
                  .interpolate("basis");

    pointerContainer.selectAll("path")
              .data([pointerPath])
              .enter()
                .append("svg:path")
                  .attr("d", pointerLine)
                  .style("fill", "#dc3912")
                  .style("stroke", "#c63310")
                  .style("fill-opacity", 0.7)

    pointerContainer.append("svg:circle")
              .attr("cx", this.config.cx)
              .attr("cy", this.config.cy)
              .attr("r", 0.12 * this.config.raduis)
              .style("fill", "#4684EE")
              .style("stroke", "#666")
              .style("opacity", 1);

    var fontSize = Math.round(this.config.size / 10);
    pointerContainer.selectAll("text")
              .data([midValue])
              .enter()
                .append("svg:text")
                  .attr("x", this.config.cx)
                  .attr("y", this.config.size - this.config.cy / 4 - fontSize)
                  .attr("dy", fontSize / 2)
                  .attr("text-anchor", "middle")
                  .style("font-size", fontSize + "px")
                  .style("fill", "#000")
                  .style("stroke-width", "0px");

    this.redraw(this.config.value, 0);
  }

  this.buildPointerPath = function(value)
  {
    var delta = this.config.range / 13;

    var head = valueToPoint(value, 0.85);
    var head1 = valueToPoint(value - delta, 0.12);
    var head2 = valueToPoint(value + delta, 0.12);

    var tailValue = value - (this.config.range * (1/(270/360)) / 2);
    var tail = valueToPoint(tailValue, 0.28);
    var tail1 = valueToPoint(tailValue - delta, 0.12);
    var tail2 = valueToPoint(tailValue + delta, 0.12);

    return [head, head1, tail2, tail, tail1, head2, head];

    function valueToPoint(value, factor)
    {
      var point = self.valueToPoint(value, factor);
      point.x -= self.config.cx;
      point.y -= self.config.cy;
      return point;
    }
  }

  this.drawBand = function(start, end, color)
  {
    if (0 >= end - start) return;

    this.body.append("svg:path")
          .style("fill", color)
          .attr("d", d3.svg.arc()
            .startAngle(this.valueToRadians(start))
            .endAngle(this.valueToRadians(end))
            .innerRadius(0.65 * this.config.raduis)
            .outerRadius(0.85 * this.config.raduis))
          .attr("transform", function() { return "translate(" + self.config.cx + ", " + self.config.cy + ") rotate(270)" });
  }

  this.redraw = function(value, transitionDuration)
  {
    var pointerContainer = this.body.select(".pointerContainer");

    pointerContainer.selectAll("text").text(Math.round(value));

    var pointer = pointerContainer.selectAll("path");
    pointer.transition()
          .duration(undefined != transitionDuration ? transitionDuration : this.config.transitionDuration)
          //.delay(0)
          //.ease("linear")
          //.attr("transform", function(d)
          .attrTween("transform", function()
          {
            var pointerValue = value;
            if (value > self.config.max) pointerValue = self.config.max + 0.02*self.config.range;
            else if (value < self.config.min) pointerValue = self.config.min - 0.02*self.config.range;
            var targetRotation = (self.valueToDegrees(pointerValue) - 90);
            var currentRotation = self._currentRotation || targetRotation;
            self._currentRotation = targetRotation;

            return function(step)
            {
              var rotation = currentRotation + (targetRotation-currentRotation)*step;
              return "translate(" + self.config.cx + ", " + self.config.cy + ") rotate(" + rotation + ")";
            }
          });
  }

  this.valueToDegrees = function(value)
  {
    // thanks @closealert
    //return value / this.config.range * 270 - 45;
    return value / this.config.range * 270 - (this.config.min / this.config.range * 270 + 45);
  }

  this.valueToRadians = function(value)
  {
    return this.valueToDegrees(value) * Math.PI / 180;
  }

  this.valueToPoint = function(value, factor)
  {
    return {  x: this.config.cx - this.config.raduis * factor * Math.cos(this.valueToRadians(value)),
          y: this.config.cy - this.config.raduis * factor * Math.sin(this.valueToRadians(value))    };
  }

  // initialization
  this.configure(configuration);
}<|MERGE_RESOLUTION|>--- conflicted
+++ resolved
@@ -392,17 +392,10 @@
     for (i in cross_idx)
     {
       if (result != '') result += '<br/>';
-<<<<<<< HEAD
       if (cross[cross_idx[i]]['editable'])
         result += '<span class="editablepivotcol">' + cross[cross_idx[i]]['name'] + '</span>';
       else
         result += cross[cross_idx[i]]['name'];
-=======
-      if (cross[i]['editable'])
-        result += '<span class="editablepivotcol">' + cross[i]['name'] + '</span>';
-      else
-        result += cross[i]['name'];
->>>>>>> 4f628c4d
     }
     return result;
   },
@@ -1039,7 +1032,6 @@
 }
 
 
-<<<<<<< HEAD
 //----------------------------------------------------------------------------
 // Code for sending dashboard configuration to the server.
 //----------------------------------------------------------------------------
@@ -1202,8 +1194,6 @@
   }
 }
 
-=======
->>>>>>> 4f628c4d
 //----------------------------------------------------------------------------
 // Code for customized autocomplete widget.
 // The customization creates unselectable categories and selectable list

--- conflicted
+++ resolved
@@ -4,16 +4,10 @@
      description: '<h2>Main</h2>' +
         'Jump to <span class="underline"><a href="/admin/?tour=1,0,0">Navigation</a></span> (5 steps)<br/>' +
         'Jump to <span class="underline"><a href="/admin/?tour=2,0,0">Data entry</a></span> (10 steps)<br/>' +
-<<<<<<< HEAD
-        'Jump to <span class="underline"><a href="/admin/?tour=3,0,0">Generating the plan</a></span> (8 steps)<br/>' +
-        'Jump to <span class="underline"><a href="/admin/?tour=4,0,0">Plan analysis</a></span> ( steps)<br/>',
-     delay: 1,
-=======
         'Jump to <span class="underline"><a href="/admin/?tour=3,0,0">Modeling</a></span> (3 steps)<br/>' +
         'Jump to <span class="underline"><a href="/admin/?tour=4,0,0">Generating the plan</a></span> (9 steps)<br/>' +
         'Jump to <span class="underline"><a href="/admin/?tour=5,0,0">Plan analysis</a></span> (25 steps)<br/>',
      delay: 5,
->>>>>>> 876c27c8
      steps: [
              {
                url: "/admin/",
@@ -158,8 +152,6 @@
              "These settings are saved for each individual user.",
            position : 'B'
          }
-<<<<<<< HEAD
-=======
         ]
     },
 
@@ -207,7 +199,6 @@
              "It thus displays which end items the selected entity is used for.",
            position : 'BL'
          },
->>>>>>> 876c27c8
         ]
     },
 
@@ -215,12 +206,6 @@
     {
      description: '<h2><span class="underline"><a href="/admin/?tour=0,0,0">Main</a></span> &gt; Generating the plan</h2>' +
         "Generating plans and performing other tasks.",
-<<<<<<< HEAD
-     delay: 1,
-     steps:
-        [
-         {
-=======
      delay: 5,
      steps:
         [
@@ -233,7 +218,6 @@
            position : 'R'
          },
          {
->>>>>>> 876c27c8
            url: "/execute/",
            element : '#content h1',
            beforestep: '$("#tasks").accordion({active:false,animate:false})',
@@ -305,21 +289,6 @@
               "Custom tasks can also be added in an extension app.",
            position : 'TL'
          }
-<<<<<<< HEAD
-        ],
-      },
-
-      // Planning analysis
-      {
-       description: '<h2><span class="underline"><a href="/admin/?tour=0,0,0">Main</a></span> &gt; Plan analysis</h2>' +
-          'Reviewing and analyzing the plan:<br/>' +
-          '&nbsp;&nbsp;- <span class="underline"><a href="/resource/?tour=4,1,0">Resource utilization</a></span> (6 steps)<br/>' +
-          '&nbsp;&nbsp;- <span class="underline"><a href="/buffer/?tour=4,7,0">Inventory profile</a></span> ( steps)<br/>' +
-          '&nbsp;&nbsp;- <span class="underline"><a href="/operation/?tour=4,1,0">Planned operations</a></span> ( steps)<br/>' +
-          '&nbsp;&nbsp;- <span class="underline"><a href="/resource/?tour=4,1,0">Order plans</a></span> ( steps)<br/>' +
-          '&nbsp;&nbsp;- <span class="underline"><a href="/problem/?tour=4,1,0">Exceptions and problems</a></span> ( steps)',
-       delay: 1,
-=======
         ]
       },
 
@@ -334,7 +303,6 @@
           '&nbsp;&nbsp;- <span class="underline"><a href="/problem/?tour=5,18,0">Exceptions and problems</a></span> (2 steps)<br/>' +
           '&nbsp;&nbsp;- <span class="underline"><a href="/demand/?tour=5,20,0">Order plan</a></span> (5 steps)',
        delay: 5,
->>>>>>> 876c27c8
        steps:
           [
            {
@@ -355,39 +323,23 @@
                "to visualize the resource plan in a Gantt chart.<br/>" +
                "The Gantt chart shows all invidual operations on the resource<br/>" +
                "as blocks on a timeline.",
-<<<<<<< HEAD
-             position : 'R'
-=======
-             position : 'BL'
->>>>>>> 876c27c8
+             position : 'BL'
            },
            {
              url: "/resource/",
              element : '#bucketconfig',
-<<<<<<< HEAD
-             description : "The result in this report (and the ones we'll see next) are<br/>" +
-=======
              description : "The result in this report (and the ones we'll see next) are " +
->>>>>>> 876c27c8
                 "aggregated by time buckets.<br/>" +
                 "You can adjust the bucket size and the report horizon here.<br/><br/>" +
                 "Note that the planning algorithm itself doesn't use buckets.<br/>" +
                 "Time buckets are only used for reporting purposes.",
-<<<<<<< HEAD
-             position : 'T'
-=======
              position : 'B'
->>>>>>> 876c27c8
            },
            {
              url: "/resource/",
              element : '.flotr-canvas',
              description : "The sparkline graphics give a quick and intuitive<br/>" +
-<<<<<<< HEAD
-               "overview of the resource utilization",
-=======
                "overview of the resource utilization.",
->>>>>>> 876c27c8
              position : 'T'
            },
            {
@@ -414,12 +366,6 @@
            {
              url: "/resource/",
              element : 'span[role="resource"]',
-<<<<<<< HEAD
-             description : "The drilldown menu of a resource allows you to look<br/>" +
-               "at the plan of that particular resource<br/>" +
-               "The graphics will then shown much bigger.",
-             position : 'T'
-=======
              description : "The drilldown menu allows you to look<br/>" +
                "at the plan of that particular resource<br/>" +
                "The graphics will then shown much bigger.",
@@ -433,30 +379,19 @@
                "This list can be used to communicate the plan to operators<br/>" +
                "on the shop floor, or integrate it to ERP and other systems.",
              position : 'BL'
->>>>>>> 876c27c8
            },
            {
              url: "/buffer/",
              element : 'h1',
-<<<<<<< HEAD
-             description : "This report shows the inventory profile of all SKUs.<br/>",
-             position : 'R'
-=======
              description : "This report shows the inventory profile of all SKUs.<br/>" +
                "It displays how much inventory we plan to have for each raw<br/>" +
                "material, end product or intermediate product.",
              position : 'BL'
->>>>>>> 876c27c8
            },
            {
              url: "/buffer/",
              element : 'td[aria-describedby="grid_columns"]',
              description : "For each buffer and time bucket the report shows:<br/>" +
-<<<<<<< HEAD
-               "&nbsp;&nbsp;- xxxx<br/>",
-             position : 'T'
-           },
-=======
                "&nbsp;&nbsp;- Start Inventory: on hand at the start of the bucket<br/>" +
                "&nbsp;&nbsp;- Produced: quantity added during the bucket<br/>" +
                "&nbsp;&nbsp;- Consumed: quantity consumed during the bucket<br/>" +
@@ -614,7 +549,6 @@
                "capacity.",
              position: "C"
            }
->>>>>>> 876c27c8
            ]
       }
 ];
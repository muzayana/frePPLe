
/* GLOBAL DEFAULTS */

body {
  margin: 0;
  padding: 0;
  font-size: 12px;
  font-family: "Lucida Grande","DejaVu Sans","Bitstream Vera Sans",Verdana,Arial,sans-serif;
  color: #333;
  background: white;
}

p, ol, ul, dl {
    margin: .2em 0 .8em 0;
}

p {
    padding: 0;
    line-height: 140%;
}

h1,h2,h3,h4,h5 {
    font-weight: bold;
}

h1 {
    font-size: 18px;
    padding: 0 6px 0 0;
    margin: 0 0 .2em 0;
}

h2 {
    font-size: 16px;
    margin: 1em 0 .5em 0;
}

h2.subhead {
    font-weight: normal;
    margin-top: 0;
}

h3 {
    font-size: 14px;
    margin: .8em 0 .3em 0;
    font-weight: bold;
}

h4 {
    font-size: 12px;
    margin: 1em 0 .8em 0;
    padding-bottom: 3px;
}

h5 {
    font-size: 10px;
    margin: 1.5em 0 .5em 0;
}

a {
  white-space: nowrap;
}

a:link, a:visited {
  text-decoration: none;
}

.clear {
  clear: both;
}

.mini {
    font-size: 9px;
}

.reduced {
    font-size: 75%;
}

hr {
    clear: both;
    color: #eee;
    background-color: #eee;
    height: 1px;
    border: none;
    margin: 0;
    padding: 0;
    font-size: 1px;
    line-height: 1px;
}

/* FORM DEFAULTS */

form {
  margin: 0;
  padding: 0;
}

input, textarea, select, .form-row p {
    margin: 2px 0;
    padding: 2px 3px;
    vertical-align: middle;
    font-family: "Lucida Grande", Verdana, Arial, sans-serif;
    font-weight: normal;
    font-size: 11px;
}

textarea {
    vertical-align: top !important;
}

input[type=text], input[type=password], textarea, select, .vTextField {
    border: 1px solid #ccc;
}

div #tabs  {
    float: right;
    font-size: 1em;
}

/* BREADCRUMBS */

div.breadcrumbs, div.breadcrumbs a {
    padding: 2px 8px 3px 8px;
    font-size: 11px;
    color: #333333;
    border-top: 1px solid white;
    border-bottom: 1px solid #ccc;
    text-align: left;
}

/* PAGE STRUCTURE */

#container {
    position: relative;
    width: 100%;
    padding: 0;
    min-width: 800px;
}

#content {
    margin: 10px 15px;
}

#header {
    width: 100%;
}

#content-main {
    float: left;
    width: 100%;
}

#footer {
    clear: both;
    padding: 10px;
}

/* HEADER */

#user-tools {
    float: right;
    padding: 5px 5px;
    font-size: 11px;
    text-align: right;
}

#user-tools a {
    color: #333333;
}

/* TABLES */

td, th {
    font-size: 12px;
    line-height: 13px;
    vertical-align: top;
}

/* MESSAGES & ERRORS */

ul.messagelist {
    padding: 0 0 5px 0;
    margin: 0;
}

ul.messagelist li {
    font-size: 12px;
    display: block;
    padding: 4px 5px 4px 25px;
    margin: 0 0 3px 0;
    border-bottom: 1px solid #ddd;
    color: #666;
    background: #ffc url(../admin/img/icon_success.gif) 5px .3em no-repeat;
}

ul.messagelist li.warning{
    background-image: url(../admin/img/icon_alert.gif);
}

ul.messagelist li.error{
    background-image: url(../admin/img/icon_error.gif);
}

.errornote {
    font-size: 12px !important;
    display: block;
    padding: 4px 5px 4px 25px;
    margin: 0 0 3px 0;
    border: 1px solid red;
    color: red;
    background: #ffc url(../admin/img/icon_error.gif) 5px .3em no-repeat;
}

ul.errorlist {
    margin: 0 !important;
    padding: 0 !important;
}

.errorlist li {
    font-size: 12px !important;
    display: block;
    padding: 4px 5px 4px 25px;
    margin: 0 0 3px 0;
    border: 1px solid red;
    color: white;
    background: red url(../admin/img/icon_alert.gif) 5px .3em no-repeat;
}

.errorlist li a {
  color: white;
    text-decoration: underline;
}

td ul.errorlist {
    margin: 0 !important;
    padding: 0 !important;
}

td ul.errorlist li {
    margin: 0 !important;
}

.errors {
    background: #ffc;
}

.errors input, .errors select, .errors textarea {
    border: 1px solid red;
}

div.system-message {
    background: #ffc;
    margin: 10px;
    padding: 6px 8px;
    font-size: .8em;
}

div.system-message p.system-message-title {
    padding: 4px 5px 4px 25px;
    margin: 0;
    color: red;
    background: #ffc url(../admin/img/icon_error.gif) 5px .3em no-repeat;
}

.description {
    font-size: 12px;
    padding: 5px 0 0 12px;
}

/* RECENT ACTIONS */

#recent-actions {
  float: left;
  min-width: 20em;
  margin-left: 30px;
  padding: 10px;
}


/* Import the django admin widget styles. */
@import url('../admin/css/widgets.css');


/* Styles for the actions icons at the top of a report */
#toolicons {
  float: right;
  padding: 5px 5px 5px 5px;
  clear: both;
}

#toolicons span {
  display: inline-block;
  vertical-align: middle;
}

.red {
  color: red;
}


/* Style for the context menu. */
div.ContextMenu {
  display: none;
  position: absolute;
  z-index: 100;
  font-size: 80%;
}

div.ContextMenu ul {
  position: absolute;
  list-style-type: none;
  z-index: 100;
}

div ul li {
    list-style-type: none;
}


/* Raw id fields are too small by default. */
.vForeignKeyRawIdAdminField {
    width: 20em;
}

/* Show an icon next to the link text. */
a.icon {
  padding:0.4em 1em 0.4em 20px;
  position:relative;
  text-decoration:none;
  color: #333333;
}

/* Show an icon next to the link text. */
a.icon span.ui-icon {
  left:0.2em;
  margin:-8px 5px 0 0;
  position:absolute;
  top:50%;
}

#grid tr td {
  white-space: nowrap;
  line-height: 16px;
}

#grid_frozen tr td {
  white-space: nowrap;
  line-height: 16px;
}

span.context {
  display: inline-block;
  vertical-align: bottom;
  padding-left: 3px;
}

.ui-autocomplete-category {
  font-weight:bold;
  list-style-type: none;
}

/* Style for main navigation menu */

#headerbar div.menuBar {
  padding-right: 10px;
  padding-left: 10px;
  text-align: left;
  font-size: 1em;
  position: absolute; bottom: 0;
  display: inline;
}

#headerbar div.menuBar a.menuButton {
  background-color: transparent;
  cursor: default;
  left: 0px;
  margin: 1px;
  padding: 2px 10px 2px 10px;
  position: relative;
  text-decoration: none;
  top: 0px;
}

#headerbar nav {
  display: inline;
}

#headerbar {
  position: relative;
  z-index: 3;
  overflow: visible;
  padding: 10px 10px 3px 15px;
}

#headerbar div.menuBar div {
  position: absolute;
  visibility: hidden;
  z-index: 10000;
}

#headerbar div.menu {
  left: 0px;
  padding: 0px 1px 1px 0px;
  position: absolute;
  top: 0px;
  visibility: hidden;
  z-index: 10000;
}

#headerbar div.ui-menu a.menuItem {
  cursor: default;
  display: block;
  padding: 3px 1em;
  text-decoration: none;
  color: black;
}

#headerbar div.ui-menu {
  padding: 5px 10px 5px 10px;
}

#headerbar div.ui-menu a.menuItem:hover, div.menu a.menuItemHighlight {
  background-color: #417690;
  text-decoration: none;
  color: black;
}

#headerbar div.ui-menu a.menuItem span.menuItemArrow {
  margin-right: -.75em;
}

#headerbar div.ui-menu div.menuItemSep {
  border-top: 1px solid #909090;
  border-bottom: 1px solid #f0f0f0;
  margin: 4px 2px;
  z-index: 10000;
}

table thead th {
  white-space:nowrap;
  border: 0px;
  vertical-align: top;
  background: #e0e0e0;
}

table thead th.sorted {
  background: #c0c0c0;
}

#toolicons span.ui-button-text {
  padding: 0.2em;
}

.ui-jqgrid tr.jqgrow td.dirty-cell, input.dirty-cell {
  font-weight: bold;
}

.smallpadding {
  padding: 0px 3px;
  text-align: center;
<<<<<<< HEAD
=======
}

.editablepivotcol {
  line-height: 20px;
>>>>>>> 94c3cc48
}

.bold {
  font-weight: bold;
}


tr.level0 {font-weight: bold;}
td.level0 {padding-left: 0px;}
td.level1 {padding-left: 10px;}
td.level2 {padding-left: 20px;}
td.level3 {padding-left: 30px;}
td.level4 {padding-left: 40px;}
td.level5 {padding-left: 50px;}
td.level6 {padding-left: 60px;}
td.level7 {padding-left: 70px;}
td.level8 {padding-left: 80px;}
td.level9 {padding-left: 90px;}
td.level10 {padding-left: 100px;}
td.level11 {padding-left: 110px;}
td.level12 {padding-left: 120px;}

div.calendarbox
{
  z-index: 10;
}

.ui-autocomplete-loading
{
  background: white url('../img/ui-anim_basic_16x16.gif') right center no-repeat;
}

.ui-autocomplete
{
  max-height: 200px;
  overflow-y: auto;
  /* prevent horizontal scrollbar */
  overflow-x: hidden;
  /* add padding to account for vertical scrollbar */
  padding-right: 20px;
}

.highutil
{
  color: red;
  font-weight: bold;
}

.float_right {
  float: right;
}

.ui-menu .ui-menu-item a
{
  font-weight: bold;
}

.graph
{
  margin: auto;
  width: 100%;
  min-height: 48px;
  height: 100%;
}

/* TASK EXECUTION SCREEN */

.taskfailed
{
  background-color: red;
  display: block;
}

/* APPLICATION TOUR */

.ui-widget-overlay
{
  background: none;
}

.tourguide {
  border-width: thick;
  border-color: red;
}

.tourtooltip {
  border-width: thick;
  border-color: red;
  padding: 10px 20px;
  position: absolute;
  box-sizing: border-box;
  font-weight: bold;
}

/* CONVENIENCE SHORTCUTS */

.alignleft
{
  text-align: left;
}

.aligncenter
{
  text-align: center;
}

.underline
{
  text-decoration: underline;
}

/* GRAPHS */

.graphcell {
  margin-top: 2px;
  margin-bottom: 2px;
  display: block;  /* To avoid 4px margin at the bottom */
}

.graphheader  {
  fill: #4c3000;
  stroke: none;
  font-size: 12px;
  text-anchor:middle;
}

/* GANTT CHARTS */

.opplan {
  vector-effect: non-scaling-stroke;
  fill: rgb(111,111,255);
  stroke-width: 1px;
  stroke: rgb(0,0,0)
}

.opplan_locked {
  vector-effect: non-scaling-stroke;
  fill: rgb(0,0,255);
  stroke-width: 1px;
  stroke: rgb(0,0,0)
}

.time {
  vector-effect: non-scaling-stroke;
  stroke-width: 1px;
  stroke: rgb(0,0,0);
}

.axis path, .axis line, .miniaxis path {
  fill: none;
  stroke: #000;
  shape-rendering: crispEdges;
}

.graphline {
  stroke-width: 2;
  fill: none;
}

/* TODO: This fill color actually depends on the theme.
   The value #4c3000 comes from the "sunny" theme. In other themes the header
   of the Gantt charts will match the other columns.
*/
.svgheadertext {
  fill: #4c3000;
  stroke: none;
  font-size: 12px;
  text-anchor:middle;
}

/* STYLES FOR PRINTING */

@media print {
  .ui-tabs-nav, .ui-paging-info, #user-tools, div.menuBar, menuButton,
  .breadcrumbs, div#gridpager, div.toolicons, #displaymode,
  .frozen-div, .frozen-bdiv, .cbox {
    display: none !important;
  }
  .ui-tabs .ui-tabs-hide {
    display: block !important;
  }
}<|MERGE_RESOLUTION|>--- conflicted
+++ resolved
@@ -458,13 +458,10 @@
 .smallpadding {
   padding: 0px 3px;
   text-align: center;
-<<<<<<< HEAD
-=======
 }
 
 .editablepivotcol {
   line-height: 20px;
->>>>>>> 94c3cc48
 }
 
 .bold {

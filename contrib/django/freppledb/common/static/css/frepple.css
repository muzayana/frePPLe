--- conflicted
+++ resolved
@@ -486,12 +486,8 @@
 }
 
 .smallpadding {
-<<<<<<< HEAD
-  padding: 0px 3px;
+  padding: 0 3px;
   text-align: center;
-=======
-  padding: 0 3px;
->>>>>>> f5265379
 }
 
 .editablepivotcol {

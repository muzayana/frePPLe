--- conflicted
+++ resolved
@@ -1004,11 +1004,7 @@
   frozenColumns = 1
 
   rows = (
-<<<<<<< HEAD
-    GridFieldInteger('id', title=_('identifier'), key=True, formatter='drp' if 'freppledb.inventoryplanning' in settings.INSTALLED_APPS else 'integer'),
-=======
-    GridFieldInteger('id', title=_('identifier'), key=True, formatter='detail', extra="role:'input/distributionorder'"),
->>>>>>> f85e109f
+    GridFieldInteger('id', title=_('identifier'), key=True, formatter='drp' if 'freppledb.inventoryplanning' in settings.INSTALLED_APPS else 'detail', extra="role:'input/distributionorder'"),
     GridFieldText('reference', title=_('reference'),
       editable='freppledb.openbravo' not in settings.INSTALLED_APPS
       ),
@@ -1068,11 +1064,7 @@
   frozenColumns = 1
 
   rows = (
-<<<<<<< HEAD
-    GridFieldInteger('id', title=_('identifier'), key=True, formatter='drp' if 'freppledb.inventoryplanning' in settings.INSTALLED_APPS else 'integer'),
-=======
-    GridFieldInteger('id', title=_('identifier'), key=True, formatter='detail', extra="role:'input/purchaseorder'"),
->>>>>>> f85e109f
+    GridFieldInteger('id', title=_('identifier'), key=True, formatter='drp' if 'freppledb.inventoryplanning' in settings.INSTALLED_APPS else 'detail', extra="role:'input/purchaseorder'"),
     GridFieldText('reference', title=_('reference'),
       editable='freppledb.openbravo' not in settings.INSTALLED_APPS
       ),

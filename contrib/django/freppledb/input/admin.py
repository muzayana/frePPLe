#
# Copyright (C) 2007-2012 by Johan De Taeye, frePPLe bvba
#
# All information contained herein is, and remains the property of frePPLe.
# You are allowed to use and modify the source code, as long as the software is used
# within your company.
# You are not allowed to distribute the software, either in the form of source code
# or in the form of compiled binaries.
#

from django.utils.translation import ugettext_lazy as _

from freppledb.input.models import Resource, Operation, Location, SetupMatrix, SetupRule
from freppledb.input.models import Buffer, Customer, Demand, Item, Load, Flow, Skill, ResourceSkill
from freppledb.input.models import Calendar, CalendarBucket, OperationPlan, SubOperation
from freppledb.admin import data_site
from freppledb.common.adminforms import MultiDBModelAdmin, MultiDBTabularInline


class CalendarBucket_inline(MultiDBTabularInline):
  model = CalendarBucket
  extra = 3
  exclude = ('source',)


class CalendarBucket_admin(MultiDBModelAdmin):
  model = CalendarBucket
  raw_id_fields = ('calendar',)
  save_on_top = True
  fieldsets = (
          (None, {'fields': ('calendar', ('startdate', 'enddate'), 'value', 'priority')}),
          (_('Repeating pattern'), {
             'fields': (('starttime', 'endtime'),('monday','tuesday','wednesday','thursday','friday','saturday','sunday')),
             }),
      )
data_site.register(CalendarBucket,CalendarBucket_admin)


class Calendar_admin(MultiDBModelAdmin):
  model = Calendar
  save_on_top = True
  inlines = [ CalendarBucket_inline, ]
  exclude = ('source',)
data_site.register(Calendar,Calendar_admin)


class Location_admin(MultiDBModelAdmin):
  model = Location
  raw_id_fields = ('available', 'owner',)
  save_on_top = True
  exclude = ('source',)
data_site.register(Location,Location_admin)


class Customer_admin(MultiDBModelAdmin):
  model = Customer
  raw_id_fields = ('owner',)
  save_on_top = True
  exclude = ('source',)
data_site.register(Customer,Customer_admin)


class Item_admin(MultiDBModelAdmin):
  model = Item
  save_on_top = True
  raw_id_fields = ('operation', 'owner',)
  exclude = ('source',)
data_site.register(Item,Item_admin)


class SubOperation_inline(MultiDBTabularInline):
  model = SubOperation
  fk_name = 'operation'
  extra = 1
  raw_id_fields = ('suboperation',)
  exclude = ('source',)


class Flow_inline(MultiDBTabularInline):
  model = Flow
  raw_id_fields = ('operation', 'thebuffer',)
  extra = 0
  exclude = ('source',)


class Load_inline(MultiDBTabularInline):
  model = Load
  raw_id_fields = ('operation', 'resource',)
<<<<<<< HEAD
  extra = 1
  fields = ('resource', 'operation', 'quantity', 'effective_start', 'effective_end', 'skill', 'setup')
  sfieldsets = (
          (None, {'fields': ['resource','operation', 'quantity', 'effective_start', 'effective_end', 'skill', 'setup']}),
          (_('Alternates'), {
             'fields': ('name','alternate','priority','search'),
             }),
      )
=======
  extra = 0
  exclude = ('source',)
>>>>>>> 28ba92da


class ResourceSkill_inline(MultiDBTabularInline):
  model = ResourceSkill
  fk_name = 'resource'
  raw_id_fields = ('skill',)
  extra = 1
  exclude = ('source',)


class Operation_admin(MultiDBModelAdmin):
  model = Operation
  raw_id_fields = ('location',)
  save_on_top = True
  inlines = [ SubOperation_inline, Flow_inline, Load_inline, ]
  fieldsets = (
          (None, {'fields': ('name', 'type', 'location', 'description', ('category', 'subcategory'))}),
          (_('Planning parameters'), {
             'fields': ('fence', 'pretime', 'posttime', 'sizeminimum', 'sizemultiple', 'sizemaximum', 'cost', 'duration', 'duration_per','search'),
             'classes': ('collapse',)
             }),
      )
data_site.register(Operation,Operation_admin)


class SubOperation_admin(MultiDBModelAdmin):
  model = SubOperation
  raw_id_fields = ('operation', 'suboperation',)
  save_on_top = True
  exclude = ('source',)
data_site.register(SubOperation,SubOperation_admin)


class Buffer_admin(MultiDBModelAdmin):
  raw_id_fields = ('location', 'item', 'minimum_calendar', 'producing', 'owner', )
  fieldsets = (
            (None,{
              'fields': (('name'), ('item', 'location'), 'description', 'owner', ('category', 'subcategory'))}),
            (_('Inventory'), {
              'fields': ('onhand',)}),
            (_('Planning parameters'), {
              'fields': ('type','minimum','minimum_calendar','producing','carrying_cost'),
              'classes': ('collapse',)},),
            (_('Planning parameters for procurement buffers'), {
              'fields': ('leadtime','fence','min_inventory','max_inventory','min_interval','max_interval','size_minimum','size_multiple','size_maximum'),
              'classes': ('collapse',)},),
        )
  save_on_top = True
  inlines = [ Flow_inline, ]
data_site.register(Buffer,Buffer_admin)


class SetupRule_inline(MultiDBTabularInline):
  model = SetupRule
  extra = 3
  exclude = ('source',)


class SetupMatrix_admin(MultiDBModelAdmin):
  model = SetupMatrix
  save_on_top = True
  inlines = [ SetupRule_inline, ]
  exclude = ('source',)
data_site.register(SetupMatrix,SetupMatrix_admin)


class Skill_admin(MultiDBModelAdmin):
  model = Skill
  save_on_top = True
  exclude = ('source',)
data_site.register(Skill,Skill_admin)


class ResourceSkill_admin(MultiDBModelAdmin):
  model = ResourceSkill
  raw_id_fields = ('resource', 'skill')
  save_on_top = True
  exclude = ('source',)
data_site.register(ResourceSkill,ResourceSkill_admin)


class Resource_admin(MultiDBModelAdmin):
  model = Resource
  raw_id_fields = ('maximum_calendar', 'location', 'setupmatrix', 'owner')
  save_on_top = True
  inlines = [ Load_inline, ResourceSkill_inline, ]
  exclude = ('source',)
data_site.register(Resource,Resource_admin)


class Flow_admin(MultiDBModelAdmin):
  model = Flow
  raw_id_fields = ('operation', 'thebuffer',)
  save_on_top = True
  fieldsets = (
    (None, {'fields': ('thebuffer', 'operation', 'type', 'quantity', ('effective_start', 'effective_end'))}),
    (_('Alternates'), {
       'fields': ('name','alternate','priority','search'),
       }),
    )
data_site.register(Flow,Flow_admin)


class Load_admin(MultiDBModelAdmin):
  model = Load
  raw_id_fields = ('operation', 'resource', 'skill')
  save_on_top = True
  fieldsets = (
    (None, {'fields': ('resource', 'operation', 'quantity', 'skill', 'setup', ('effective_start', 'effective_end'))}),
    (_('Alternates'), {
       'fields': ('name','alternate','priority','search'),
       }),
    )
data_site.register(Load,Load_admin)



class OperationPlan_admin(MultiDBModelAdmin):
  model = OperationPlan
  raw_id_fields = ('operation','owner',)
  save_on_top = True
  exclude = ('source',)
data_site.register(OperationPlan,OperationPlan_admin)


class Demand_admin(MultiDBModelAdmin):
  model = Demand
  raw_id_fields = ('customer', 'item', 'operation', 'owner',)
  fieldsets = (
            (None, {'fields': ('name', 'item', 'customer', 'description', 'category','subcategory', 'due', 'quantity', 'priority', 'status', 'owner')}),
            (_('Planning parameters'), {'fields': ('operation', 'minshipment', 'maxlateness'), 'classes': ('collapse')}),
        )
  save_on_top = True
data_site.register(Demand,Demand_admin)<|MERGE_RESOLUTION|>--- conflicted
+++ resolved
@@ -86,8 +86,6 @@
 class Load_inline(MultiDBTabularInline):
   model = Load
   raw_id_fields = ('operation', 'resource',)
-<<<<<<< HEAD
-  extra = 1
   fields = ('resource', 'operation', 'quantity', 'effective_start', 'effective_end', 'skill', 'setup')
   sfieldsets = (
           (None, {'fields': ['resource','operation', 'quantity', 'effective_start', 'effective_end', 'skill', 'setup']}),
@@ -95,10 +93,8 @@
              'fields': ('name','alternate','priority','search'),
              }),
       )
-=======
   extra = 0
   exclude = ('source',)
->>>>>>> 28ba92da
 
 
 class ResourceSkill_inline(MultiDBTabularInline):

#
# Copyright (C) 2007-2013 by frePPLe bvba
#
# All information contained herein is, and remains the property of frePPLe.
# You are allowed to use and modify the source code, as long as the software is used
# within your company.
# You are not allowed to distribute the software, either in the form of source code
# or in the form of compiled binaries.
#

from django.utils.translation import ugettext_lazy as _

from freppledb.input.models import Resource, Operation, Location, SetupMatrix, SetupRule
from freppledb.input.models import Buffer, Customer, Demand, Item, Load, Flow, Skill, ResourceSkill
from freppledb.input.models import Calendar, CalendarBucket, OperationPlan, SubOperation, Supplier
from freppledb.input.models import ItemSupplier, ItemDistribution, DistributionOrder, PurchaseOrder
from freppledb.common.adminforms import MultiDBModelAdmin, MultiDBTabularInline

from freppledb.admin import data_site

class CalendarBucket_inline(MultiDBTabularInline):
  model = CalendarBucket
  extra = 0
  exclude = ('source',)


class CalendarBucket_admin(MultiDBModelAdmin):
  model = CalendarBucket
  raw_id_fields = ('calendar',)
  save_on_top = True
  fieldsets = (
    (None, {'fields': ('calendar', ('startdate', 'enddate'), 'value', 'priority')}),
    (_('Repeating pattern'), {
      'fields': (('starttime', 'endtime'), ('monday', 'tuesday', 'wednesday', 'thursday', 'friday', 'saturday', 'sunday')),
      }),
    )
  tabs = [
    {"name": 'edit', "label": _("edit"), "view":  "admin:input_calendarbucket_change", "permissions": "input.change_calendarbucket"},
    {"name": 'comments', "label": _("comments"), "view": "admin:input_calendarbucket_comment"},
    {"name": 'history', "label": _("history"), "view": "admin:input_calendarbucket_history"},
    ]
data_site.register(CalendarBucket, CalendarBucket_admin)


class Calendar_admin(MultiDBModelAdmin):
  model = Calendar
  save_on_top = True
  inlines = [ CalendarBucket_inline, ]
  exclude = ('source',)
  tabs = [
    {"name": 'edit', "label": _("edit"), "view": "admin:input_calendar_change", "permissions": "input.change_calendar"},
    {"name": 'comments', "label": _("comments"), "view": "admin:input_calendar_comment"},
    {"name": 'history', "label": _("history"), "view": "admin:input_calendar_history"},
    ]
data_site.register(Calendar, Calendar_admin)


class Location_admin(MultiDBModelAdmin):
  model = Location
  raw_id_fields = ('available', 'owner',)
  save_on_top = True
  exclude = ('source',)
  tabs = [
    {"name": 'edit', "label": _("edit"), "view": "admin:input_location_change", "permissions": "input.change_location"},
    {"name": 'comments', "label": _("comments"), "view": "admin:input_location_comment"},
    {"name": 'history', "label": _("history"), "view": "admin:input_location_history"},
    ]
data_site.register(Location, Location_admin)


class Customer_admin(MultiDBModelAdmin):
  model = Customer
  raw_id_fields = ('owner',)
  save_on_top = True
  exclude = ('source',)
  tabs = [
    {"name": 'edit', "label": _("edit"), "view": "admin:input_customer_change", "permissions": "input.change_customer"},
    {"name": 'comments', "label": _("comments"), "view": "admin:input_customer_comment"},
    {"name": 'history', "label": _("history"), "view": "admin:input_customer_history"},
    ]
data_site.register(Customer, Customer_admin)


class ItemSupplier_inline(MultiDBTabularInline):
  model = ItemSupplier
  fk_name = 'item'
  raw_id_fields = ('supplier','location')
  extra = 0
  exclude = ('source',)



class Supplier_admin(MultiDBModelAdmin):
  model = Supplier
  raw_id_fields = ('owner',)
  save_on_top = True
  exclude = ('source',)
  tabs = [
    {"name": 'edit', "label": _("edit"), "view": "admin:input_supplier_change", "permissions": "input.change_supplier"},
    {"name": 'comments', "label": _("comments"), "view": "admin:input_supplier_comment"},
    {"name": 'history', "label": _("history"), "view": "admin:input_supplier_history"},
    ]
data_site.register(Supplier, Supplier_admin)


class Item_admin(MultiDBModelAdmin):
  model = Item
  save_on_top = True
  raw_id_fields = ('operation', 'owner',)
  inlines = [ ItemSupplier_inline, ]
  exclude = ('source',)
  tabs = [
    {"name": 'edit', "label": _("edit"), "view": "admin:input_item_change", "permissions": "input.change_item"},
    {"name": 'supplypath', "label": _("supply path"), "view": "supplypath_item"},
    {"name": 'whereused', "label": _("where used"),"view": "whereused_item"},
    {"name": 'plan', "label": _("plan"), "view": "output_demand_plandetail"},
    {"name": 'plandetail', "label": _("plan detail"), "view": "output_demandplan_plandetail"},
    {"name": 'comments', "label": _("comments"), "view": "admin:input_item_comment"},
    {"name": 'history', "label": _("history"), "view": "admin:input_item_history"},
    ]
data_site.register(Item, Item_admin)


class ItemSupplier_admin(MultiDBModelAdmin):
  model = ItemSupplier
  save_on_top = True
  raw_id_fields = ('item', 'supplier')
  exclude = ('source',)
  tabs = [
    {"name": 'edit', "label": _("edit"), "view": "admin:input_itemsupplier_change", "permissions": "input.change_itemsupplier"},
    {"name": 'comments', "label": _("comments"), "view": "admin:input_itemsupplier_comment"},
    {"name": 'history', "label": _("history"), "view": "admin:input_itemsupplier_history"},
    ]
data_site.register(ItemSupplier, ItemSupplier_admin)


class ItemDistribution_admin(MultiDBModelAdmin):
  model = ItemDistribution
  save_on_top = True
  raw_id_fields = ('item',)
  exclude = ('source',)
  tabs = [
    {"name": 'edit', "label": _("edit"), "view": "admin:input_itemdistribution_change", "permissions": "input.change_itemdistribution"},
    {"name": 'comments', "label": _("comments"), "view": "admin:input_itemdistribution_comment"},
    {"name": 'history', "label": _("history"), "view": "admin:input_itemdistribution_history"},
  ]
data_site.register(ItemDistribution, ItemDistribution_admin)


class SubOperation_inline(MultiDBTabularInline):
  model = SubOperation
  fk_name = 'operation'
  extra = 1
  raw_id_fields = ('suboperation',)
  exclude = ('source',)


class Flow_inline(MultiDBTabularInline):
  model = Flow
  raw_id_fields = ('operation', 'thebuffer',)
  extra = 0
  exclude = ('source',)


class Load_inline(MultiDBTabularInline):
  model = Load
  raw_id_fields = ('operation', 'resource', 'skill')
  fields = ('resource', 'operation', 'quantity', 'effective_start', 'effective_end', 'skill', 'setup')
  sfieldsets = (
    (None, {'fields': ['resource', 'operation', 'quantity', 'effective_start', 'effective_end', 'skill', 'setup']}),
    (_('Alternates'), {'fields': ('name', 'alternate', 'priority', 'search')}),
    )
  extra = 0
  exclude = ('source',)


class ResourceSkill_inline(MultiDBTabularInline):
  model = ResourceSkill
  fk_name = 'resource'
  raw_id_fields = ('skill',)
  extra = 1
  exclude = ('source',)


class Operation_admin(MultiDBModelAdmin):
  model = Operation
  raw_id_fields = ('location',)
  save_on_top = True
  inlines = [ SubOperation_inline, Flow_inline, Load_inline, ]
  fieldsets = (
    (None, {'fields': ('name', 'type', 'location', 'description', ('category', 'subcategory'))}),
    (_('Planning parameters'), {
      'fields': ('fence', 'posttime', 'sizeminimum', 'sizemultiple', 'sizemaximum', 'cost', 'duration', 'duration_per', 'search'),
        'classes': ('collapse',)
       }),
    )
  tabs = [
    {"name": 'edit', "label": _("edit"), "view": "admin:input_operation_change", "permissions": "input.change_operation"},
    {"name": 'supplypath', "label": _("supply path"), "view": "supplypath_operation"},
    {"name": 'whereused', "label": _("where used"),"view": "whereused_operation"},
    {"name": 'plan', "label": _("plan"), "view": "output_operation_plandetail"},
    {"name": 'plandetail', "label": _("plan detail"), "view": "output_operationplan_plandetail"},
    {"name": 'constraint', "label": _("constrained demand"), "view": "output_constraint_operation"},
    {"name": 'comments', "label": _("comments"), "view": "admin:input_operation_comment"},
    {"name": 'history', "label": _("history"), "view": "admin:input_operation_history"},
  ]
data_site.register(Operation, Operation_admin)


class SubOperation_admin(MultiDBModelAdmin):
  model = SubOperation
  raw_id_fields = ('operation', 'suboperation',)
  save_on_top = True
  exclude = ('source',)
data_site.register(SubOperation, SubOperation_admin)


class Buffer_admin(MultiDBModelAdmin):
  raw_id_fields = ('location', 'item', 'minimum_calendar', 'producing', 'owner', )
  fieldsets = (
    (None, {
      'fields': (('name'), ('item', 'location'), 'description', 'owner', ('category', 'subcategory'))}),
    (_('Inventory'), {
      'fields': ('onhand',)}),
    (_('Planning parameters'), {
      'fields': ('type', 'minimum', 'minimum_calendar', 'producing'),
      'classes': ('collapse',)},),
    (_('Planning parameters for procurement buffers'), {
      'fields': ('leadtime', 'fence', 'min_inventory', 'max_inventory', 'min_interval', 'max_interval', 'size_minimum', 'size_multiple', 'size_maximum'),
      'classes': ('collapse',)},),
    )
  save_on_top = True
  inlines = [ Flow_inline, ]
  tabs = [
    {"name": 'edit', "label": _("edit"), "view": "admin:input_buffer_change", "permissions": "input.change_buffer"},
    {"name": 'supplypath', "label": _("supply path"), "view": "supplypath_buffer"},
    {"name": 'whereused', "label": _("where used"),"view": "whereused_buffer"},
    {"name": 'plan', "label": _("plan"), "view": "output_buffer_plandetail"},
    {"name": 'plandetail', "label": _("plan detail"), "view": "output_flowplan_plandetail"},
    {"name": 'constraint', "label": _("constrained demand"), "view": "output_constraint_buffer"},
    {"name": 'comments', "label": _("comments"), "view": "admin:input_buffer_comment"},
    {"name": 'history', "label": _("history"), "view": "admin:input_buffer_history"},
    ]
data_site.register(Buffer, Buffer_admin)


class SetupRule_inline(MultiDBTabularInline):
  model = SetupRule
  extra = 3
  exclude = ('source',)


class SetupMatrix_admin(MultiDBModelAdmin):
  model = SetupMatrix
  save_on_top = True
  inlines = [ SetupRule_inline, ]
  exclude = ('source',)
  tabs = [
    {"name": 'edit', "label": _("edit"), "view": "admin:input_setupmatrix_change", "permissions": "input.change_setupmatrix"},
    {"name": 'comments', "label": _("comments"), "view": "admin:input_setupmatrix_comment"},
    {"name": 'history', "label": _("history"), "view": "admin:input_setupmatrix_history"},
    ]
data_site.register(SetupMatrix, SetupMatrix_admin)


class Skill_admin(MultiDBModelAdmin):
  model = Skill
  save_on_top = True
  exclude = ('source',)
  tabs = [
    {"name": 'edit', "label": _("edit"), "view": "admin:input_skill_change", "permissions": "input.change_skill"},
    {"name": 'comments', "label": _("comments"), "view": "admin:input_skill_comment"},
    {"name": 'history', "label": _("history"), "view": "admin:input_skill_history"},
    ]
data_site.register(Skill, Skill_admin)


class ResourceSkill_admin(MultiDBModelAdmin):
  model = ResourceSkill
  raw_id_fields = ('resource', 'skill')
  save_on_top = True
  exclude = ('source',)
  tabs = [
    {"name": 'edit', "label": _("edit"), "view": "admin:input_resourceskill_change", "permissions": "input.change_resoureskill"},
    {"name": 'comments', "label": _("comments"), "view": "admin:input_resourceskill_comment"},
    {"name": 'history', "label": _("history"), "view": "admin:input_resourceskill_history"},
    ]
data_site.register(ResourceSkill, ResourceSkill_admin)


class Resource_admin(MultiDBModelAdmin):
  model = Resource
  raw_id_fields = ('maximum_calendar', 'location', 'setupmatrix', 'owner')
  save_on_top = True
  inlines = [ Load_inline, ResourceSkill_inline, ]
  exclude = ('source',)
  tabs = [
<<<<<<< HEAD
    {"name": 'edit', "label": _("edit"), "view": MultiDBModelAdmin.change_view, "permissions": "input.change_resource"},
    {"name": 'supplypath', "label": _("supply path"), "view": freppledb.input.views.UpstreamResourcePath},
    {"name": 'whereused', "label": _("where used"),"view": freppledb.input.views.DownstreamResourcePath},
    {"name": 'plan', "label": _("plan"), "view": freppledb.output.views.resource.OverviewReport},
    {"name": 'gantt', "label": _("gantt chart"), "view": freppledb.output.views.resource.GanttReport},
    {"name": 'plandetail', "label": _("plandetails"), "view": freppledb.output.views.resource.DetailReport},
    {"name": 'constraint', "label": _("constrained demand"), "view": freppledb.output.views.constraint.ReportByResource},
    {"name": 'comments', "label": _("comments"), "view": MultiDBModelAdmin.comment_view},
    {"name": 'history', "label": _("history"), "view": MultiDBModelAdmin.history_view},
=======
    {"name": 'edit', "label": _("edit"), "view": "admin:input_resource_change", "permissions": "input.change_resource"},
    {"name": 'supplypath', "label": _("supply path"), "view": "supplypath_resource"},
    {"name": 'whereused', "label": _("where used"),"view": "whereused_resource"},
    {"name": 'plan', "label": _("plan"), "view": "output_resource_plandetail"},
    {"name": 'plandetail', "label": _("plan detail"), "view": "output_loadplan_plandetail"},
    {"name": 'constraint', "label": _("constrained demand"), "view": "output_constraint_resource"},
    {"name": 'comments', "label": _("comments"), "view": "admin:input_resource_comment"},
    {"name": 'history', "label": _("history"), "view": "admin:input_resource_history"},
>>>>>>> ef07b008
    ]
data_site.register(Resource, Resource_admin)


class Flow_admin(MultiDBModelAdmin):
  model = Flow
  raw_id_fields = ('operation', 'thebuffer',)
  save_on_top = True
  fieldsets = (
    (None, {'fields': ('thebuffer', 'operation', 'type', 'quantity', ('effective_start', 'effective_end'))}),
    (_('Alternates'), {
       'fields': ('name', 'alternate', 'priority', 'search'),
       }),
    )
  tabs = [
    {"name": 'edit', "label": _("edit"), "view": "admin:input_flow_change", "permissions": "input.change_flow"},
    {"name": 'comments', "label": _("comments"), "view": "admin:input_flow_comment"},
    {"name": 'history', "label": _("history"), "view": "admin:input_flow_history"},
    ]
data_site.register(Flow, Flow_admin)


class Load_admin(MultiDBModelAdmin):
  model = Load
  raw_id_fields = ('operation', 'resource', 'skill')
  save_on_top = True
  fieldsets = (
    (None, {'fields': ('resource', 'operation', 'quantity', 'skill', 'setup', ('effective_start', 'effective_end'))}),
    (_('Alternates'), {
       'fields': ('name', 'alternate', 'priority', 'search'),
       }),
    )
  tabs = [
    {"name": 'edit', "label": _("edit"), "view": "admin:input_load_change", "permissions": "input.change_load"},
    {"name": 'comments', "label": _("comments"), "view": "admin:input_load_comment"},
    {"name": 'history', "label": _("history"), "view": "admin:input_load_history"},
    ]
data_site.register(Load, Load_admin)


class OperationPlan_admin(MultiDBModelAdmin):
  model = OperationPlan
  raw_id_fields = ('operation', 'owner',)
  save_on_top = True
  exclude = ('source', 'criticality')
  tabs = [
    {"name": 'edit', "label": _("edit"), "view": "admin:input_operationplan_change", "permissions": "input.change_operationplan"},
    {"name": 'supplypath', "label": _("supply path"), "view": "supplypath_operation"},
    {"name": 'whereused', "label": _("where used"),"view": "whereused_operation"},
    {"name": 'plan', "label": _("plan"), "view": "output_operation_plan"},
    {"name": 'plandetail', "label": _("plan detail"), "view": "output_operation_plandetail"},
    {"name": 'constraint', "label": _("constrained operation"), "view": "output_constraint_operationplan"},
    {"name": 'comments', "label": _("comments"), "view": "admin:input_operationplan_comment"},
    {"name": 'history', "label": _("history"), "view": "admin:input_operationplan_history"},
    ]
data_site.register(OperationPlan, OperationPlan_admin)


class DistributionOrder_admin(MultiDBModelAdmin):
  model = DistributionOrder
  raw_id_fields = ('item',)
  save_on_top = True
  exclude = ('source', 'criticality')
data_site.register(DistributionOrder, DistributionOrder_admin)


class PurchaseOrder_admin(MultiDBModelAdmin):
  model = PurchaseOrder
  raw_id_fields = ('item', 'supplier',)
  save_on_top = True
  exclude = ('source', 'criticality')
data_site.register(PurchaseOrder, PurchaseOrder_admin)


class Demand_admin(MultiDBModelAdmin):
  model = Demand
  raw_id_fields = ('customer', 'item', 'operation', 'owner',)
  fieldsets = (
    (None, {'fields': (
      'name', 'item', 'location', 'customer', 'description', 'category',
      'subcategory', 'due', 'quantity', 'priority', 'status', 'owner'
      )}),
    (_('Planning parameters'), {'fields': (
      'operation', 'minshipment', 'maxlateness'
      ), 'classes': ('collapse') }),
    )
  save_on_top = True
  tabs = [
    {"name": 'edit', "label": _("edit"), "view": "admin:input_demand_change", "permissions": "input.change_demand"},
    {"name": 'supplypath', "label": _("supply path"), "view": "supplypath_demand"},
    {"name": 'constraint', "label": _("why short or late?"),"view": "output_constraint_demand"},
    {"name": 'plan', "label": _("plan"), "view": "output_demand_pegging"},
    {"name": 'comments', "label": _("comments"), "view": "admin:input_demand_comment"},
    {"name": 'history', "label": _("history"), "view": "admin:input_demand_history"},
    ]
data_site.register(Demand, Demand_admin)<|MERGE_RESOLUTION|>--- conflicted
+++ resolved
@@ -295,27 +295,15 @@
   inlines = [ Load_inline, ResourceSkill_inline, ]
   exclude = ('source',)
   tabs = [
-<<<<<<< HEAD
-    {"name": 'edit', "label": _("edit"), "view": MultiDBModelAdmin.change_view, "permissions": "input.change_resource"},
-    {"name": 'supplypath', "label": _("supply path"), "view": freppledb.input.views.UpstreamResourcePath},
-    {"name": 'whereused', "label": _("where used"),"view": freppledb.input.views.DownstreamResourcePath},
-    {"name": 'plan', "label": _("plan"), "view": freppledb.output.views.resource.OverviewReport},
-    {"name": 'gantt', "label": _("gantt chart"), "view": freppledb.output.views.resource.GanttReport},
-    {"name": 'plandetail', "label": _("plandetails"), "view": freppledb.output.views.resource.DetailReport},
-    {"name": 'constraint', "label": _("constrained demand"), "view": freppledb.output.views.constraint.ReportByResource},
-    {"name": 'comments', "label": _("comments"), "view": MultiDBModelAdmin.comment_view},
-    {"name": 'history', "label": _("history"), "view": MultiDBModelAdmin.history_view},
-=======
     {"name": 'edit', "label": _("edit"), "view": "admin:input_resource_change", "permissions": "input.change_resource"},
     {"name": 'supplypath', "label": _("supply path"), "view": "supplypath_resource"},
     {"name": 'whereused', "label": _("where used"),"view": "whereused_resource"},
     {"name": 'plan', "label": _("plan"), "view": "output_resource_plandetail"},
+    {"name": 'gantt', "label": _("gantt chart"), "view": "output_resource_ganttdetail"},
     {"name": 'plandetail', "label": _("plan detail"), "view": "output_loadplan_plandetail"},
     {"name": 'constraint', "label": _("constrained demand"), "view": "output_constraint_resource"},
     {"name": 'comments', "label": _("comments"), "view": "admin:input_resource_comment"},
-    {"name": 'history', "label": _("history"), "view": "admin:input_resource_history"},
->>>>>>> ef07b008
-    ]
+    {"name": 'history', "label": _("history"), "view": "admin:input_resource_history"},    ]
 data_site.register(Resource, Resource_admin)
 
 

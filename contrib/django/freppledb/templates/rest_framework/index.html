{% extends "admin/base_site_nav.html" %}
{% load rest_framework %}
{% load i18n %}

{% block content %}
<div id="content-summary" style="margin-top: 20px; margin-bottom: 20px">
  <br><br>
	{% blocktrans %}
<<<<<<< HEAD
	In this page you can find the links to the REST framework API of frePPLe.<br>
	With this framework developers can easily create code to exchange information with other applications.<br>
	<br>
	The "URLs for API model" take you to the object list page and the "URLs for specific objects" will take you to a specific object when you enter the object name.<br>
	In these pages you will be able to perform GET/POST/OPTIONS requests, and in the "URLs for specific objects" you can also PUT/PATCH.<br>
	You can also use different formats for the requests, dus making this platform very flexible.<br>
	<br>
	You can also do without the browser, it is possible to use the command line to comunicate with frePPLe.<br>
	For example with tools like 'wget' or 'curl' you can use the link below and get the a list of all sales orders in JSON format:<br>
	<pre>wget --http-user=admin --http-password=admin http://127.0.0.1:8000/api/input/demand/?format=json</pre>
	<pre>curl -H 'Accept: application/json; indent=4' -u admin:admin http://127.0.0.1:8000/api/input/demand/?format=json</pre><br>
	{% endblocktrans %}
</div> 

<div>
	<table>
	<tr><td></td><td><strong>{% trans 'URLs for API model:' %}</strong></td><td><strong>{% trans 'URLs for specific objects:' %}</strong></td></tr>
=======
	This page helps developers to learn and experiment with the
	<a style="text-decoration:underline" target="_blank" href="https://en.wikipedia.org/wiki/Representational_state_transfer">REST</a>
	API of frePPLe.<br>
	This API allows your application to exchange information with frePPLe is efficient and direct way.<br>
	<br>
	The "list API" link takes you to the object list page.<br>
	And the "detail API" link takes you to a specific object when you enter the object's primary key.<br>
	In these pages you will be able to perform HTTP requests with methods GET, POST, OPTIONS, PUT,
	PATCH and DELETE.<br>
	The results can shown in JSON format or as HTML in your browser.<br>
	<br>
	Using a tool like 'wget' or 'curl' you can access the API from the command line.<br>
	For instance, to return the list of all sales orders in JSON format:<br>
	<pre>    wget --http-user=admin --http-password=admin http://127.0.0.1:8000/api/input/demand/?format=json</pre>
	<pre>    curl -H 'Accept: application/json; indent=4' -u admin:admin http://127.0.0.1:8000/api/input/demand/?format=json</pre>
	{% endblocktrans %}
</div>

<div>
	<table>
	<tr><td></td><td><strong>{% trans 'List API' %}</strong></td><td><strong>{% trans 'Detail API' %}</strong></td></tr>
>>>>>>> 40939fd4
	{% getMenu as menu %}
	{% for group in menu %}
	  {% for item in group.1 %}
	    {% if item.1.model and not item.1.excludeFromBulkOperations %}
	        <tr>
	          <td> {{ group.0 }} - {{ item.0 }} </td>
<<<<<<< HEAD
	          <td> 
=======
	          <td>
>>>>>>> 40939fd4
	            <a href="{{request.prefix}}/api/{{  item.1.model|app_label }}/{{  item.1.model|short_model_name }}/ ">
	              {{request.prefix}}/api/{{  item.1.model|app_label }}/{{  item.1.model|short_model_name }}/
	              <span class="leftpadding fa fa-caret-right" role="input/item"></span>
	            </a>
	          </td>
	          <td>
              {{request.prefix}}/{{  item.1.model|app_label }}/{{  item.1.model|short_model_name }}/
              <input type="text" class="vTextField" onChange ="window.location.href = '{{request.prefix}}/api/{{ item.1.model|app_label }}/{{  item.1.model|short_model_name }}/'+encodeURI($(event.target).val())+'/'" maxlength="30" type="text">
              </input>/<span class="leftpadding fa fa-caret-right"></span>
	          </td>
	        </tr>
	    {% endif %}
	  {% endfor %}
	{% endfor %}
<<<<<<< HEAD
	
=======

>>>>>>> 40939fd4
	</table>
</div>

{% endblock %}<|MERGE_RESOLUTION|>--- conflicted
+++ resolved
@@ -6,25 +6,6 @@
 <div id="content-summary" style="margin-top: 20px; margin-bottom: 20px">
   <br><br>
 	{% blocktrans %}
-<<<<<<< HEAD
-	In this page you can find the links to the REST framework API of frePPLe.<br>
-	With this framework developers can easily create code to exchange information with other applications.<br>
-	<br>
-	The "URLs for API model" take you to the object list page and the "URLs for specific objects" will take you to a specific object when you enter the object name.<br>
-	In these pages you will be able to perform GET/POST/OPTIONS requests, and in the "URLs for specific objects" you can also PUT/PATCH.<br>
-	You can also use different formats for the requests, dus making this platform very flexible.<br>
-	<br>
-	You can also do without the browser, it is possible to use the command line to comunicate with frePPLe.<br>
-	For example with tools like 'wget' or 'curl' you can use the link below and get the a list of all sales orders in JSON format:<br>
-	<pre>wget --http-user=admin --http-password=admin http://127.0.0.1:8000/api/input/demand/?format=json</pre>
-	<pre>curl -H 'Accept: application/json; indent=4' -u admin:admin http://127.0.0.1:8000/api/input/demand/?format=json</pre><br>
-	{% endblocktrans %}
-</div> 
-
-<div>
-	<table>
-	<tr><td></td><td><strong>{% trans 'URLs for API model:' %}</strong></td><td><strong>{% trans 'URLs for specific objects:' %}</strong></td></tr>
-=======
 	This page helps developers to learn and experiment with the
 	<a style="text-decoration:underline" target="_blank" href="https://en.wikipedia.org/wiki/Representational_state_transfer">REST</a>
 	API of frePPLe.<br>
@@ -46,18 +27,13 @@
 <div>
 	<table>
 	<tr><td></td><td><strong>{% trans 'List API' %}</strong></td><td><strong>{% trans 'Detail API' %}</strong></td></tr>
->>>>>>> 40939fd4
 	{% getMenu as menu %}
 	{% for group in menu %}
 	  {% for item in group.1 %}
 	    {% if item.1.model and not item.1.excludeFromBulkOperations %}
 	        <tr>
 	          <td> {{ group.0 }} - {{ item.0 }} </td>
-<<<<<<< HEAD
-	          <td> 
-=======
 	          <td>
->>>>>>> 40939fd4
 	            <a href="{{request.prefix}}/api/{{  item.1.model|app_label }}/{{  item.1.model|short_model_name }}/ ">
 	              {{request.prefix}}/api/{{  item.1.model|app_label }}/{{  item.1.model|short_model_name }}/
 	              <span class="leftpadding fa fa-caret-right" role="input/item"></span>
@@ -72,11 +48,7 @@
 	    {% endif %}
 	  {% endfor %}
 	{% endfor %}
-<<<<<<< HEAD
-	
-=======
 
->>>>>>> 40939fd4
 	</table>
 </div>
 

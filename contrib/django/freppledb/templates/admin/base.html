{% load i18n %}{% load firstof from future %}<!DOCTYPE html>
<html lang="{{LANGUAGE_CODE|default:"en"}}">
<head>
<title>{% block title %}{% endblock %}</title>
<meta http-equiv="Content-Type" content="text/html; charset={{request.charset}}" />
<meta http-equiv="X-UA-Compatible" content="IE=edge" />
<meta name="robots" content="NONE,NOARCHIVE" />
{% block extrastyle %}{% endblock %}
{% block extrahead %}{% endblock %}
</head>

<body class="{% if is_popup %}popup {% endif %}{% block bodyclass %}{% endblock %}">

<!-- Container -->
<div id="container">

{% if not is_popup %}
<!-- Header -->
<div id="headerbar" >
{% if user.is_authenticated and user.is_staff %}<div id="user-tools">
{% firstof user.first_name user.username %}&nbsp;&nbsp;
<span onclick="window.location='/preferences/'" class="fa fa-wrench fa-lg"></span>&nbsp;&nbsp;
<span onclick="window.location='/admin/logout/?next=/'" class="fa fa-sign-out fa-lg"></span></div>{% endif %}
{% block branding %}{% endblock %}{% block nav-global %}{% endblock %}
</div>
<!-- END Header -->
{% block breadcrumbs %}<div class="breadcrumbs"><a href="{{request.prefix}}/">{% trans 'Home' %}</a>{% if title %} &rsaquo; {{title}}{% endif %}</div>{% endblock %}
{% endif %}

 {% if messages %}<ul class="messagelist">{% for message in messages %}<li>{{message}}</li>{% endfor %}</ul>{% endif %}

<!-- Content -->
<<<<<<< HEAD
<div id="content">
=======
<div id="content"><span style="display:block; padding-top:7px"/>
>>>>>>> f5265379
    {% block content_title %}<div>{% if title %}<h1 style="float: left">{{title|escape}}{{post_title}}</h1>{% block tools %}{% endblock %}<span id="curfilter"></span>{% endif %}</div>{% endblock %}
    {% block content %}
    {% block object-tools %}{% endblock %}
    {{content}}
    {% endblock %}
    <br class="clear" />
</div>
<!-- END Content -->

{% block footer %}<div id="popup" class="ui-helper-hidden"></div>{% endblock %}

</div>
<!-- END Container -->

</body>
</html><|MERGE_RESOLUTION|>--- conflicted
+++ resolved
@@ -30,11 +30,7 @@
  {% if messages %}<ul class="messagelist">{% for message in messages %}<li>{{message}}</li>{% endfor %}</ul>{% endif %}
 
 <!-- Content -->
-<<<<<<< HEAD
-<div id="content">
-=======
 <div id="content"><span style="display:block; padding-top:7px"/>
->>>>>>> f5265379
     {% block content_title %}<div>{% if title %}<h1 style="float: left">{{title|escape}}{{post_title}}</h1>{% block tools %}{% endblock %}<span id="curfilter"></span>{% endif %}</div>{% endblock %}
     {% block content %}
     {% block object-tools %}{% endblock %}

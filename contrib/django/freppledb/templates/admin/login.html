{% extends "admin/base_site.html" %}
{% comment %}
This template overrides one of the standard admin ones.
The changes are:
   - take care of url prefix
   - give the login button a jquery-ui look and feel
   - check for old versions of Internet Explorer
{% endcomment %}
{% load i18n %}

{% block extrastyle %}{{block.super}}
<style>
  #headerbar {
    background-color: transparent;
  }
  #login-form, #content {
    margin-top: 0px;
  }
  body.login {
    background: white;
  }
  .login #container {
    border: none;
  }
<<<<<<< HEAD
  input[type=submit] {
    background: #838d11;
    color: #fff;
    padding: 10px 20px 10px 20px;
    margin: 0px auto;
    display:block;
    margin-top: 13px;
  }
=======

>>>>>>> d0bf41c7
</style>
{% endblock %}

{% block extrahead %}
<script type="text/javascript" src="{{STATIC_URL}}js/jquery-2.1.4.min.js"></script>
<script type="text/javascript">
$(function() {
  $('#id_username').focus();
});
</script>
<!--[if lte IE 9]>
<script type="text/javascript">
$(function() {
  $('#login-form').hide();
});
</script>
<![endif]-->

{% endblock %}



{% block bodyclass %}login{% endblock %}

{% block nav-global %}{% endblock %}

{% block content_title %}{% endblock %}

{% block breadcrumbs %}{% endblock %}

{% block content %}
{% if form.errors and not form.non_field_errors and not form.this_is_the_login_form.errors %}
<p class="errornote">
{% comment %}Translators: Translation included with Django {% endcomment %}
{% if form.errors.items|length == 1 %}{% trans "Please correct the error below." %}{% else %}
{% comment %}Translators: Translation included with Django {% endcomment %}
{% trans "Please correct the errors below." %}{% endif %}
</p>
{% endif %}

{% if form.non_field_errors or form.this_is_the_login_form.errors %}
{% for error in form.non_field_errors|add:form.this_is_the_login_form.errors %}
<p class="errornote">
    {{ error }}
</p>
{% endfor %}
{% endif %}

<<<<<<< HEAD
<div id="content-main">
<form action="{{request.prefix}}{{app_path}}" method="post" id="login-form">{% csrf_token %}
  <div class="form-row">
    {% if not form.this_is_the_login_form.errors %}{{ form.username.errors }}{% endif %}
    <label for="id_username" class="required">{{ form.username.label }}</label> {{ form.username }}
  </div>
  <div class="form-row">
    {% if not form.this_is_the_login_form.errors %}{{ form.password.errors }}{% endif %}
    {% comment %}Translators: Translation included with Django {% endcomment %}
    <label for="id_password" class="required">{% trans 'Password'|capfirst %}</label> {{ form.password }}
    <input type="hidden" name="this_is_the_login_form" value="1" />
    <input type="hidden" name="next" value="{{ request.prefix }}{{ next }}" />
    {% comment %}Translators: Translation included with Django {% endcomment %}
    <input type="submit" value="{% trans 'Log in' %}"/>
  </div>
</form>
=======


<div class="row" style="padding-bottom: 30px; padding-top: 50px;">
	<div class=" col-sm-6 col-sm-offset-3 col-md-4 col-md-offset-4">
	 {% block branding %}{{ block.super }}{% endblock %}
	</div>
</div>


<div class="row" id="content-main" >
  <div  class="col-sm-6 col-sm-offset-3 col-md-4 col-md-offset-4">
		<form role="form" action="{{request.prefix}}{{app_path}}" method="post" id="login-form" >{% csrf_token %}
		  <div class="form-group">
		    {% if not form.this_is_the_login_form.errors %}{{ form.username.errors }}{% endif %}
		    <label for="id_username" class="required">{{ form.username.label }}:</label>
		    <input id="id_username" class="form-control" maxlength="254" name="username" type="text">
		  </div>
		  <div class="form-group">
		    {% if not form.this_is_the_login_form.errors %}{{ form.password.errors }}{% endif %}
		    {% comment %}Translators: Translation included with Django {% endcomment %}
		    <label for="id_password" class="required">{% trans 'Password'|capfirst %}:</label>
		    <input id="id_password" class="form-control" name="password" type="password">
		    <input type="hidden" name="this_is_the_login_form" value="1" />
		    <input type="hidden" name="next" value="{{ request.prefix }}{{ next }}" />
		  </div>
		  <div class="form-group text-center">
		    {% comment %}Translators: Translation included with Django {% endcomment %}
		    <input type="submit" class="btn btn-lg btn-primary" value="{% trans 'Log in' %}"/>
		  </div>
		</form>
	</div>
</div>
>>>>>>> d0bf41c7

<!--[if lte IE 9]><br/><span style="font-weight: bold">FrePPLe does NOT support Internet Explorer <= 9!</span><br/><br/>
Upgrade to Internet Explorer >= 10, or use a better browser: Chrome, Firefox, Safari or Opera.
<![endif]-->

<script type="text/javascript">
document.getElementById('id_username').focus()
</script>

<div class="row">
  <div id='tourtooltip' class='col-md-12 tourtooltip' style='display: none; position: relative; top: 20px; font-weight: normal'>
  </div>
</div>
<div class="row center-block">
		<div class="col-sm-6 col-sm-offset-3 col-md-4 col-md-offset-4 alert alert-danger" role="alert" style="text-align:center; ">
				{% checkPassword "admin" "admin" as recommend_reset %}
				{% if recommend_reset %}
				    {% blocktrans %}The user "admin" has password "admin".<br/>
				We suggest changing this password.{% endblocktrans %}{% endif %}
				{% endblock %}
		</div>
</div><|MERGE_RESOLUTION|>--- conflicted
+++ resolved
@@ -22,18 +22,7 @@
   .login #container {
     border: none;
   }
-<<<<<<< HEAD
-  input[type=submit] {
-    background: #838d11;
-    color: #fff;
-    padding: 10px 20px 10px 20px;
-    margin: 0px auto;
-    display:block;
-    margin-top: 13px;
-  }
-=======
 
->>>>>>> d0bf41c7
 </style>
 {% endblock %}
 
@@ -82,24 +71,6 @@
 {% endfor %}
 {% endif %}
 
-<<<<<<< HEAD
-<div id="content-main">
-<form action="{{request.prefix}}{{app_path}}" method="post" id="login-form">{% csrf_token %}
-  <div class="form-row">
-    {% if not form.this_is_the_login_form.errors %}{{ form.username.errors }}{% endif %}
-    <label for="id_username" class="required">{{ form.username.label }}</label> {{ form.username }}
-  </div>
-  <div class="form-row">
-    {% if not form.this_is_the_login_form.errors %}{{ form.password.errors }}{% endif %}
-    {% comment %}Translators: Translation included with Django {% endcomment %}
-    <label for="id_password" class="required">{% trans 'Password'|capfirst %}</label> {{ form.password }}
-    <input type="hidden" name="this_is_the_login_form" value="1" />
-    <input type="hidden" name="next" value="{{ request.prefix }}{{ next }}" />
-    {% comment %}Translators: Translation included with Django {% endcomment %}
-    <input type="submit" value="{% trans 'Log in' %}"/>
-  </div>
-</form>
-=======
 
 
 <div class="row" style="padding-bottom: 30px; padding-top: 50px;">
@@ -132,7 +103,6 @@
 		</form>
 	</div>
 </div>
->>>>>>> d0bf41c7
 
 <!--[if lte IE 9]><br/><span style="font-weight: bold">FrePPLe does NOT support Internet Explorer <= 9!</span><br/><br/>
 Upgrade to Internet Explorer >= 10, or use a better browser: Chrome, Firefox, Safari or Opera.

{% extends "admin/base_site_nav.html" %}
{% load i18n %}

{% block title %}frePPLe{% endblock %}
{% block content_title %}<div id="toolicons"><span onclick="dashboard.customize();" title="{% trans 'customize'|capfirst|force_escape %}" class="fa fa-wrench fa-lg"></span></div>
<h1>{% trans "cockpit"|capfirst %}</h1>{% endblock %}
{% block extrahead %}{{block.super}}
<script type="text/javascript" src="/static/js/d3.min.js"></script>
<<<<<<< HEAD
<style>
  .customlayout {
    height:50px;
    border:1px solid;
    display: inline-block;
    position:relative;
  }
  .column {
    float: left;
    padding-bottom: 200px;
  }
  table {
    border-spacing: 0px;
  }
</style>
<script>
  $(function() {
    $("#content").tooltip({show: {effect: "fade", delay: 500}});
    $(".column").sortable({
      connectWith: ".column",
      handle: ".portlet-header",
      cancel: ".portlet-toggle",
      placeholder: "portlet-placeholder ui-corner-all",
      stop: dashboard.save
=======
<script type="text/javascript" src="/static/js/jquery-ui-1.11.4.min.js"></script>
<script>
  $(function() {
    $(".cockpitcolumn").sortable({
      connectWith: ".cockpitcolumn",
      handle: ".panel-heading",
      cancel: ".panel-toggle",
      placeholder: "panel-placeholder"
>>>>>>> 9dd5f3fa
    });
    $(".panel-toggle").click(function() {
      var icon = $(this);
      icon.toggleClass("fa-minus fa-plus");
      icon.closest(".panel").find(".panel-body").toggle();
    });
<<<<<<< HEAD
    $(".portlet-close").click(function() {
      $(this).closest(".portlet").remove();
      dashboard.save();
=======
    $(".panel-close").click(function() {
      $(this).closest(".panel").remove();
>>>>>>> 9dd5f3fa
    });
    $("#toolicons").tooltip({show: {effect: "fade", delay: 500}});
  });
</script>
{% endblock %}

{% block content %}
<<<<<<< HEAD
{% getDashboard as dashboard hiddenwidgets %}
{% for col in dashboard %}
<div class="column" style="width:{{col.width}}">
{% for widget in col.widgets %}
  <div class="ui-widget ui-widget-content ui-helper-clearfix ui-corner-all portlet">
    <div class="portlet-header ui-widget-header ui-corner-all" title="{{widget.tooltip|escape}}">
    <div class="portlet-config" data-name="{{widget.name}}" data-value="{{widget}}"></div>
    {% if widget.exporturl %}<a href="{{request.prefix}}{{widget.url}}&amp;format=spreadsheet">
    <span class='fa fa-arrow-down portlet-export'></span></a>{% endif %}
    <span class='fa fa-times portlet-close'></span>
    <span class='fa fa-minus portlet-toggle'></span>{% if widget.url %}<a href="{{request.prefix}}{{widget.url}}">{{widget.title|upper}}</a>{% else %}{{widget.title|upper}}{% endif %}</div>
    <div class="portlet-content">{% if widget.asynchronous %}<div id="widget_{{widget.name}}" style="text-align:center"><img src="{{STATIC_URL}}img/loading.gif" height="32" alt="loading"></div>{% else %}{{widget.render|safe}}{% endif %}</div>
  </div>
{% endfor %}
</div>
{% endfor %}

{% for col in dashboard %}{% if forloop.first %}<script>{% endif %}
{% for widget in col.widgets %}{% if widget.asynchronous %}$.ajax({
      url: "{{request.prefix}}/widget/{{widget.name}}/{{widget.args}}",
      type: "GET",
      success: function (data) {
        $("#widget_{{widget.name}}").parent().html(data);
        {{widget.javascript|safe}}
        },
      error: function (result, stat, errorThrown) {
        $("#widget_{{widget.name}}").parent().html("{% trans "failed"|capfirst %}");
        }
    });
{% else %}{{widget.javascript|safe}}
{% endif %}{% endfor %}{% if forloop.last %}</script>{% endif %}{% endfor %}
<script>
var hiddenwidgets = [
{% for key, value in hiddenwidgets.items%}{% if not forloop.first %},
{% endif %}  ["{{key|escapejs}}","{{value.title|escapejs}}"]{% endfor %}
];
</script>
=======
{% getDashboard as dashboard %}
{% for row in dashboard %}
    <div class="row"><div class="col-md-6 col-sm-12 ui-sortable"><h1 style="float: left">{{ row.rowname }}</h1></div></div>
    <div class="row" id="{{ row.rowname }}">
				{% for cols in row.cols %}
				<div class="cockpitcolumn {{cols.width}}">
					  {% for widget in cols.widgets %}<div class="panel panel-default">
					  <div class="panel-heading" data-toggle="tooltip" data-placement="top" title="{{widget.tooltip|escape}}">
						    <span class='fa fa-times pull-right panel-close'></span>
						    <span class='fa fa-minus pull-right panel-toggle'></span>
						    {% if widget.exporturl %}<a href="{{request.prefix}}{{widget.url}}&amp;format=spreadsheet"><span class='fa fa-arrow-down pull-right portlet-export'></span></a>{% endif %}
						    {% if widget.url %}<a href="{{request.prefix}}{{widget.url}}">{{widget.title|upper}}</a>{% else %}{{widget.title|upper}}{% endif %}
					  </div>
					  <div class="panel-body">{% if widget.asynchronous %}<div id="widget_{{widget.name}}" style="text-align:center"><img src="{{STATIC_URL}}img/loading.gif" height="32" alt="loading"></div>{% else %}{{widget.render|safe}}{% endif %}</div>
					  </div>
					  {% endfor %}
				</div>
		    {% endfor %}
    </div>
{% endfor %}

{% for row in dashboard %}
		{% for col in row.cols %}{% if forloop.first %}<script>{% endif %}
				{% for widget in col.widgets %}
			     {% if widget.asynchronous %}$.ajax({
				      url: "{{request.prefix}}/widget/{{widget.name}}/{{widget.args}}",
				      type: "GET",
				      success: function (data) {
				        $("#widget_{{widget.name}}").parent().html(data);
				        {{widget.javascript|safe}}
				        },
				      error: function (result, stat, errorThrown) {
				        $("#widget_{{widget.name}}").parent().html("{% trans "failed"|capfirst %}");
				        }
				    });
				  {% else %}{{widget.javascript|safe}}
				  {% endif %}
				{% endfor %}
				{% if forloop.last %}</script>{% endif %}
		{% endfor %}
{% endfor %}
>>>>>>> 9dd5f3fa
{% endblock %}<|MERGE_RESOLUTION|>--- conflicted
+++ resolved
@@ -6,32 +6,6 @@
 <h1>{% trans "cockpit"|capfirst %}</h1>{% endblock %}
 {% block extrahead %}{{block.super}}
 <script type="text/javascript" src="/static/js/d3.min.js"></script>
-<<<<<<< HEAD
-<style>
-  .customlayout {
-    height:50px;
-    border:1px solid;
-    display: inline-block;
-    position:relative;
-  }
-  .column {
-    float: left;
-    padding-bottom: 200px;
-  }
-  table {
-    border-spacing: 0px;
-  }
-</style>
-<script>
-  $(function() {
-    $("#content").tooltip({show: {effect: "fade", delay: 500}});
-    $(".column").sortable({
-      connectWith: ".column",
-      handle: ".portlet-header",
-      cancel: ".portlet-toggle",
-      placeholder: "portlet-placeholder ui-corner-all",
-      stop: dashboard.save
-=======
 <script type="text/javascript" src="/static/js/jquery-ui-1.11.4.min.js"></script>
 <script>
   $(function() {
@@ -40,21 +14,15 @@
       handle: ".panel-heading",
       cancel: ".panel-toggle",
       placeholder: "panel-placeholder"
->>>>>>> 9dd5f3fa
     });
     $(".panel-toggle").click(function() {
       var icon = $(this);
       icon.toggleClass("fa-minus fa-plus");
       icon.closest(".panel").find(".panel-body").toggle();
     });
-<<<<<<< HEAD
-    $(".portlet-close").click(function() {
-      $(this).closest(".portlet").remove();
-      dashboard.save();
-=======
     $(".panel-close").click(function() {
       $(this).closest(".panel").remove();
->>>>>>> 9dd5f3fa
+      dashboard.save();
     });
     $("#toolicons").tooltip({show: {effect: "fade", delay: 500}});
   });
@@ -62,46 +30,7 @@
 {% endblock %}
 
 {% block content %}
-<<<<<<< HEAD
 {% getDashboard as dashboard hiddenwidgets %}
-{% for col in dashboard %}
-<div class="column" style="width:{{col.width}}">
-{% for widget in col.widgets %}
-  <div class="ui-widget ui-widget-content ui-helper-clearfix ui-corner-all portlet">
-    <div class="portlet-header ui-widget-header ui-corner-all" title="{{widget.tooltip|escape}}">
-    <div class="portlet-config" data-name="{{widget.name}}" data-value="{{widget}}"></div>
-    {% if widget.exporturl %}<a href="{{request.prefix}}{{widget.url}}&amp;format=spreadsheet">
-    <span class='fa fa-arrow-down portlet-export'></span></a>{% endif %}
-    <span class='fa fa-times portlet-close'></span>
-    <span class='fa fa-minus portlet-toggle'></span>{% if widget.url %}<a href="{{request.prefix}}{{widget.url}}">{{widget.title|upper}}</a>{% else %}{{widget.title|upper}}{% endif %}</div>
-    <div class="portlet-content">{% if widget.asynchronous %}<div id="widget_{{widget.name}}" style="text-align:center"><img src="{{STATIC_URL}}img/loading.gif" height="32" alt="loading"></div>{% else %}{{widget.render|safe}}{% endif %}</div>
-  </div>
-{% endfor %}
-</div>
-{% endfor %}
-
-{% for col in dashboard %}{% if forloop.first %}<script>{% endif %}
-{% for widget in col.widgets %}{% if widget.asynchronous %}$.ajax({
-      url: "{{request.prefix}}/widget/{{widget.name}}/{{widget.args}}",
-      type: "GET",
-      success: function (data) {
-        $("#widget_{{widget.name}}").parent().html(data);
-        {{widget.javascript|safe}}
-        },
-      error: function (result, stat, errorThrown) {
-        $("#widget_{{widget.name}}").parent().html("{% trans "failed"|capfirst %}");
-        }
-    });
-{% else %}{{widget.javascript|safe}}
-{% endif %}{% endfor %}{% if forloop.last %}</script>{% endif %}{% endfor %}
-<script>
-var hiddenwidgets = [
-{% for key, value in hiddenwidgets.items%}{% if not forloop.first %},
-{% endif %}  ["{{key|escapejs}}","{{value.title|escapejs}}"]{% endfor %}
-];
-</script>
-=======
-{% getDashboard as dashboard %}
 {% for row in dashboard %}
     <div class="row"><div class="col-md-6 col-sm-12 ui-sortable"><h1 style="float: left">{{ row.rowname }}</h1></div></div>
     <div class="row" id="{{ row.rowname }}">
@@ -113,7 +42,7 @@
 						    <span class='fa fa-minus pull-right panel-toggle'></span>
 						    {% if widget.exporturl %}<a href="{{request.prefix}}{{widget.url}}&amp;format=spreadsheet"><span class='fa fa-arrow-down pull-right portlet-export'></span></a>{% endif %}
 						    {% if widget.url %}<a href="{{request.prefix}}{{widget.url}}">{{widget.title|upper}}</a>{% else %}{{widget.title|upper}}{% endif %}
-					  </div>
+  </div>
 					  <div class="panel-body">{% if widget.asynchronous %}<div id="widget_{{widget.name}}" style="text-align:center"><img src="{{STATIC_URL}}img/loading.gif" height="32" alt="loading"></div>{% else %}{{widget.render|safe}}{% endif %}</div>
 					  </div>
 					  {% endfor %}
@@ -126,21 +55,26 @@
 		{% for col in row.cols %}{% if forloop.first %}<script>{% endif %}
 				{% for widget in col.widgets %}
 			     {% if widget.asynchronous %}$.ajax({
-				      url: "{{request.prefix}}/widget/{{widget.name}}/{{widget.args}}",
-				      type: "GET",
-				      success: function (data) {
-				        $("#widget_{{widget.name}}").parent().html(data);
-				        {{widget.javascript|safe}}
-				        },
-				      error: function (result, stat, errorThrown) {
-				        $("#widget_{{widget.name}}").parent().html("{% trans "failed"|capfirst %}");
-				        }
-				    });
+      url: "{{request.prefix}}/widget/{{widget.name}}/{{widget.args}}",
+      type: "GET",
+      success: function (data) {
+        $("#widget_{{widget.name}}").parent().html(data);
+        {{widget.javascript|safe}}
+        },
+      error: function (result, stat, errorThrown) {
+        $("#widget_{{widget.name}}").parent().html("{% trans "failed"|capfirst %}");
+        }
+    });
 				  {% else %}{{widget.javascript|safe}}
 				  {% endif %}
 				{% endfor %}
 				{% if forloop.last %}</script>{% endif %}
 		{% endfor %}
 {% endfor %}
->>>>>>> 9dd5f3fa
+<script>
+var hiddenwidgets = [
+{% for key, value in hiddenwidgets.items%}{% if not forloop.first %},
+{% endif %}  ["{{key|escapejs}}","{{value.title|escapejs}}"]{% endfor %}
+];
+</script>
 {% endblock %}
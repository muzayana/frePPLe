--- conflicted
+++ resolved
@@ -88,14 +88,10 @@
        resizing = setTimeout(grid.saveColumnConfiguration, 200);
        }
      });
-<<<<<<< HEAD
   {% endif %}{% endif %}{% if filters %}
   var f = grid.getFilterGroup(initialfilter, true);
   if (f) $('#curfilter').html(gettext("Filtered where") + " " + f);{% endif %}
-=======
-  {% endif %}{% endif %}
   $("#grid").on('input', function() {console.log("dirty");$("#save").removeClass("save_undo_button_inactive save_undo_button_active").addClass("save_undo_button_active");$("#undo").removeClass("save_undo_button_inactive save_undo_button_active").addClass("save_undo_button_active")});
->>>>>>> a001b90d
 });
 
 $(window).bind('resize', function() {

{% extends "admin/base_site_nav.html" %}
{% load i18n %}
{% block extrahead %}{{block.super}}
<script type="text/javascript">

var reportkey = '{{reportkey|safe}}';
var initialfilter{% if filters %} = {{filters|safe}}{% endif %};
var resizing;
{% if reportclass.hasTimeBuckets %}var numbuckets = {{request.report_bucketlist|length}};
{% endif %}

$(function() {
  $("#toolicons").tooltip({show: {effect: "fade", delay: 500}});{% if reportclass.hasTimeBuckets and not bucketnames %}
  $('#curfilter').html("{% trans 'Error: Missing time buckets or bucket dates' %}");
{% else %}
  jQuery("#grid").jqGrid({
   	url: (location.href.indexOf("#") != -1 ? location.href.substr(0,location.href.indexOf("#")) : location.href)
   	  + (location.search.length > 0 ? "&format=json" : "?format=json"),
	  datatype: "json",
	  jsonReader : {repeatitems:false},
    colModel:[{{colmodel|safe}}],
   	rowNum: {{request.pagesize}},{% if is_popup %}
    onSelectRow: grid.setSelectedRow,{% elif reportclass.editable and haschangeperm %}
    cellEdit: true,
    cellsubmit: 'clientArray',
    editurl: location.pathname,
    afterEditCell: grid.afterEditCell,
    beforeSaveCell: upload.select,{% endif %}
    pager: '#gridpager',
    viewrecords: true,
    sortorder: "{{sord}}",
    sortname: "{{sidx}}",
    page: {{page}},
    hidegrid: false,
    resizeStop: grid.saveColumnConfiguration,
    scrollRows: true,
<<<<<<< HEAD
    onSortCol: function (index, columnIndex, sortOrder) {
      $('#grid').setGridParam('sortname',columnIndex);
      $('#grid').setGridParam('sortorder',sortOrder);
      grid.saveColumnConfiguration();
    },
    onPaging: grid.saveColumnConfiguration,
    //altRows: true,  // Different color for alternating rows. But doesn't look nice with a lot of themes.
=======
    altRows: true,
    altclass:'altRow',
>>>>>>> 4f628c4d
    //scroll: 1,      // Enables scrolling over all records, instead of paging. But not compatible with frozen columns.
    //sortable: true, // Allows columns to be dragged and dropped between positions. But not compatible with frozen columns
    autowidth: true,{% if filters %}
    postData: {filters: JSON.stringify(initialfilter)},
    search : true,{% endif %}
    shrinkToFit: false,
    loadError: function(xhr,st,err) {
      $('#curfilter').html("{% trans 'Error retrieving report data' %}" + ":&nbsp;" + xhr.status + "&nbsp;" + xhr.statusText);
    },{% if reportclass.editable and reportclass.multiselect and not is_popup and hasaddperm %}
    multiselect: true,
    onSelectRow: grid.markSelectedRow,{% endif %}
    {% block extra_grid %}{% endblock %}
    height: {% if reportclass.height %}{% if "height" in preferences %}{{preferences.height}}{% else %}{{reportclass.height}}{% endif %}{% else %}$(window).height() - $("#grid").offset().top - {{reportclass.heightmargin}}{% endif %}
    });{% if reportclass.frozenColumns > 0 %}
  jQuery("#grid").jqGrid('setFrozenColumns');{% endif %}{% if reportclass.multiselect and not is_popup %}
  $('#cb_grid.cbox').click(grid.markAllRows);{% endif %}{% if reportclass.editable and haschangeperm %}
  $("th").bindFirst('click', upload.validateSort);{% endif %}
  {% if reportclass.height %}$("#grid").gridResize({
     handles: 's', minHeight: {{reportclass.height}},
     resize: function() {
       // Save the configuration if we don't get any more resizing events in 200ms.
       clearTimeout(resizing);
       resizing = setTimeout(grid.saveColumnConfiguration, 200);
       }
     });
  {% endif %}{% endif %}{% if filters %}
  var f = grid.getFilterGroup(initialfilter, true);
  if (f) $('#curfilter').html(gettext("Filtered where") + " " + f);{% endif %}
});

$(window).bind('resize', function() {
  $("#grid")
   .setGridWidth($('#content-main').width()){% if not reportclass.height %}
   .setGridHeight($(window).height() - $("#grid").offset().top - {{reportclass.heightmargin}}){% endif %};
});

</script>
{% endblock %}
{% block content %}
{% block before_table %}{% endblock %}<div id="toolicons">{% block actions %}{% if reportclass.filterable %}
<span id="filter" onclick="grid.showFilter()" title="{% trans 'Filter data'|escape%}" class="fa fa-search fa-lg"></span>{% endif %}
{% if not is_popup and reportclass.editable and haschangeperm %}&nbsp;&nbsp;
<span id="save" onclick="upload.save()" title="{% trans 'Save changes'|escape %}" class="ui-state-disabled fa fa-check fa-lg"></span>
<span id="undo" onclick="upload.undo()" title="{% trans 'Undo changes'|escape %}" class="ui-state-disabled fa fa-undo fa-lg"></span>&nbsp;&nbsp;
{% endif %}
{% if hasaddperm %}<span onclick="location.href='{{request.prefix}}/{{adminsite}}/{{model|app_label}}/{{model|object_name|lower}}/add/{% if is_popup %}?_popup=1{% endif %}'" title="{% trans "Create new object"|escape %}" class="fa fa-plus fa-lg"></span>
{% if not is_popup %}<span id="copy_selected" onclick="grid.showCopy()" title="{% trans 'Copy selected objects'|escape %}" class="ui-state-disabled fa fa-copy fa-lg"></span>
{% endif %}{% endif %}{% if hasdeleteperm and not is_popup %}<span id="delete_selected" title="{% trans 'Delete selected objects'|escape %}" onclick="grid.showDelete()" class="ui-state-disabled fa fa-minus fa-lg"></span>
{% endif %}{% if reportclass.hasTimeBuckets %}<span onclick="grid.showBucket()" title="{% trans 'Configure time buckets'|escape %}" id="bucketconfig" class="fa fa-clock-o fa-lg"></span>
{% endif %}&nbsp;&nbsp;{% if hasaddperm %}<span id="csvimport" title="{% trans 'Import CSV or Excel file'|escape %}" onclick="import_show()" class="fa fa-arrow-up fa-lg"></span>
{% endif %}<span onclick="grid.showExport(true)" title="{% trans 'Export as CSV or Excel file'|escape %}" class="fa fa-arrow-down fa-lg"></span>
&nbsp;<span onclick="grid.showCustomize(false);" title="{% trans 'Customize'|escape %}" class="fa fa-wrench fa-lg"></span>{% endblock %}</div>
<div id="content-main" style="margin-right: 15px;">
<table id="grid"></table>
<div id="gridpager"></div>
{% block after_table %}{% endblock %}
</div>
{% if reportclass.hasTimeBuckets %}<div id="timebuckets" style="display:none" title="{% trans 'Time buckets' %}">
<form method="get" action="">
{% trans 'Bucket size' %}&nbsp;&nbsp;<select name="horizonbuckets" id="horizonbuckets">
{% for i in bucketnames %}<option value="{{i}}"{% ifequal i request.user.horizonbuckets %} selected="selected"{% endifequal %}>{% trans i %}</option>
{% endfor %}</select><br/>
<input type="radio" name="horizontype" value="0"{% if not request.user.horizontype %} checked{% endif %}/>&nbsp;&nbsp;
{% trans 'from'|capfirst %}&nbsp;
<input id="horizonstart" type="text" size="9" class="vDateField" value="{{request.user.horizonstart|date:"Y-m-d"}}"/>
{% trans 'to' %}&nbsp;
<input id="horizonend" type="text" size="9" class="vDateField" value="{{request.user.horizonend|date:"Y-m-d"}}"/><br/>
<input type="radio" id="horizontype" name="horizontype" value="1"{% if request.user.horizontype %} checked{% endif %}/>&nbsp;&nbsp;
<input id="horizonlength" name="horizonlength" type="text" size="2" value="{{request.user.horizonlength}}"/>&nbsp;
<select name="horizonunit" id="horizonunit">
<option value="day"{% ifequal request.user.horizonunit 'day' %} selected="selected"{% endifequal %}>{% trans 'days' %}</option>
<option value="week"{% ifequal request.user.horizonunit 'week' %} selected="selected"{% endifequal %}>{% trans 'weeks' %}</option>
<option value="month"{% ifequal request.user.horizonunit 'month' %} selected="selected"{% endifequal %}>{% trans 'months' %}</option>
</select>&nbsp;{% trans 'after plan current date' %}
<input id="horizonoriginal" type="hidden" value="{{request.user.horizonbuckets}}|{{request.user.horizonstart|date:"Y-m-d"}}|{{request.user.horizonend|date:"Y-m-d"}}|{{request.user.horizontype}}|{{request.user.horizonlength}}|{{request.user.horizonunit}}"/>
</form>
</div>{% endif %}
{% block contextmenus %}{% endblock %}
{% endblock %}<|MERGE_RESOLUTION|>--- conflicted
+++ resolved
@@ -34,18 +34,14 @@
     hidegrid: false,
     resizeStop: grid.saveColumnConfiguration,
     scrollRows: true,
-<<<<<<< HEAD
     onSortCol: function (index, columnIndex, sortOrder) {
       $('#grid').setGridParam('sortname',columnIndex);
       $('#grid').setGridParam('sortorder',sortOrder);
       grid.saveColumnConfiguration();
     },
     onPaging: grid.saveColumnConfiguration,
-    //altRows: true,  // Different color for alternating rows. But doesn't look nice with a lot of themes.
-=======
-    altRows: true,
+    altRows: true,  // Different color for alternating rows. But doesn't look nice with a lot of themes.
     altclass:'altRow',
->>>>>>> 4f628c4d
     //scroll: 1,      // Enables scrolling over all records, instead of paging. But not compatible with frozen columns.
     //sortable: true, // Allows columns to be dragged and dropped between positions. But not compatible with frozen columns
     autowidth: true,{% if filters %}

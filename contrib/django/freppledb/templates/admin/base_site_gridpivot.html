--- conflicted
+++ resolved
@@ -92,15 +92,9 @@
 </script>
 {% endblock %}
 {% block content %}
-<<<<<<< HEAD
-{% block before_table %}{% endblock %}<div id="toolicons">{% if reportclass.hasTimeBuckets and not args.0 %}<form style="display: inline"><span id="displaymode">
+{% block before_table %}{% endblock %}<div id="toolicons">{% block extra_toolicons %}{% endblock %}{% if reportclass.hasTimeBuckets and not args.0 %}<form style="display: inline"><span id="displaymode">
 <input type="radio" id="gridmode" name="mode" value="grid" {% if mode == 'table' %}checked{% endif %}><label for="gridmode"><span title="{% trans "Display table"|escape %}" class="fa fa-table fa-lg" style="color:#4c3000"></span></label>
 <input type="radio" id="graphmode" name="mode" value="graph" {% if mode == 'graph' %}checked{% endif %}><label for="graphmode"><span title="{% trans "Display graph"|escape %}" class="fa fa-image fa-lg" style="color:#4c3000"></span></label>
-=======
-{% block before_table %}{% endblock %}<div id="toolicons">{% block extra_toolicons %}{% endblock %}{% if reportclass.hasTimeBuckets and not args.0 %}<form style="display: inline"><span id="displaymode">
-<input type="radio" id="radio1" name="radio" value="grid" {% if mode == 'table' %}checked{% endif %}><label for="radio1"><span title="{% trans "Display table"|escape %}" class="fa fa-table fa-lg" style="color:#4c3000"></span></label>
-<input type="radio" id="radio2" name="radio" value="graph" {% if mode == 'graph' %}checked{% endif %}><label for="radio2"><span title="{% trans "Display graph"|escape %}" class="fa fa-image fa-lg" style="color:#4c3000"></span></label>
->>>>>>> cdd459f4
 </span></form>&nbsp;&nbsp;
 {% endif %}{% if reportclass.filterable and not args.0 %}<span onclick="grid.showFilter()" title="{% trans 'Filter data'|escape%}" class="fa fa-search fa-lg"></span>&nbsp;&nbsp;{% endif %}
 {% if reportclass.editable and haschangeperm %}

--- conflicted
+++ resolved
@@ -1,9 +1,5 @@
 {% extends "admin/base_site_nav.html" %}
-<<<<<<< HEAD
 {% load i18n jqgrid %}
-=======
-{% load i18n admin_list jqgrid %}
->>>>>>> 96fcdab2
 {% block extrahead %}{{block.super}}
 <script type="text/javascript">
 

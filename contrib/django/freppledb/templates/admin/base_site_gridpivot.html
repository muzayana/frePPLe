--- conflicted
+++ resolved
@@ -83,12 +83,8 @@
 	  height: {% if reportclass.height %}{{reportclass.height}}{% else %}$(window).height() - $("#grid").offset().top - {{reportclass.heightmargin}}{% endif %}
     });
   {% if mode == "table" %}jQuery("#grid").jqGrid('setFrozenColumns');
-<<<<<<< HEAD
-  {% endif %}jQuery("#gridmode").click(function() {grid.displayMode("table");});
-=======
-  {% endif %}
-  jQuery("#gridmode").on("click", function() {grid.displayMode("table");});
->>>>>>> d0bf41c7
+  {% endif %}
+  jQuery("#gridmode").click(function() {grid.displayMode("table");});
   jQuery("#graphmode").click(function() {grid.displayMode("graph");});{% if reportclass.editable and haschangeperm %}
   $("th").bindFirst('click', upload.validateSort);{% endif %}
   {% endif %}

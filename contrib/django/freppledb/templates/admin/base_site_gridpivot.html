{% extends "admin/base_site_nav.html" %}
{% load i18n %}
{% block extrahead %}{{block.super}}
{% if args.0 or mode == 'graph' %}
<script type="text/javascript" src="{{STATIC_URL}}js/d3.min.js">
	var editrow;
	var editcol;
</script>
{% endif %}
<script type="text/javascript">

{% block crosses %}function crosses (cellvalue, options, rowdata) {
  for (i in cellvalue)
    if (i == 0) res = cellvalue[i];
    else res += '<br/>' + cellvalue[i];
  return res;
};{% endblock %}

var reportkey = '{{reportkey|safe}}';
var initialfilter{% if filters %} = {{filters|safe}}{% endif %};
var resizing;
var editrow;
var editcol;
{% if reportclass.hasTimeBuckets %}var numbuckets = {{request.report_bucketlist|length}};
var timebuckets = [ {% for f in request.report_bucketlist %}{% if not forloop.first %},{% endif %}{'name':'{{f.name}}','startdate':'{{f.startdate|date:"Y-m-d"}}','enddate':'{{f.enddate|date:"Y-m-d"}}'}{% endfor %} ];
{% endif %}var cross_idx = [{{cross_idx}}];
var cross = [
{{cross_list|safe}}
];

$(function() {
  {% if reportclass.hasTimeBuckets and not bucketnames %}
  $('#curfilter').html("{% trans 'Error: Missing time buckets or bucket dates' %}");
{% else %}
  jQuery("#grid").jqGrid({
   	url: (location.href.indexOf("#") != -1 ? location.href.substr(0,location.href.indexOf("#")) : location.href)
      + (location.search.length > 0 ? "&format=json" : "?format=json"),
	  datatype: "json",
	  jsonReader : {repeatitems:false},
   	colModel:[
      {{colmodel|safe}}{% if mode == "table" %},
      {% for f in request.report_bucketlist %}{% if not forloop.first %},
      {% endif %}{ name:'{{f.name|safe}}',startdate:'{{f.startdate|date:"Y-m-d"}}',enddate:'{{f.enddate|date:"Y-m-d"}}',sortable:false,width:90,align:'center',formatter:crosses,search:false,title:false }{% endfor %}
      {% endif %}],{% if reportclass.editable and haschangeperm %}
    cellsubmit: 'clientArray',
    editurl: location.pathname,
    beforeSaveCell: upload.select,{% else %}
    onSelectRow: function() {$(this).resetSelection();},
    formatCell: function(rowid, cellname, value, iRow, iCol) {
      editrow = iRow;
      editcol = iCol;
      return value;
<<<<<<< HEAD
      },
=======
    },
>>>>>>> 9dd5f3fa
    {% endif %}rowNum: {{request.pagesize}},
   	pager: '#gridpager',
    viewrecords: true,
    sortorder: "asc",
    iconSet: "fontAwesome",
    guiStyle: "bootstrap",
    hidegrid: false,
    resizeStop: grid.saveColumnConfiguration,
    scrollRows: true,
<<<<<<< HEAD
    onSortCol: function (index, columnIndex, sortOrder) {
      $('#grid').setGridParam('sortname',columnIndex);
      $('#grid').setGridParam('sortorder',sortOrder);
      grid.saveColumnConfiguration();
    },
    onPaging: grid.saveColumnConfiguration,
    altRows: true,
    altclass:'altRow',
=======
>>>>>>> 9dd5f3fa
    autowidth: true,
	  shrinkToFit: {% if mode == "table" %}false{% else %}true{% endif %},
    searching: {
      multipleSearch: true,
      multipleGroup: true,
      closeOnEscape: true,
      searchOnEnter: true,
      searchOperators: true,
      zIndex: 5000,
      width: 550
    },

	  loadError: function(xhr,st,err) {
	    $('#load_grid').show();
	    if (xhr.status == 200)
      {
        $('#curfilter').html("{{_('Warning: no data found')|escapejs}}");
        $('#grid').clearGridData();
      }
      else
        $('#curfilter').html("{{_('Error retrieving report data')|escapejs}}" + ":&nbsp;" + xhr.status + "&nbsp;" + xhr.statusText);
    },{% if filters %}
    postData: {filters: JSON.stringify(initialfilter)},
    search : true,{% endif %}
    {% block extra_grid %}{% endblock %}
	  height: {% if reportclass.height %}{{reportclass.height}}{% else %}$(window).height() - $("#grid").offset().top - {{reportclass.heightmargin}}{% endif %}
    });
  {% if mode == "table" %}jQuery("#grid").jqGrid('setFrozenColumns');
<<<<<<< HEAD
  {% endif %}{% if filters %}var f = grid.getFilterGroup(initialfilter, true);
  if (f) $('#curfilter').html(gettext("Filtered where") + " " + f);{% endif %}
  jQuery("#gridmode").click(function() {grid.displayMode("table");});
  jQuery("#graphmode").click(function() {grid.displayMode("graph");});{% if reportclass.editable and haschangeperm %}
  $("th").bindFirst('click', upload.validateSort);{% endif %}
  {% if reportclass.height %}$("#grid").gridResize({
     handles: 's', minHeight: {{reportclass.height}},
     resize: function() {
       // Save the configuration if we don't get any more resizing events in 200ms.
       clearTimeout(resizing);
       resizing = setTimeout(grid.saveColumnConfiguration, 200);
       }
     });
  {% endif %}
{% endif %}
});
=======
  {% endif %}
  jQuery("#gridmode").click(function() {grid.displayMode("table");});
  jQuery("#graphmode").click(function() {grid.displayMode("graph");});{% if reportclass.editable and haschangeperm %}
  $("th").bindFirst('click', upload.validateSort);{% endif %}
  {% endif %}

	$(window).bind('resize', function() {
	  $("#grid")
	   .setGridWidth($('#content-main').width())
	   .setGridHeight({% if reportclass.heigth %}{{reportclass.heigth}}{% else %}$(window).height() - $("#grid").offset().top - {{reportclass.heightmargin}}{% endif %});
	});

	$("#horizonbucketsul li a").click(function(){
	  $("#horizonbuckets1").html($(this).text() + '  <span class="caret"></span>');
	  $("#horizonbuckets").val($(this).prop('name'));
	});
>>>>>>> 9dd5f3fa

  $("#horizonunitul li a").click(function(){
    $("#horizonunit1").html($(this).text() + '  <span class="caret"></span>');
    $("#horizonunit").val($(this).prop('name'));
  });

});

</script>
{% endblock %}
{% block content %}
<<<<<<< HEAD
{% block before_table %}{% endblock %}<div id="toolicons">{% block extra_toolicons %}{% endblock %}{% if reportclass.hasTimeBuckets and not args.0 %}<form style="display: inline"><span id="displaymode">
<input type="radio" id="gridmode" name="mode" value="grid" {% if mode == 'table' %}checked{% endif %}><label for="gridmode"><span title="{% trans "display table"|capfirst|force_escape %}" class="fa fa-table fa-lg" style="color:#4c3000"></span></label>
<input type="radio" id="graphmode" name="mode" value="graph" {% if mode == 'graph' %}checked{% endif %}><label for="graphmode"><span title="{% trans "display graph"|capfirst|force_escape %}" class="fa fa-image fa-lg" style="color:#4c3000"></span></label>
</span></form>&nbsp;&nbsp;
{% endif %}
{% if reportclass.filterable and not args.0 %}<span onclick="grid.showFilter()" title="{% trans 'filter data'|capfirst|force_escape%}" class="fa fa-search fa-lg"></span>&nbsp;&nbsp;{% endif %}
{% if reportclass.hasTimeBuckets %}<span onclick="grid.showBucket()" title="{% trans 'configure time buckets'|capfirst|force_escape %}" class="fa fa-clock-o fa-lg"></span>&nbsp;&nbsp;
{% endif %}{% if reportclass.editable and haschangeperm %}<span id="csvimport" title="{% trans 'import CSV or Excel file'|capfirst|force_escape %}" onclick="import_show()" class="fa fa-arrow-up fa-lg"></span>
{% endif %}<span onclick="grid.showExport(false)" title="{% trans 'export as CSV or Excel file'|capfirst|force_escape %}" class="fa fa-arrow-down fa-lg"></span>
&nbsp;<span onclick="grid.showCustomize(true);" title="{% trans 'customize'|capfirst|force_escape %}" class="fa fa-wrench fa-lg"></span>
</div>
=======
{% block before_table %}{% endblock %}

<div class="row">

<div class="col-md-8">
>>>>>>> 9dd5f3fa
{% if reportclass.editable and haschangeperm %}
{% block save_undo_buttons %}
<div id="save_undo" style="float:left">
{% comment %}Translators: Translation included with Django {% endcomment %}
&nbsp;&nbsp;<input type="submit" value="{% filter upper|force_escape %}{% trans "Save" %}{% endfilter %}" class="btn btn-primary" role="button" id="save" onclick="upload.save()" title="{% trans 'save changes'|capfirst|force_escape %}">
&nbsp;&nbsp;<input type="submit" value="{% filter upper|force_escape %}{% trans "Undo" %}{% endfilter %}" class="btn btn-primary" role="button" id="undo" onclick="upload.undo()" title="{% trans 'undo changes'|capfirst|force_escape %}"></div>
{% endblock save_undo_buttons %}
{% endif %}
</div>

<div id="toolicons" class="col-md-4 hor-align-right ver-align-middle">{% block extra_toolicons %}{% endblock %}{% if reportclass.hasTimeBuckets and not args.0 %}
	<div class="btn-group" role="group">

		<button data-toggle="tooltip" data-placement="top" title="{% trans "display table"|capfirst|force_escape %}" class="btn btn-xs btn-primary{% if mode == 'table' %} active{% endif %}" type="button" id="gridmode" name="mode">
		  <label for="gridmode" class="fa fa-table fa"></label>
		</button>
		<button data-toggle="tooltip" data-placement="top" title="{% trans "display graph"|capfirst|force_escape %}" class="btn btn-xs btn-primary{% if mode == 'graph' %} active{% endif %}" type="button" id="graphmode" name="mode">
		  <label class="fa fa-image fa"></label>
		</button>

	</div>
	{% endif %}
	{% if reportclass.filterable and not args.0 %}
	  <button class="btn btn-xs btn-primary">
	    <span onclick="grid.showFilter()" data-toggle="tooltip" data-placement="top" title="{% trans 'filter data'|capfirst|force_escape%}" class="fa fa-search fa"></span>
	  </button>
	{% endif %}
	{% if reportclass.hasTimeBuckets %}
	  <button class="btn btn-xs btn-primary">
	    <span onclick="grid.showBucket()" data-toggle="tooltip" data-placement="top" title="{% trans 'configure time buckets'|capfirst|force_escape %}" class="fa fa-clock-o fa"></span>
	  </button>
  {% endif %}
  {% if reportclass.editable and haschangeperm %}
	    <button class="btn btn-xs btn-primary">
        <span id="csvimport" data-toggle="tooltip" data-placement="top" title="{% trans 'import CSV or Excel file'|capfirst|force_escape %}" onclick="import_show()" class="fa fa-arrow-up fa"></span>
	    </button>
  {% endif %}
		  <button class="btn btn-xs btn-primary">
		    <span onclick="grid.showExport(false)" data-toggle="tooltip" data-placement="top" title="{% trans 'export as CSV or Excel file'|capfirst|force_escape %}" class="fa fa-arrow-down fa"></span>
		  </button>
	</div>
</div>

<div class="row">
	<div id="content-main" class="col-md-12" style="min-height: 150px; margin-top: 0.7em">
	 <table id="grid" class="table table-striped pivotgrid"></table>
	</div>
<div id="gridpager" class="col-md-12"></div>
</div>
{% block after_table %}{% endblock %}
{% if reportclass.hasTimeBuckets %}
<div  id="timebuckets" class="modal fade" role="dialog" aria-labelledby="timebucketsLabel">
  <div class="modal-dialog">
    <div class="modal-content" style="width: 500px;">
      <div class="modal-header">
       <h4 class="modal-title">{% trans 'time buckets'|capfirst %}</h4>
      </div>
      <div class="modal-body">

      <form method="get" action="#">
      <input type="hidden" name="horizonbuckets" id="horizonbuckets" value="{{request.user.horizonbuckets}}">
      <input type="hidden" name="horizonunit" id="horizonunit" value="{{request.user.horizonunit}}">
      <input id="horizonoriginal" type="hidden" value="{{request.user.horizonbuckets}}|{{request.user.horizonstart|date:"Y-m-d"}}|{{request.user.horizonend|date:"Y-m-d"}}|{{request.user.horizontype}}|{{request.user.horizonlength}}|{{request.user.horizonunit}}"/>
          <div class="row" style="padding-bottom: 15px">
            <div class="col-xs-12">
		          {% trans 'bucket size'|capfirst %}&nbsp;&nbsp;
		          <div class="dropdown dropdown-submit-input" style="display:inline">
		              <button class="btn btn-default dropdown-toggle" type="button" name="horizonbuckets1" id="horizonbuckets1" data-toggle="dropdown" aria-haspopup="true" aria-expanded="true">
		                {% if request.user.horizonbuckets %}{% trans request.user.horizonbuckets %}{% endif %}&nbsp;&nbsp;<span class="caret"></span>
		              </button>
		              <ul class="dropdown-menu" aria-labelledby="horizonbuckets1" id="horizonbucketsul" name="horizonbucketsul" style="top: auto;">
		              {% for i in bucketnames %}
		                <li><a onclick="" name="{{ i }}">{% trans i %}</a></li>
		              {% endfor %}
		              </ul>
		          </div>
            </div>
          </div>

          <div class="row" style="padding-bottom: 15px">
            <div class="col-xs-12 form-inline">
							<input type="radio" name="horizontype" value="0"{% if not request.user.horizontype %} checked{% endif %}/>
							&nbsp;&nbsp;{% trans 'from'|capfirst %}&nbsp;
							<input id="horizonstart"  style="display:inline" type="text" size="9" class="vDateField form-control" value="{{request.user.horizonstart|date:"Y-m-d"}}"/>
							&nbsp;{% trans 'to' %}&nbsp;
							<input id="horizonend"  style="display:inline" type="text" size="9" class="vDateField form-control" value="{{request.user.horizonend|date:"Y-m-d"}}"/>
							<br/>
           </div>
          </div>

          <div class="row">
            <div class="col-xs-12 form-inline">
              <input type="radio" id="horizontype" name="horizontype" value="1"{% if request.user.horizontype %} checked{% endif %}/>&nbsp;&nbsp;
              <input id="horizonlength" name="horizonlength" type="number" class="form-control" min="1" max="99" maxlength="2" value="{{request.user.horizonlength}}"/>&nbsp;
              <div class="dropdown dropdown-submit-input" style="display:inline">
	              <button class="btn btn-default dropdown-toggle form-control" type="button" name="horizonunit1" id="horizonunit1" data-toggle="dropdown" aria-haspopup="true" aria-expanded="true">
	                {% if request.user.horizonunit == "day" %}{% trans 'days' %}{% endif %}
	                {% if request.user.horizonunit == "week" %}{% trans 'weeks' %}{% endif %}
	                {% if request.user.horizonunit == "month" %}{% trans 'months' %}{% endif %}
	                &nbsp;&nbsp;<span class="caret"></span>
	              </button>
	              <ul class="dropdown-menu" aria-labelledby="horizonunit1" id="horizonunitul" name="horizonunitul" style="top: auto;">
	                <li><a name="day">{% trans 'days' %}</a></li>
	                <li><a name="week">{% trans 'weeks' %}</a></li>
	                <li><a name="month">{% trans 'months' %}</a></li>
	              </ul>
		          </div>
		          &nbsp;{% trans 'after plan current date' %}
            </div>
          </div>

      </form>
			</div>
			<div class="modal-footer">
				<input type="submit" id="okbutton" role="button" class="btn btn-primary pull-left" value="{% trans 'OK' %}">
				<input type="submit" id="cancelbutton" role="button" class="btn btn-primary pull-right" data-dismiss="modal" value="{% trans 'cancel'|capfirst %}">
			</div>

		</div>
	</div>
</div>
{% endif %}
{% block contextmenus %}{% endblock %}
{% endblock %}<|MERGE_RESOLUTION|>--- conflicted
+++ resolved
@@ -50,11 +50,7 @@
       editrow = iRow;
       editcol = iCol;
       return value;
-<<<<<<< HEAD
-      },
-=======
     },
->>>>>>> 9dd5f3fa
     {% endif %}rowNum: {{request.pagesize}},
    	pager: '#gridpager',
     viewrecords: true,
@@ -64,17 +60,12 @@
     hidegrid: false,
     resizeStop: grid.saveColumnConfiguration,
     scrollRows: true,
-<<<<<<< HEAD
     onSortCol: function (index, columnIndex, sortOrder) {
       $('#grid').setGridParam('sortname',columnIndex);
       $('#grid').setGridParam('sortorder',sortOrder);
       grid.saveColumnConfiguration();
     },
     onPaging: grid.saveColumnConfiguration,
-    altRows: true,
-    altclass:'altRow',
-=======
->>>>>>> 9dd5f3fa
     autowidth: true,
 	  shrinkToFit: {% if mode == "table" %}false{% else %}true{% endif %},
     searching: {
@@ -103,7 +94,6 @@
 	  height: {% if reportclass.height %}{{reportclass.height}}{% else %}$(window).height() - $("#grid").offset().top - {{reportclass.heightmargin}}{% endif %}
     });
   {% if mode == "table" %}jQuery("#grid").jqGrid('setFrozenColumns');
-<<<<<<< HEAD
   {% endif %}{% if filters %}var f = grid.getFilterGroup(initialfilter, true);
   if (f) $('#curfilter').html(gettext("Filtered where") + " " + f);{% endif %}
   jQuery("#gridmode").click(function() {grid.displayMode("table");});
@@ -119,25 +109,17 @@
      });
   {% endif %}
 {% endif %}
-});
-=======
-  {% endif %}
-  jQuery("#gridmode").click(function() {grid.displayMode("table");});
-  jQuery("#graphmode").click(function() {grid.displayMode("graph");});{% if reportclass.editable and haschangeperm %}
-  $("th").bindFirst('click', upload.validateSort);{% endif %}
-  {% endif %}
 
 	$(window).bind('resize', function() {
-	  $("#grid")
-	   .setGridWidth($('#content-main').width())
-	   .setGridHeight({% if reportclass.heigth %}{{reportclass.heigth}}{% else %}$(window).height() - $("#grid").offset().top - {{reportclass.heightmargin}}{% endif %});
+  $("#grid")
+   .setGridWidth($('#content-main').width())
+   .setGridHeight({% if reportclass.heigth %}{{reportclass.heigth}}{% else %}$(window).height() - $("#grid").offset().top - {{reportclass.heightmargin}}{% endif %});
 	});
 
 	$("#horizonbucketsul li a").click(function(){
 	  $("#horizonbuckets1").html($(this).text() + '  <span class="caret"></span>');
 	  $("#horizonbuckets").val($(this).prop('name'));
 	});
->>>>>>> 9dd5f3fa
 
   $("#horizonunitul li a").click(function(){
     $("#horizonunit1").html($(this).text() + '  <span class="caret"></span>');
@@ -149,25 +131,11 @@
 </script>
 {% endblock %}
 {% block content %}
-<<<<<<< HEAD
-{% block before_table %}{% endblock %}<div id="toolicons">{% block extra_toolicons %}{% endblock %}{% if reportclass.hasTimeBuckets and not args.0 %}<form style="display: inline"><span id="displaymode">
-<input type="radio" id="gridmode" name="mode" value="grid" {% if mode == 'table' %}checked{% endif %}><label for="gridmode"><span title="{% trans "display table"|capfirst|force_escape %}" class="fa fa-table fa-lg" style="color:#4c3000"></span></label>
-<input type="radio" id="graphmode" name="mode" value="graph" {% if mode == 'graph' %}checked{% endif %}><label for="graphmode"><span title="{% trans "display graph"|capfirst|force_escape %}" class="fa fa-image fa-lg" style="color:#4c3000"></span></label>
-</span></form>&nbsp;&nbsp;
-{% endif %}
-{% if reportclass.filterable and not args.0 %}<span onclick="grid.showFilter()" title="{% trans 'filter data'|capfirst|force_escape%}" class="fa fa-search fa-lg"></span>&nbsp;&nbsp;{% endif %}
-{% if reportclass.hasTimeBuckets %}<span onclick="grid.showBucket()" title="{% trans 'configure time buckets'|capfirst|force_escape %}" class="fa fa-clock-o fa-lg"></span>&nbsp;&nbsp;
-{% endif %}{% if reportclass.editable and haschangeperm %}<span id="csvimport" title="{% trans 'import CSV or Excel file'|capfirst|force_escape %}" onclick="import_show()" class="fa fa-arrow-up fa-lg"></span>
-{% endif %}<span onclick="grid.showExport(false)" title="{% trans 'export as CSV or Excel file'|capfirst|force_escape %}" class="fa fa-arrow-down fa-lg"></span>
-&nbsp;<span onclick="grid.showCustomize(true);" title="{% trans 'customize'|capfirst|force_escape %}" class="fa fa-wrench fa-lg"></span>
-</div>
-=======
 {% block before_table %}{% endblock %}
 
 <div class="row">
 
 <div class="col-md-8">
->>>>>>> 9dd5f3fa
 {% if reportclass.editable and haschangeperm %}
 {% block save_undo_buttons %}
 <div id="save_undo" style="float:left">
@@ -208,6 +176,9 @@
 		  <button class="btn btn-xs btn-primary">
 		    <span onclick="grid.showExport(false)" data-toggle="tooltip" data-placement="top" title="{% trans 'export as CSV or Excel file'|capfirst|force_escape %}" class="fa fa-arrow-down fa"></span>
 		  </button>
+      <button class="btn btn-xs btn-primary">
+        <span onclick="grid.showCustomize(true);" data-toggle="tooltip" data-placement="top" title="{% trans 'customize'|capfirst|force_escape %}" class="fa fa-wrench fa-lg"></span>
+      </button>
 	</div>
 </div>
 

{% extends "admin/base_site_nav.html" %}
{% load i18n %}

{% block title %}frePPLe{% endblock %}
{% block content_title %}
<div class="row">
	<div class="col-xs-12">
	  <h1 style="float: left;">
	   {% trans "cockpit"|capfirst %}
	  </h1>
	  <h1 style="float: right;">
<<<<<<< HEAD
      <button class="btn btn-xs btn-primary" onclick="dashboard.customize()" data-toggle="tooltip" data-placement="bottom" data-original-title="{% trans 'customize'|capfirst|force_escape %}">
        <span class="fa fa-wrench fa-lg"></span>
      </button>
		  <button class="btn btn-xs btn-primary" onclick="grid.showBucket()" data-toggle="tooltip" data-placement="bottom" data-original-title="{% trans 'Configure time buckets'|escape %}">
=======
		  <button class="btn btn-xs btn-primary"  onclick="grid.showBucket()" data-toggle="tooltip" data-placement="top" data-original-title="{% trans 'Configure time buckets'|escape %}">
>>>>>>> 1556a51e
		    <span class="fa fa-clock-o fa"></span>
		  </button>
	  </h1>
	</div>
</div>
{% endblock %}

{% block extrahead %}{{block.super}}
<script type="text/javascript" src="/static/js/d3.min.js"></script>
<script type="text/javascript" src="/static/js/jquery-ui-1.11.4.min.js"></script>
<script>
  $(function() {
    $(".cockpitcolumn").sortable({
      connectWith: ".cockpitcolumn",
      handle: ".panel-heading",
      cancel: ".panel-toggle",
      placeholder: "panel-placeholder"
    });
    $(".panel-toggle").click(function() {
      var icon = $(this);
      icon.toggleClass("fa-minus fa-plus");
      icon.closest(".panel").find(".panel-body").toggle();
    });
    $(".panel-close").click(function() {
      $(this).closest(".panel").remove();
      dashboard.save();
    });

    $("#horizonbucketsul li a").click(function(){
      $("#horizonbuckets1").html($(this).text() + '  <span class="caret"></span>');
      $("#horizonbuckets").val($(this).prop('name'));
    });

    $("#horizonunitul li a").click(function(){
      $("#horizonunit1").html($(this).text() + '  <span class="caret"></span>');
      $("#horizonunit").val($(this).prop('name'));
    });
  });
</script>
{% endblock %}

{% block content %}
{% getDashboard as dashboard hiddenwidgets %}
{% for row in dashboard %}
    <div class="row"><div class="col-md-6 col-sm-12 ui-sortable"><h1 style="float: left">{{ row.rowname }}</h1></div></div>
    <div class="row" id="{{ row.rowname }}">
				{% for cols in row.cols %}
				<div class="cockpitcolumn {{cols.width}}">
					  {% for widget in cols.widgets %}<div class="panel panel-default">
					  <div class="panel-heading" data-toggle="tooltip" data-placement="top" title="{{widget.tooltip|escape}}">
						    <span class='fa fa-times pull-right panel-close'></span>
						    <span class='fa fa-minus pull-right panel-toggle'></span>
						    {% if widget.exporturl %}<a href="{{request.prefix}}{{widget.url}}&amp;format=spreadsheet"><span class='fa fa-arrow-down pull-right portlet-export'></span></a>{% endif %}
						    {% if widget.url %}<a href="{{request.prefix}}{{widget.url}}">{{widget.title|upper}}</a>{% else %}{{widget.title|upper}}{% endif %}
					  </div>
					  <div class="panel-body">{% if widget.asynchronous %}<div id="widget_{{widget.name}}" style="text-align:center"><img src="{{STATIC_URL}}img/loading.gif" height="32" alt="loading"></div>{% else %}{{widget.render|safe}}{% endif %}</div>
					  </div>
					  {% endfor %}
				</div>
		    {% endfor %}
    </div>
{% endfor %}

{% for row in dashboard %}
		{% for col in row.cols %}{% if forloop.first %}<script>{% endif %}
				{% for widget in col.widgets %}
			     {% if widget.asynchronous %}$.ajax({
				      url: "{{request.prefix}}/widget/{{widget.name}}/{{widget.args}}",
				      type: "GET",
				      success: function (data) {
				        $("#widget_{{widget.name}}").parent().html(data);
				        {{widget.javascript|safe}}
				        },
				      error: function (result, stat, errorThrown) {
				        $("#widget_{{widget.name}}").parent().html("{% trans "failed"|capfirst %}");
				        }
				    });
				  {% else %}{{widget.javascript|safe}}
				  {% endif %}
				{% endfor %}
				{% if forloop.last %}</script>{% endif %}
		{% endfor %}
{% endfor %}

<div  id="timebuckets" class="modal fade" role="dialog" aria-labelledby="timebucketsLabel" style="padding-right: 0px;">
  <div class="modal-dialog">
    <div class="modal-content" style="width: 500px;">
    <form method="get" action="#">

      <div class="modal-header">
       <h4 class="modal-title">{% trans 'time buckets'|capfirst %}</h4>
      </div>
      <div class="modal-body">

      <form method="get" action="#">
      <input type="hidden" name="horizonbuckets" id="horizonbuckets" value="{{request.user.horizonbuckets}}">
      <input type="hidden" name="horizonunit" id="horizonunit" value="{{request.user.horizonunit}}">
      <input id="horizonoriginal" type="hidden" value="{{request.user.horizonbuckets}}|{{request.user.horizonstart|date:"Y-m-d"}}|{{request.user.horizonend|date:"Y-m-d"}}|{{request.user.horizontype}}|{{request.user.horizonlength}}|{{request.user.horizonunit}}"/>
          <div class="row" style="padding-bottom: 15px">
            <div class="col-xs-12">
              {% trans 'bucket size'|capfirst %}&nbsp;&nbsp;
              <div class="dropdown dropdown-submit-input" style="display:inline">
                  <button class="btn btn-default dropdown-toggle" type="button" name="horizonbuckets1" id="horizonbuckets1" data-toggle="dropdown" aria-haspopup="true" aria-expanded="true">
                    {% if request.user.horizonbuckets %}{% trans request.user.horizonbuckets %}{% endif %}&nbsp;&nbsp;<span class="caret"></span>
                  </button>
                  <ul class="dropdown-menu" aria-labelledby="horizonbuckets1" id="horizonbucketsul" name="horizonbucketsul" style="top: auto;">
                  {% for i in bucketnames %}
                    <li><a onclick="" name="{{ i }}">{% trans i %}</a></li>
                  {% endfor %}
                  </ul>
              </div>
            </div>
          </div>

          <div class="row" style="padding-bottom: 15px">
            <div class="col-xs-12 form-inline">
              <input type="radio" name="horizontype" value="0"{% if not request.user.horizontype %} checked{% endif %}/>
              &nbsp;&nbsp;{% trans 'from'|capfirst %}&nbsp;
              <input id="horizonstart"  style="display:inline" type="text" size="9" class="vDateField form-control" value="{{request.user.horizonstart|date:"Y-m-d"}}"/>
              &nbsp;{% trans 'to' %}&nbsp;
              <input id="horizonend"  style="display:inline" type="text" size="9" class="vDateField form-control" value="{{request.user.horizonend|date:"Y-m-d"}}"/>
              <br/>
           </div>
          </div>

          <div class="row">
            <div class="col-xs-12 form-inline">
              <input type="radio" id="horizontype" name="horizontype" value="1"{% if request.user.horizontype %} checked{% endif %}/>&nbsp;&nbsp;
              <input id="horizonlength" name="horizonlength" type="number" class="form-control" min="1" max="99" maxlength="2" value="{{request.user.horizonlength}}"/>&nbsp;
              <div class="dropdown dropdown-submit-input" style="display:inline">
                <button class="btn btn-default dropdown-toggle form-control" type="button" name="horizonunit1" id="horizonunit1" data-toggle="dropdown" aria-haspopup="true" aria-expanded="true">
                  {% if request.user.horizonunit == "day" %}{% trans 'days' %}{% endif %}
                  {% if request.user.horizonunit == "week" %}{% trans 'weeks' %}{% endif %}
                  {% if request.user.horizonunit == "month" %}{% trans 'months' %}{% endif %}
                  &nbsp;&nbsp;<span class="caret"></span>
                </button>
                <ul class="dropdown-menu" aria-labelledby="horizonunit1" id="horizonunitul" name="horizonunitul" style="top: auto;">
                  <li><a name="day">{% trans 'days' %}</a></li>
                  <li><a name="week">{% trans 'weeks' %}</a></li>
                  <li><a name="month">{% trans 'months' %}</a></li>
                </ul>
              </div>
              &nbsp;{% trans 'after plan current date' %}
            </div>
          </div>
      </form>

      </div>
      <div class="modal-footer">
        <input type="submit" id="okbutton" role="button" class="btn btn-primary pull-left" value="{% trans 'OK' %}">
        <input type="submit" id="cancelbutton" role="button" class="btn btn-primary pull-right" data-dismiss="modal" value="{% trans 'cancel'|capfirst %}">
      </div>
    </div>
  </div>
</div>

<script>
var hiddenwidgets = [
{% for key, value in hiddenwidgets.items%}{% if not forloop.first %},
{% endif %}  ["{{key|escapejs}}","{{value.title|escapejs}}"]{% endfor %}
];
</script>
{% endblock %}<|MERGE_RESOLUTION|>--- conflicted
+++ resolved
@@ -9,16 +9,12 @@
 	   {% trans "cockpit"|capfirst %}
 	  </h1>
 	  <h1 style="float: right;">
-<<<<<<< HEAD
-      <button class="btn btn-xs btn-primary" onclick="dashboard.customize()" data-toggle="tooltip" data-placement="bottom" data-original-title="{% trans 'customize'|capfirst|force_escape %}">
-        <span class="fa fa-wrench fa-lg"></span>
-      </button>
-		  <button class="btn btn-xs btn-primary" onclick="grid.showBucket()" data-toggle="tooltip" data-placement="bottom" data-original-title="{% trans 'Configure time buckets'|escape %}">
-=======
 		  <button class="btn btn-xs btn-primary"  onclick="grid.showBucket()" data-toggle="tooltip" data-placement="top" data-original-title="{% trans 'Configure time buckets'|escape %}">
->>>>>>> 1556a51e
-		    <span class="fa fa-clock-o fa"></span>
+		    <span class="fa fa-clock-o"></span>
 		  </button>
+          <button class="btn btn-xs btn-primary"  onclick="dashboard.customize()" data-toggle="tooltip" data-placement="top" data-original-title="{% trans 'customize'|capfirst|force_escape %}">
+            <span class="fa fa-wrench"></span>
+          </button>
 	  </h1>
 	</div>
 </div>

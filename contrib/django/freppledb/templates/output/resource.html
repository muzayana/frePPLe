{% extends "admin/base_site_gridpivot.html" %}
{% load i18n %}

{% block contextmenus %}
{% include "resourcecontext.html" %}
{% include "locationcontext.html" %}
<div id="detailcontext" class="ContextMenu"><ul class="ui-menu ui-widget ui-widget-content ui-corner-all ui-state-default">
<li class="ui-menu-item"><a id="{{request.prefix}}/loadplan/{value}/?startdate__lt={enddate}&amp;enddate__gt={startdate}">{% trans 'Detail' %}</a></li>
<li class="ui-menu-item"><a id="{{request.prefix}}/resourcepegging/?theresource={value}&amp;startdate__lt={enddate}&amp;enddate__gt={startdate}">{% trans 'Pegging' %}</a></li>
</ul></div>
{% endblock %}

{% block tools %}{% if args.0 %}
{% include "resourcetabs.html" %}
{% endif %}{{block.super}}
{% endblock %}

{% block before_table %}{% if args.0 %}
<div id="graph" style="clear: both; height: 400px; padding: 10px; "></div>
{% endif %}{% endblock %}

{% block crosses %}
{% if args.0 %}$(function(){
  // Resize top graph
  var h = $(window).height();
  $("#graph").width($(window).width()-55).height(h>800 || h<480 ? 400 : h-380);
});{% endif %}

function drawGraphs(jsondata)
{
  var cols = jQuery("#grid").jqGrid('getGridParam', 'colModel');
  var x_major = [];
  var x_minor = [];
  var first = true;
  var ticks = Math.ceil((cols.length-5)/20.0);

  // Loop over all graph cells
  $("#grid_frozen").find(".graph:visible").each(function(index)
  {
    // Collect the graph data
    var d1=[], d2=[], d3=[], d4=[], d5=[];
    var j = 0;
    for (var i in cols)
    {
       if ('startdate' in cols[i])
       {
          if (first)
          {
            x_minor.push([j,cols[i]['name']]);
            if (j % ticks == 0) x_major.push([j,cols[i]['name']]);
          }
          var data = jsondata['rows'][index][cols[i]['name']];
          var load = data[3];
          var delta = data[0] - data[2] - data[3];
          if (delta > 0)
          {
            free = Math.round(delta*10)/10;
            overload = 0;
          } else
          {
            free = 0;
            load = Math.round((data[0] - data[2])*10)/10;
            overload = -Math.round(delta*10)/10;
          }
          d1.push([j,data[1]]);
          d2.push([j,data[2]]);
          d3.push([j,load]);
          d4.push([j,free]);
          d5.push([j,overload]);
          j = j + 1;
       }
    }
    first = false;

    // Draw the graph
<<<<<<< HEAD
    var data = [];
    var colors = [];
    if (cross_idx.indexOf(1) > -1)
    {
      colors.push('#F6BD0F');
      data.push({ data:d1, label:"{{_('unavailable')|capfirst}}" });
    }
    if (cross_idx.indexOf(2) > -1)
    {
      colors.push('#2B95EC');
      data.push({ data:d2, label:"{{_('setup')|capfirst}}" });
    }
    if (cross_idx.indexOf(3) > -1)
    {
      colors.push('#AFD8F8');
      data.push({ data:d3, label:"{{_('load')|capfirst}}" });
    }
    if (cross_idx.indexOf(0) > -1)
    {
      colors.push('#8BBA00');
      data.push({ data:d4, label:"{{_('free')|capfirst}}" });
    }
    if (cross_idx.indexOf(3) > -1)
    {
      colors.push('#FF0000');
      data.push({ data:d5, label:"{{_('overload')|capfirst}}" });
    }
    Flotr.draw({% if args.0 %}$("#graph").get(0){% else %}this{% endif %},
      data, {
=======
    {% if not args.0 %}$(this).height($(this).parent().height());{% endif %}
    Flotr.draw({% if args.0 %}$("#graph").get(0){% else %}this{% endif %},[
      { data:d1, label:"{{_('unavailable')|capfirst}}" },
      { data:d2, label:"{{_('setup')|capfirst}}" },
      { data:d3, label:"{{_('load')|capfirst}}" },
      { data:d4, label:"{{_('free')|capfirst}}" },
      { data:d5, label:"{{_('overload')|capfirst}}" }
      ], {
>>>>>>> b2fcbebb
      HtmlText: false,
      bars : {
        show : true,
        stacked : true,
        horizontal : false,
        fillOpacity: 1,
        barWidth : 0.9,
        lineWidth : 1,
        shadowSize : 0
      },
      {% if args.0 %}
      legend : {
        position: 'ne',
        backgroundOpacity: 1,
        },
      grid : {
        verticalLines : false,
        horizontalLines : true,
        },
      xaxis: {
        ticks: x_major
        },
      yaxis: {
        title: '{{units.1|capfirst}}',
        titleAngle: 90
        },
      {% else %}
      legend: {
        show: false
        },
      grid : {
        verticalLines : false,
        horizontalLines : false,
        outlineWidth: 0
        },
      xaxis: {
        showLabels: false
        },
      yaxis: {
        showLabels: false
        },
      {% endif %}
      mouse : {
        track : true,
        relative : true,
        trackFormatter: function(obj) {
          return x_minor[Math.round(obj.x)][1] + "<br/>" + obj.y; // TODO not good JSON.stringify(obj);
          }
        },
      colors: colors,
      parseFloat: false
      });
    });
}

function crosses (cellvalue, options, rowdata)
{
  var result = '';
  for (var i in cross_idx)
    switch(cross_idx[i])
    {
      case 3:
        if (cellvalue[3] != 0.0)
          result += cellvalue[3] + "<span class='context cross ui-icon ui-icon-triangle-1-e' role='detail'></span></br>";
        else
          result += '0.0</br>';
        break;
      case 4:
        if (cellvalue[4] > 95)
          result += '<span class="highutil">' + cellvalue[4] + '%</span></br>';
        else
          result += cellvalue[4] + '%</br>';
        break;
      default:
        result += cellvalue[cross_idx[i]] + '</br>';
    }
  return result;
};
{% endblock %}

{% block extra_grid %}loadComplete: drawGraphs,
{% endblock %}<|MERGE_RESOLUTION|>--- conflicted
+++ resolved
@@ -73,7 +73,6 @@
     first = false;
 
     // Draw the graph
-<<<<<<< HEAD
     var data = [];
     var colors = [];
     if (cross_idx.indexOf(1) > -1)
@@ -101,18 +100,9 @@
       colors.push('#FF0000');
       data.push({ data:d5, label:"{{_('overload')|capfirst}}" });
     }
+    {% if not args.0 %}$(this).height($(this).parent().height());{% endif %}
     Flotr.draw({% if args.0 %}$("#graph").get(0){% else %}this{% endif %},
       data, {
-=======
-    {% if not args.0 %}$(this).height($(this).parent().height());{% endif %}
-    Flotr.draw({% if args.0 %}$("#graph").get(0){% else %}this{% endif %},[
-      { data:d1, label:"{{_('unavailable')|capfirst}}" },
-      { data:d2, label:"{{_('setup')|capfirst}}" },
-      { data:d3, label:"{{_('load')|capfirst}}" },
-      { data:d4, label:"{{_('free')|capfirst}}" },
-      { data:d5, label:"{{_('overload')|capfirst}}" }
-      ], {
->>>>>>> b2fcbebb
       HtmlText: false,
       bars : {
         show : true,

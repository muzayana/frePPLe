--- conflicted
+++ resolved
@@ -48,16 +48,6 @@
 {% if mode == "graph" %}
 function drawGraphs(jsondata)
 {
-<<<<<<< HEAD
-  var cols = jQuery("#grid").jqGrid('getGridParam', 'colModel');
-  var x_major = [];
-  var x_minor = [];
-  var first = true;
-  var ticks = Math.ceil((cols.length-4)/20.0);
-
-  // Loop over all graph cells
-  $("#grid_frozen").find(".graph:visible").each(function(index)
-=======
   {% if args.0 %}var margin = {top: 0, right: 100, bottom: 30, left: 50};
   {% else %}var margin = {top: 0, right: 0, bottom: 0, left: 0};
   {% endif %}var width = $({% if args.0 %}"#graph"{% else %}"#grid_graph"{% endif %}).width() - margin.left - margin.right;
@@ -77,7 +67,6 @@
 
   // Draw all graphs
   $("#grid").find(".graph").each(function(index)
->>>>>>> 8f960545
   {
     // Create a new SVG element
     $({% if args.0 %}$("#graph").get(0){% else %}this{% endif %}).html("");
@@ -257,8 +246,8 @@
     }{% endif %}
     });
 }
-<<<<<<< HEAD
-
+{% endif %}
+{% if args.0 or mode == "table" %}
 function crosses (cellvalue, options, rowdata) 
 {
   var result = '';
@@ -267,27 +256,6 @@
       result += cellvalue[cross_idx[i]] + "<span class='context cross ui-icon ui-icon-triangle-1-e' role='detail" + cross_idx[i] + "'></span><br/>";
     else
       result += '0.0</br>';
-=======
-{% endif %}
-{% if args.0 or mode == "table" %}
-function crosses (cellvalue, options, rowdata) {
-  if (cellvalue[0] != 0.0)
-    var result = cellvalue[0] + "<span class='context cross ui-icon ui-icon-triangle-1-e' role='detail0'></span><br/>";
-  else
-    result = '0.0<br/>';
-  if (cellvalue[1] != 0.0)
-    result += cellvalue[1] + "<span class='context cross ui-icon ui-icon-triangle-1-e' role='detail1'></span><br/>";
-  else
-    result += '0.0<br/>';
-  if (cellvalue[2] != 0.0)
-    result += cellvalue[2] + "<span class='context cross ui-icon ui-icon-triangle-1-e' role='detail2'></span><br/>";
-  else
-    result += '0.0<br/>';
-  if (cellvalue[3] != 0.0)
-    result += cellvalue[3] + "<span class='context cross ui-icon ui-icon-triangle-1-e' role='detail3'></span>";
-  else
-    result += cellvalue[3];
->>>>>>> 8f960545
   return result;
 };
 {% endif %}{% endblock %}

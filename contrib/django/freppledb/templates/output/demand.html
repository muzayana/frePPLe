--- conflicted
+++ resolved
@@ -88,7 +88,6 @@
         'supply': tmp[3],
         'backlog': tmp[4]
         });
-<<<<<<< HEAD
       if (tmp[4] < min_y && 4 in fields)
         min_y = tmp[4];
       if (tmp[2] > max_y && 2 in fields)
@@ -97,12 +96,6 @@
         max_y = tmp[2];
       if (tmp[4] > max_y && 4 in fields)
         max_y = tmp[4];
-=======
-      if (tmp[2] < min_y) min_y = tmp[2];
-      if (tmp[0] > max_y) max_y = tmp[0];
-      if (tmp[1] > max_y) max_y = tmp[1];
-      if (tmp[2] > max_y) max_y = tmp[2];
->>>>>>> ef3c4cfd
     }
 
     // Update the scale of the Y-axis by looking for the max value
@@ -238,7 +231,6 @@
 }
 {% endif %}
 {% if args.0 or mode == "table" %}
-<<<<<<< HEAD
 function crosses (cellvalue, options, rowdata)
 {
   var result = '';
@@ -249,26 +241,13 @@
       case 1:
       case 3:
         if (cellvalue[cross_idx[i]] != 0.0)
-          result += cellvalue[cross_idx[i]] + "<span class='context cross ui-icon ui-icon-triangle-1-e' role='detail" + cross_idx[i] + "'></span><br/>";
+          result += cellvalue[cross_idx[i]] + "<span class='context cross fa fa-caret-right' role='detail" + cross_idx[i] + "'></span><br/>";
         else
           result += '0.0</br>';
         break;
       default:
         result += cellvalue[cross_idx[i]] + '</br>';
     }
-=======
-function crosses (cellvalue, options, rowdata) {
-  var result = cellvalue[0] + '<br/>';
-  if (cellvalue[0] != 0.0)
-    var result = cellvalue[0] + "<span class='context cross fa fa-caret-right' role='detail1'></span><br/>";
-  else
-    var result = '0.0<br/>';
-  if (cellvalue[1] != 0.0)
-    result += cellvalue[1] + "<span class='context cross fa fa-caret-right' role='detail3'></span><br/>";
-  else
-    result += '0.0<br/>';
-  result += cellvalue[2];
->>>>>>> ef3c4cfd
   return result;
 };
 {% endif %}{% endblock %}

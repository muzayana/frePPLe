--- conflicted
+++ resolved
@@ -212,13 +212,11 @@
 <input type="checkbox" name="constraint" {% if materialconstrained %}checked {% endif %}value="2" id="cb2"/><label for="cb2">&nbsp;&nbsp;{% trans "Material: respect procurement limits" %}</label><br/>
 <input type="checkbox" name="constraint" {% if leadtimeconstrained %}checked {% endif %}value="1" id="cb1"/><label for="cb1">&nbsp;&nbsp;{% trans "Lead time: do not plan in the past" %}</label><br/>
 <input type="checkbox" name="constraint" {% if fenceconstrained %}checked {% endif %}value="8" id="cb8"/><label for="cb8">&nbsp;&nbsp;{% trans "Release fence: do not plan within the release time window" %}</label><br/>
-<br/>
-<<<<<<< HEAD
 <br/>{% if webservice %}
-<b>{% trans "Web service" %}</b>:<br/>
+{% blocktrans %}<b title="The planning engine is normally shut down after generating the plan.<br/><br/>With this option you can keep the plan active in memory as a web service, which is used for order quoting and interactive planning.">Web service</b>{% endblocktrans %}
+<span class="fa fa-question-circle" style="display:inline-block;"></span><br/>
 <input type="checkbox" name="webservice" {% if webservice == 1 %}checked {% endif %}value="1" id="ws"/><label for="ws">&nbsp;&nbsp;{% trans "Keep active in memory" %}</label><br/>
 <br/>{% endif %}
-=======
 {% if odoo %}
 {% blocktrans %}<b title="A live data source allows your frePPLe plan to be 100% in sync with data in an external system.<br/><br/>FrePPLe will read data from them before planning.<br/>And after the plan is generated frePPLe directly exports the results to them.<br/>FrePPLe also saves a copy of the data in its own database for reporting.">Live data sources</b>{% endblocktrans %}
 <span class="fa fa-question-circle" style="display:inline-block;"></span><br/>
@@ -231,7 +229,6 @@
 <td style="text-align:center"><input type="checkbox" name="odoo_write" value="1"/></td></tr>
 </table>
 {% endif %}
->>>>>>> 8f960545
 <a id="logfile" href="{{request.prefix}}/execute/logfrepple/">{% trans "View log file" %}</a></td>
 </tr></form>
 </table>
@@ -273,11 +270,7 @@
 {% if scenarios.count > 1 %}
 <h3><a href="#scenarios">{% trans "Scenario management" %}</a></h3>
 <div>
-<<<<<<< HEAD
-<table>
-=======
 <table id="scenarios">
->>>>>>> 8f960545
 <form method="post" action="{{request.prefix}}/execute/launch/frepple_copy/">{% csrf_token %}<tr>
 <th>{% trans 'name'|capfirst %}</th>
 <th>{% trans 'status'|capfirst %}</th>

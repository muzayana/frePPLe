--- conflicted
+++ resolved
@@ -299,7 +299,6 @@
 										and export results.<br><br>
 								<p><b>Plan type</b><br>
 				        {% endblocktrans %}
-<<<<<<< HEAD
                 {% if forecastModule %}<input type="checkbox" name="planForecast" {% if planForecast == 1 %}checked {% endif %}value="1" id="planForecast"/><label for="planForecast">&nbsp;&nbsp;{% blocktrans %}<span data-toggle="tooltip" data-placement="top" title = "Compute the statistical sales forecast" >Generate forecast</span>{% endblocktrans %}
                 <span class="fa fa-question-circle" style="display:inline-block;"></span></label><br>{% endif %}
                 {% if inventoryModule %}<input type="checkbox" name="planInventory" {% if planInventory == 1 %}checked {% endif %}value="1" id="planInventory"/><label for="planInventory">&nbsp;&nbsp;{% blocktrans %}<span data-toggle="tooltip" data-placement="top" title="Compute the safety stock and reorder points">Generate inventory planning parameters</span>{% endblocktrans %}
@@ -313,23 +312,6 @@
                 <span class="fa fa-question-circle" style="display:inline-block;"></span></label><br>
                 {% if inventoryModule %}<input type="checkbox" id="evalInventory" name="evalInventory" {% if evalInventory == 1 %}checked {% endif %}value="1" id="evalInventory"/><label for="evalInventory">&nbsp;&nbsp;{% blocktrans %}<span data-toggle="tooltip" data-placement="top" title="Scan for expected inventory stockouts">Evaluate stock position</span>{% endblocktrans %}
                 <span class="fa fa-question-circle" style="display:inline-block;"></span></label><br>{% endif %}
-=======
-				        <label>
-						        <input type="radio" name="plantype" {% ifnotequal request.session.plantype '2' %}checked {% endifnotequal %}value="1"/>
-						        {% blocktrans %}
-				            <span data-toggle="tooltip" data-placement="top" data-html="true" data-original-title="This plan respects the constraints enabled below.<br>
-In case of shortages the demand is planned late or short.">Constrained plan</span>
-                    {% endblocktrans %}<span class="fa fa-question-circle" style="display:inline-block;"></span>
-                </label>
-				        <br>
-
-				        <label><input type="radio" name="plantype" {% ifequal  request.session.plantype '2' %}checked {% endifequal %}value="2"/>
-				            {% blocktrans %}
-				            <span data-toggle="tooltip" data-placement="bottom" data-html="true" data-original-title="This plan shows material, capacity and operation problems that prevent the demand from being planned in time.<br>
-The demand is always met completely and on time.">Unconstrained plan</span>
-				            {% endblocktrans %}<span class="fa fa-question-circle" style="display:inline-block;"></span>
-				        </label>
->>>>>>> 1556a51e
 				        </p>
 				        <p>
 				        <b>{% trans "constraints"|capfirst %}</b><br>
@@ -346,11 +328,7 @@
 				        <p>
 				        {% if odoo %}
 				          {% blocktrans %}
-<<<<<<< HEAD
-				              <b data-toggle="tooltip" title="A live data source allows your frePPLe plan to be 100% in sync with data in an external system.<br>
-=======
 				              <b data-toggle="tooltip" data-html="true" data-original-title="A live data source allows your frePPLe plan to be 100% in sync with data in an external system.<br>
->>>>>>> 1556a51e
 FrePPLe will read data from them before planning.<br>
 And after the plan is generated frePPLe directly exports the results to them.<br>
 FrePPLe also saves a copy of the data in its own database for reporting.">Live data sources</b>

{% extends "admin/base_site_grid.html" %}
{% load i18n %}
{% block extrahead %}{{block.super}}
<script type="text/javascript">

  var refresh = null;

  function extraPreference() {
    return {
       "height": Math.round($("#gbox_grid").height() - 48),
       "refresh": (refresh !== null)
       };
  }

  function updateRefresh()
  {
    if (refresh !== null)
    {
       // Disable the refresh which is currently active
       clearInterval(refresh);
       $('#autorefresh span').removeClass("fa-pause").addClass("fa-refresh");
       refresh = null;
    }
    else
    {
      // Enable the refresh which is currently inactive
      refresh = setInterval(function() {
        $("#grid").trigger("reloadGrid",[{current:true}]);
        }, 5000);
      $('#autorefresh span').removeClass("fa-refresh").addClass("fa-pause");
    }
    grid.saveColumnConfiguration();
  }

  function status (cellvalue, options, rowdata) {
    if (rowdata.name == "generate plan"
        && !('finished' in rowdata)
        && cellvalue.charAt(cellvalue.length-1) == "%"
        )
      {% comment %}Translators: Translation included with Django {% endcomment %}
      return cellvalue + "&nbsp;&nbsp;<button class='btn btn-primary btn-default' style='padding:0 0.5em 0 0.5em; font-size:66%' onclick='cancelTask(" + rowdata['id'] + ")'>{% filter force_escape %}{% trans 'Cancel' %}{% endfilter %}</button>";
    if (cellvalue == 'Failed')
      return "<span class='bg-danger' style='display:block'>{% trans 'failed'|capfirst %}</span>";
    else if (cellvalue == 'Waiting')
    {% comment %}Translators: Translation included with Django{% endcomment %}
      return "{% trans 'waiting'|capfirst|force_escape %}&nbsp;&nbsp;<button class='btn btn-primary btn-default' style='padding:0 0.5em 0 0.5em; font-size:66%' onclick='cancelTask(" + rowdata['id'] + ")'>{% filter force_escape %}{% trans 'Cancel' %}{% endfilter %}</button>";
    else if (cellvalue == 'Done')
      return "{% trans 'done'|capfirst %}";
    else if (cellvalue == 'Canceled')
      return "{% trans 'canceled'|capfirst %}";
    else
      return cellvalue;
  }

  function cancelTask(id) {
    $.jgrid.hideModal("#searchmodfbox_grid");

    $("#popup").html('<div class="modal-dialog">'+
        '<div class="modal-content">'+
          '<div class="modal-header">'+
            '<h4 class="modal-title">'+gettext('Cancel task')+'</h4>'+
          '</div>'+
          '<div class="modal-body"><p>'+
            (gettext('You are about to cancel task %s'), [id]) +
          '</p></div>'+
          '<div class="modal-footer">'+
            '<input type="submit" id="confirmbutton" role="button" class="btn btn-danger pull-left" value="'+gettext('Confirm')+'">'+
            '<input type="submit" id="cancelbutton" role="button" class="btn btn-primary pull-right" data-dismiss="modal" value="'+gettext('Cancel')+'">'+
          '</div>'+
        '</div>'+
    '</div>' )
    .modal('show');
    $('#confirmbutton').on('click', function() {
        $.ajax({
          url: "{{request.prefix}}/execute/cancel/" + id + "/",
          type: "POST",
          success: function () {
            $('#popup').modal('hide');
          },
          error: function (result, stat, errorThrown) {
            $('#popup .modal-body p').html(result.responseText);
            $('#popup .modal-title').html(gettext("Error canceling data"));
            $('#confirmbutton').prop("disabled", true).hide();
            }
        })
      })
  }

  function checkChildren(id)
  {
    var m = id.substring(6,100);
    $("#" + id.replace(".","\\.")).prop("checked",true);  // Jquery has issues with dots in identifiers
    for (var child in models[m])
      checkChildren("empty_" + models[m][child]);
  }

  function importWorkbook()
  {
    if ($('#spreadsheet').val() == "")
      return;

    $.jgrid.hideModal("#searchmodfbox_grid");

    // Create dialog box
    $('#uploadResponse').val("");

    $("#uploadSpreadsheet").html('<div class="modal-dialog">'+
        '<div class="modal-content">'+
          '<div class="modal-header">'+
            '<h4 class="modal-title">'+gettext("Uploading spreadsheet")+'</h4>'+
          '</div>'+
          '<div class="modal-body">'+
          '<form id="uploadform">' +
            '<p>'+gettext('Load an Excel file or a CSV-formatted text file.') + '<br/>' +
              gettext('The first row should contain the field names.') + '<br/><br/>' +
            '</p>'+
            '<input type="checkbox"  autocomplete="off" name="erase" value="yes"/>&nbsp;&nbsp;' + gettext('First delete all existing records AND ALL RELATED TABLES') + '<br/><br/>' +
            gettext('Data file') + ':<input type="file" id="csv_file" name="csv_file"/>'+
          '</form>' +
          '<br/><div style="margin: 5px 0"><textarea id="uploadResponse" rows="10" style="display: none; width:100%; background-color: inherit; border: none" readonly="readonly"></textarea></div>'  +
        '</div>'+
        '<div class="modal-footer">'+
            '<input type="submit" id="importbutton" role="button" class="btn btn-danger pull-left" value="'+gettext('Import')+'">'+
            '<input type="submit" id="cancelbutton" role="button" class="btn btn-primary pull-right" data-dismiss="modal" value="'+gettext('Cancel')+'">'+
        '</div>'+
        '</div>'+
    '</div>' )
    .modal('show');

    // Upload the file
    var data = new FormData();
    data.append("spreadsheet", $('#spreadsheet').get(0).files[0]);
    $.ajax({
      type: 'post',
      url: '{{request.prefix}}/execute/launch/importworkbook/',
      cache: false,
      data: data,
      success: function (data) {
        var el = $('#uploadResponse');
        el.val(data);
        el.scrollTop(el[0].scrollHeight - el.height());
      },
      xhrFields: {
        onprogress: function (e) {
          var el = $('#uploadResponse');
          el.val(e.currentTarget.response);
          el.scrollTop(el[0].scrollHeight - el.height());
        }
      },
      processData: false,
      contentType: false
      });
  }
  {
    // Nothing to import
    $('#importbutton').on('click', function() {
      if ($("#csv_file").val() == "") return;
      $('#uploadResponse').css('display','block');
      $.ajax({
        type: 'post',
        url: '{{request.prefix}}/execute/launch/importworkbook/',
        cache: false,
        data: new FormData($("#uploadform")[0]),
        success: function (data) {
          var el = $('#uploadResponse');
          el.val(data);
          el.scrollTop(el[0].scrollHeight - el.height());
        },
        xhrFields: {
          onprogress: function (e) {
            var el = $('#uploadResponse');
            el.val(e.currentTarget.response);
            el.scrollTop(el[0].scrollHeight - el.height());
          }
        },
        processData: false,
        contentType: false
        });
     }
    )
  }

  $(function() {
    icons = {
        time: 'fa fa-clock-o',
        date: 'fa fa-calendar',
        up: 'fa fa-chevron-up',
        down: 'fa fa-chevron-down',
        previous: 'fa fa-chevron-left',
        next: 'fa fa-chevron-right',
        today: 'fa fa-bullseye',
        clear: 'fa fa-trash',
        close: 'fa fa-remove'
      };
    // Date picker
    $(".vDateField").on('focusin', function() {
      $(this).parent().css('position', 'relative');
      $(this).datetimepicker({format: 'YYYY-MM-DD', calendarWeeks: true, icons, locale: document.documentElement.lang});
    });

    {% if not "refresh" in preferences or preferences.refresh %}
    // Refresh the grid every 5 seconds
    refresh = setInterval(function() {
      $("#grid").trigger("reloadGrid",[{current:true}]);
      }, 5000);{% endif %}
    // Checkboxes for workbook export
    $(".chck_all").click( function() {
      $(".chck_entity").prop("checked", $(this).prop("checked"));
      });
    $(".chck_entity").click( function() {
      $(".chck_all").prop("checked",$(".chck_entity:not(:checked)").length == 0);
      });
    // Checkboxes for emptying the database
    $(".empty_all").click( function() {
      $(".empty_entity").prop("checked", $(this).prop("checked"));
      });
    $(".empty_entity").click( function() {
      $(".empty_all").prop("checked",$(".empty_entity:not(:checked)").length == 0);
      if ($(this).prop("checked")) checkChildren($(this).attr('id'));
      });

    $("#sourceul li a").click(function(){
      $("#source").html($(this).text() + ' <span class="caret"></span>');
      $("#sourcescenario").val($(this).text());
    });

    $("#entityul li a").click(function(){
      $("#entity").html($(this).text() + ' <span class="caret"></span>');
      $("#loaddatafile").val($(this).text());
    });

    $("#weekstartul li a").click(function(){
      $("#weekstart1").html($(this).text() + ' <span class="caret"></span>');
      $("#weekstart").val($(this).parent().index());
    });

    });

  var models = {% getModelDependencies %};
</script>

<style>
#scenarios td {
  padding: 5px;
  white-space: nowrap;
  vertical-align: middle;
}
#grid tr td {
  line-height: 22px;
}
#grid_frozen tr td {
  line-height: 22px;
}
.chck_all, .chck_entity, .empty_all, .empty_entity {
  margin-left: 20px;
  margin-right: 20px;
}

</style>
{% endblock %}

{% block actions %}
	<button class="btn btn-xs btn-primary" id="autorefresh" onclick="updateRefresh()" data-toggle="tooltip" data-placement="top" data-original-title="{% trans 'autorefresh'|capfirst|force_escape %}" >
	   <span class="fa {% if "refresh" in preferences and not preferences.refresh %} fa-refresh{% else %} fa-pause{% endif %}"></span>
	</button>
{{block.super}}{% endblock %}
{% block after_table %}
<<<<<<< HEAD
<br><h1>{% trans "launch new tasks"|capfirst %}</h1>
<div id="tasks" style="max-width:700px">

{% if perms.execute %}

{% if perms.execute.generate_plan %}
<h3><a href="#plan">{% trans 'Create a plan' %}</a></h3>
<div>
<table>
<form method="post" action="{{request.prefix}}/execute/launch/frepple_run/">{% csrf_token %}<tr>
<td style="vertical-align:top; padding: 15px"><input type="submit" value="{% trans "launch"|capfirst %}"/></td>
<td>{% blocktrans %}
Load frePPLe from the database and live data sources...<br>
and create a plan in frePPLe...<br>
and export results.<br>
<br>
<b>Plan type</b><br>{% endblocktrans %}
{% if forecastModule %}<input type="checkbox" name="planForecast" {% if planForecast == 1 %}checked {% endif %}value="1" id="planForecast"/><label for="planForecast">&nbsp;&nbsp;{% blocktrans %}<span title = "Compute the statistical sales forecast" >Generate forecast</span>{% endblocktrans %}
<span class="fa fa-question-circle" style="display:inline-block;"></span></label><br>{% endif %}
{% if inventoryModule %}<input type="checkbox" name="planInventory" {% if planInventory == 1 %}checked {% endif %}value="1" id="planInventory"/><label for="planInventory">&nbsp;&nbsp;{% blocktrans %}<span title="Compute the safety stock and reorder points">Generate inventory planning parameters</span>{% endblocktrans %}
<span class="fa fa-question-circle" style="display:inline-block;"></span></label><br>{% endif %}
<input type="checkbox" name="planProduction" {% if planProduction == 1 %}checked {% endif %}value="1" id="planProduction"/><label for="planProduction">&nbsp;&nbsp;{% trans "Generate production plan" %}</label><br>
&nbsp;&nbsp;&nbsp;&nbsp;&nbsp;&nbsp;<input type="radio" id="plantype1" name="plantype" {% ifnotequal request.session.plantype '2' %}checked {% endifnotequal %}value="1"/>
<label for="plantype1">{% blocktrans %}<span title="Generate a manufacturing and distribution plan that respects all constraints.<br>In case of shortages the demand is planned late or short.">Constrained plan</span>{% endblocktrans %}
<span class="fa fa-question-circle" style="display:inline-block;"></span></label><br>
&nbsp;&nbsp;&nbsp;&nbsp;&nbsp;&nbsp;<input type="radio" id="plantype2" name="plantype" {% ifequal  request.session.plantype '2' %}checked {% endifequal %}value="2"/>
<label for="plantype2">{% blocktrans %}<span title="Generate a manufacturing and distribution plan that shows material, capacity and operation problems that prevent the demand from being planned in time.<br>The demand is always met completely and on time.">Unconstrained plan</span>{% endblocktrans %}
<span class="fa fa-question-circle" style="display:inline-block;"></span></label><br>
{% if inventoryModule %}<input type="checkbox" id="evalInventory" name="evalInventory" {% if evalInventory == 1 %}checked {% endif %}value="1" id="evalInventory"/><label for="evalInventory">&nbsp;&nbsp;{% blocktrans %}<span title="Scan for expected inventory stockouts">Evaluate stock position</span>{% endblocktrans %}
<span class="fa fa-question-circle" style="display:inline-block;"></span></label><br>{% endif %}
<br>
<b>{% trans "constraints"|capfirst %}</b><br>
<input type="checkbox" name="constraint" {% if capacityconstrained %}checked {% endif %}value="4" id="cb4"/><label for="cb4">&nbsp;&nbsp;{% trans "Capacity: respect capacity limits" %}</label><br>
<input type="checkbox" name="constraint" {% if materialconstrained %}checked {% endif %}value="2" id="cb2"/><label for="cb2">&nbsp;&nbsp;{% trans "Material: respect procurement limits" %}</label><br>
<input type="checkbox" name="constraint" {% if leadtimeconstrained %}checked {% endif %}value="1" id="cb1"/><label for="cb1">&nbsp;&nbsp;{% trans "Lead time: do not plan in the past" %}</label><br>
<input type="checkbox" name="constraint" {% if fenceconstrained %}checked {% endif %}value="8" id="cb8"/><label for="cb8">&nbsp;&nbsp;{% trans "Release fence: do not plan within the release time window" %}</label><br>
<br>{% if webservice %}
{% blocktrans %}<b title="The planning engine is normally shut down after generating the plan.<br><br>With this option you can keep the plan active in memory as a web service, which is used for order quoting and interactive planning.">Web service</b>{% endblocktrans %}
<span class="fa fa-question-circle" style="display:inline-block;"></span><br>
<input type="checkbox" name="webservice" {% if webservice == 1 %}checked {% endif %}value="1" id="ws"/><label for="ws">&nbsp;&nbsp;{% trans "Keep active in memory" %}</label><br>
<br>{% endif %}
{% if odoo %}
{% blocktrans %}<b title="A live data source allows your frePPLe plan to be 100% in sync with data in an external system.<br><br>FrePPLe will read data from them before planning.<br>And after the plan is generated frePPLe directly exports the results to them.<br>FrePPLe also saves a copy of the data in its own database for reporting.">Live data sources</b>{% endblocktrans %}
<span class="fa fa-question-circle" style="display:inline-block;"></span><br>
<table>
<tr><td></td>
<td style="padding: 0px 5px">{% trans "read"|capfirst %}</td>
<td style="padding: 0px 5px">{% trans "write"|capfirst %}</td></tr>
<tr><td style="padding-right: 10px">Odoo</td>
<td style="text-align:center"><input type="checkbox" name="odoo_read" {% if odoo_read %}checked {% endif %}value="1"/></td>
<td style="text-align:center"><input type="checkbox" name="odoo_write" {% if odoo_write %}checked {% endif %}value="1"/></td></tr>
</table><br>
{% endif %}
<a id="logfile" href="{{request.prefix}}/execute/logfrepple/">{% trans "View log file" %}</a></td>
</tr></form>
</table>
</div>
{% endif %}

<h3><a href="#exportworkbook">{% trans "Export a spreadsheet" %}</a></h3>
<div><table>
<form method="post" action="{{request.prefix}}/execute/launch/exportworkbook/">{% csrf_token %}<tr>
<td style="vertical-align:top; padding: 15px"><input id="export" type="submit" value="{% trans "export"|capfirst %}" /></td>
<td>{% trans "Download all input data in a single spreadsheet." %}<br><br>
{% getMenu as menu %}
<input class="chck_all" type="checkbox" name="all" value="1" checked><br>
{% for group in menu %}{% for item in group.1 %}{% if item.1.model and not item.1.excludeFromBulkOperations %}
<label for="chbx_{{ item.1.model | model_name }}"><input class="chck_entity" type="checkbox" name="entities" value="{{ item.1.model | model_name }}" checked id="chbx_{{ item.1.model | model_name }}">{{ group.0 }} - {{ item.0 }}</label><br>{% endif %}{% endfor %}{% endfor %}
</td></tr></form>
</table></div>

<h3><a href="#importworkbook">{% trans "Import a spreadsheet" %}</a></h3>
<div><table>
<tr>
<td style="vertical-align:top; padding: 15px"><input id="import" type="submit" onclick="importWorkbook()" value="{% trans "import"|capfirst %}" /></td>
<td>{% trans "Import input data from a spreadsheet.<br>The spreadsheet must match the structure exported with the task above." %}<br>
{% trans "Data file" %}:<input type="file" id="spreadsheet" name="spreadsheet" accept="application/vnd.openxmlformats-officedocument.spreadsheetml.sheet"/>
</td></tr>
</table></div>

{% if webservice %}
<h3><a href="#database">{% trans "web service"|capfirst %}</a></h3>
<div><table>
<tr><td>
<form method="post" action="{{request.prefix}}/execute/launch/frepple_start_web_service/">
{% csrf_token %}<input id="start" type="submit" value="{% trans "Start"|capfirst %}" />
</form></td>
<td>{% trans "Start the web service." %}</td>
</tr>
<tr><td>
<form method="post" action="{{request.prefix}}/execute/launch/frepple_stop_web_service/">
{% csrf_token %}<input id="stop" type="submit" value="{% trans "Stop"|capfirst %}" />
</form></td>
<td>{% trans "Stop the web service." %}</td>
</tr>
</table></div>

{% endif %}

{% if scenarios.count > 1 %}
<h3><a href="#scenarios">{% trans "scenario management"|capfirst %}</a></h3>
<div>
<table id="scenarios">
<form method="post" action="{{request.prefix}}/execute/launch/frepple_copy/">{% csrf_token %}<tr>
{% comment %}Translators: Translation included with Django {% endcomment %}
<th>{% trans 'name'|capfirst %}</th>
<th>{% trans 'status'|capfirst %}</th>
<th>{% trans 'description'|capfirst %}</th>
<th>{% trans 'last refresh'|capfirst %}</th></tr>
{% for j in scenarios %}{% ifnotequal j.name 'default' %}
<tr><td><input type=checkbox name="{{j.name}}" id="sc{{j.name}}"/><label for="sc{{j.name}}">&nbsp;<strong>{{j.name|capfirst}}</strong></label></td>
<td>{{j.status}}</td>
<td>{{j.description}}</td>
<td>{{j.lastrefresh|date:"DATETIME_FORMAT"}}</td></tr>
{% endifnotequal %}{% endfor %}
{% if perms.execute.copy_scenario %}
<tr><td><input name="copy" type="submit" value="{% trans "copy"|capfirst %}" style="width:100%"/></td>
<td colspan="2">{% trans "copy"|capfirst %} <select name="source">{% for j in scenarios %}{% ifequal j.status 'In use' %}<option value="{{j.name}}">{{j.name}}</option>{% endifequal %}{% endfor %}</select> {% trans "into selected scenarios" %}</td>
</tr>{% endif %}
{% if perms.execute.release_scenario %}
<tr><td><input name="release" type="submit" value="{% trans "release"|capfirst %}" style="width:100%"/></td>
<td colspan="2">{% trans "release selected scenarios"|capfirst %}</td>
</tr>
<tr><td><input name="update" type="submit" value="{% trans "update"|capfirst %}" style="width:100%"/></td>
<td colspan="2">{% trans "Update description of selected scenarios" %}<br>
<input name="description" type="text" size="40" /></td>
</tr>{% endif %}
</form>
</table>
</div>
{% endif %}

{% if perms.execute.run_db %}
<h3><a href="#backup">{% trans "Back up the database" %}</a></h3>
<div><table>
<form method="post" action="{{request.prefix}}/execute/launch/frepple_backup/">{% csrf_token %}<tr>
<td><input id="backup" type="submit" value="{% trans "launch"|capfirst %}" /></td>
<td>{% trans "Dump the database contents to a file." %}</td>
</tr></form>
</table></div>

<h3><a href="#empty">{% trans "Empty the database" %}</a></h3>
<div>
<table>
<form method="post" action="{{request.prefix}}/execute/launch/frepple_flush/">{% csrf_token %}<tr>
<td><input id="erase" type="submit" value="{% trans "launch"|capfirst %}"/></td>
<td>{% trans "Erase selected tables in the database." %}<br><br>
<input class="empty_all" type="checkbox" name="all" value="1"><br>
{% for group in menu %}{% for item in group.1 %}{% if item.1.model and not item.1.excludeFromBulkOperations %}
<label for="empty_{{ item.1.model | model_name }}"><input class="empty_entity" type="checkbox" name="entities" value="{{ item.1.model | model_name }}" {% if group.0 != _("Admin") %}checked {% endif %}id="empty_{{ item.1.model | model_name }}">{{ group.0 }} - {{ item.0 }}</label><br>{% endif %}{% endfor %}{% endfor %}
</td></tr></form>
</table></div>

<h3><a href="#load">{% trans "Load a dataset" %}</a></h3>
<div><table>
<form method="post" action="{{request.prefix}}/execute/launch/loaddata/">{% csrf_token %}<tr>
<td><input id="load" type="submit" value="{% trans "launch"|capfirst %}"/></td>
<td>{% trans "Load a dataset from a file in the database." %}<br>
{% trans "Available datasets:" %} <select name="datafile" id="entity">
<option value="-" selected="selected">-</option>
{% for i in fixtures %}<option value="{{i}}">{{i}}</option>
{% endfor %}
</select>
</td>
</tr></form></table></div>
{% endif %}

{% if openbravo %}
<h3><a href="#openbravo_import">{% blocktrans with erp="Openbravo" %}Import data from {{ erp }}{% endblocktrans %}</a></h3>
<div><table>
<form method="post" action="{{request.prefix}}/execute/launch/openbravo_import/">{% csrf_token %}<tr>
<td style="vertical-align:top; padding: 15px"><input type="submit" value="{% trans "launch"|capfirst %}"/></td>
<td>{% blocktrans with delta="<input name='delta' type='text' maxlength='4' size='5' value='7' />" %}Import data changes in the last {{ delta }} days from the ERP into frePPLe.{% endblocktrans %}
</td></tr></form></table></div>

<h3><a href="#openbravo_export">{% blocktrans with erp="Openbravo" %}Export data to {{ erp }}{% endblocktrans %}</a></h3>
<div><table>
<form method="post" action="{{request.prefix}}/execute/launch/openbravo_export/">{% csrf_token %}<tr>
<td style="vertical-align:top; padding: 15px"><input type="submit" value="{% trans "launch"|capfirst %}"/></td>
<td>{% trans "Export frePPLe plan to the ERP." %}</td></tr></form></table></div>
{% endif %}

{% if perms.execute.run_db %}
<h3><a href="#buckets">{% trans "Generate buckets" %}</a></h3>
<div><table>
<form method="post" action="{{request.prefix}}/execute/launch/frepple_createbuckets/">{% csrf_token %}<tr>
<td style="vertical-align:top; padding: 15px"><input type="submit" value="{% trans "launch"|capfirst %}"/></td>
<td>{% blocktrans %}Create time buckets for reporting.<br>
Start date: <input class="date" name="start" type="text" size="12"/><br>
End date: <input class="date" name="end" type="text" size="12"/><br>
Week starts on: <select name="weekstart">
<option value="0">Sunday</option>
<option value="1" selected="selected">Monday</option>
<option value="2">Tuesday</option>
<option value="3">Wednesday</option>
<option value="4">Thursday</option>
<option value="5">Friday</option>
<option value="6">Saturday</option>
</select>
{% endblocktrans %}</td>
</tr></form></table></div>

<h3><a href="#generator">{% trans "Generate model" %}</a></h3>
<div><table>
<form method="post" action="{{request.prefix}}/execute/launch/frepple_createmodel/">{% csrf_token %}<tr>
<td style="vertical-align:top; padding: 15px"><input type="submit" value="{% trans "launch"|capfirst %}"/></td>
<td>{% blocktrans %}Create a sample model in the database.<br>
The parameters control the size and complexity.<br>
Number of end items: <input id="create0" name="clusters" type="text" maxlength="5" size="5" value="100" onchange="calcUtil()"/><br>
<b>Demand:</b><br>
&nbsp;&nbsp;Monthly forecast per end item: <input id="create1" name="fcst" type="text" maxlength="4" size="4" value="50" onchange="calcUtil()"/><br>
&nbsp;&nbsp;Demands per end item: <input id="create2" name="demands" type="text" maxlength="4" size="4" value="30" onchange="calcUtil()"/><br>
&nbsp;&nbsp;Average delivery lead time: <input id="create3" name="deliver_lt" type="text" maxlength="4" size="4" value="30" onchange="calcUtil()"/> days<br>
<b>Raw Materials:</b><br>
&nbsp;&nbsp;Depth of bill-of-material: <input id="create4" name="levels" type="text" maxlength="2" size="2" value="5" onchange="calcUtil()"/><br>
&nbsp;&nbsp;Total number of components: <input id="create5" name="components" type="text" maxlength="5" size="5" value="200" onchange="calcUtil()"/><br>
&nbsp;&nbsp;Number of components per end item: <input id="create6" name="components_per" type="text" maxlength="5" size="5" value="4" onchange="calcUtil()"/><br>
&nbsp;&nbsp;Average procurement lead time: <input id="create7" name="procure_lt" type="text" maxlength="4" size="4" value="40" onchange="calcUtil()"/> days<br>
<b>Capacity:</b><br>
&nbsp;&nbsp;Number of resources: <input id="create8" name="rsrc_number" type="text" maxlength="3" size="3" value="60" onchange="calcUtil()"/><br>
&nbsp;&nbsp;Size of each resource: <input id="create9" name="rsrc_size" type="text" maxlength="3" size="3" value="5" onchange="calcUtil()"/><br>
&nbsp;&nbsp;Expected average resource utilization: <span id="util">76.7</span>&#37;<br>
{% endblocktrans %}</td>
</tr></form></table></div>
{% endif %}

{% else %}
{% trans "Sorry, You don't have any execute permissions..." %}
{% endif %}

</div>

<div id="uploadSpreadsheet" style="display:none">
<div style="margin: 5px 0">
<textarea id="uploadResponse" rows="20" style="width:100%; background-color: inherit; border: none" readonly="readonly"></textarea>
=======


<div class="row container" id="accordion">
<div class="col-md-12">
  <h1>{% trans "launch new tasks"|capfirst %}</h1>
>>>>>>> 9dd5f3fa
</div></div>
<div class="row">
	<div id="tasks" class="panel-group col-md-12" role="tablist" aria-multiselectable="true" style="max-width:700px; min-width: 600px">

	{% if perms.execute %}
	  {% if perms.execute.generate_plan %}
	  <div class="panel panel-default">
		  <div class="panel-heading" data-parent="#tasks" role="tab" id="eersteHeading" data-toggle="collapse" data-target="#eersteAccord">
		    <h4 class="panel-title">
		      <a role="button">
		          {% trans 'Create a plan' %}
		      </a>
		    </h4>
		  </div>
		  <div id="eersteAccord" class="panel-collapse collapse" role="tabpanel" aria-labelledby="eersteHeading">
		    <div class="panel-body">
			    <table>
			      <form role="form" method="post" action="{{request.prefix}}/execute/launch/frepple_run/">{% csrf_token %}
			      <tr>
			        <td style="vertical-align:top; padding: 15px">
			            <button type="submit" class="btn btn-primary">{% trans "launch"|capfirst %}</button>
			        </td>
			        <td  style="padding: 15px;">
				        {% blocktrans %}
										Load frePPLe from the database and live data sources...<br>
										and create a plan in frePPLe...<br>
										and export results.<br><br>
								<p><b>Plan type</b><br>
				        {% endblocktrans %}
				        <label>
						        <input type="radio" name="plantype" {% ifnotequal request.session.plantype '2' %}checked {% endifnotequal %}value="1"/>
						        {% blocktrans %}
				            <span data-toggle="tooltip" data-placement="top" title="This plan respects the constraints enabled below.
In case of shortages the demand is planned late or short.">Constrained plan</span>
                    {% endblocktrans %}<span class="fa fa-question-circle" style="display:inline-block;"></span>
                </label>
				        <br>

				        <label><input type="radio" name="plantype" {% ifequal  request.session.plantype '2' %}checked {% endifequal %}value="2"/>
				            {% blocktrans %}
				            <span data-toggle="tooltip" data-placement="bottom"  title="This plan shows material, capacity and operation problems that prevent the demand from being planned in time.
The demand is always met completely and on time.">Unconstrained plan</span>
				            {% endblocktrans %}<span class="fa fa-question-circle" style="display:inline-block;"></span>
				        </label>
				        </p>
				        <p>
				        <b>{% trans "constraints"|capfirst %}</b><br>
								<label for="cb4"><input type="checkbox" name="constraint" {% if capacityconstrained %}checked {% endif %}value="4" id="cb4"/>&nbsp;&nbsp;{% trans "Capacity: respect capacity limits" %}</label><br>
								<label for="cb2"><input type="checkbox" name="constraint" {% if materialconstrained %}checked {% endif %}value="2" id="cb2"/>&nbsp;&nbsp;{% trans "Material: respect procurement limits" %}</label><br>
								<label for="cb1"><input type="checkbox" name="constraint" {% if leadtimeconstrained %}checked {% endif %}value="1" id="cb1"/>&nbsp;&nbsp;{% trans "Lead time: do not plan in the past" %}</label><br>
								<label for="cb8"><input type="checkbox" name="constraint" {% if fenceconstrained %}checked {% endif %}value="8" id="cb8"/>&nbsp;&nbsp;{% trans "Release fence: do not plan within the release time window" %}</label><br>
				        <br>
				        </p>
				        <p>
				        {% if odoo %}
				          {% blocktrans %}
				              <b data-toggle="tooltip" title="A live data source allows your frePPLe plan to be 100% in sync with data in an external system.
FrePPLe will read data from them before planning.
And after the plan is generated frePPLe directly exports the results to them.
FrePPLe also saves a copy of the data in its own database for reporting.">Live data sources</b>
				          {% endblocktrans %}
				          <span class="fa fa-question-circle" style="display:inline-block;"></span><br>
				          <table>
				            <tr>
				              <td></td>
				              <td style="padding: 0px 5px">{% trans "read"|capfirst %}</td>
				              <td style="padding: 0px 5px">{% trans "write"|capfirst %}</td></tr>
				            <tr>
				              <td style="padding-right: 10px">Odoo</td>
				              <td style="text-align:center"><input type="checkbox" name="odoo_read" {% if odoo_read %}checked {% endif %}value="1"/></td>
				              <td style="text-align:center"><input type="checkbox" name="odoo_write" {% if odoo_write %}checked {% endif %}value="1"/></td></tr>
				          </table><br>
				        {% endif %}
				        <a id="logfile" class="btn btn-info" role="button" href="{{request.prefix}}/execute/logfrepple/">{% trans "View log file" %}</a>
				        </p>
				      </td>
			      </tr>
			      </form>
			    </table>
		    </div>
		  </div>
		</div>
	  {% endif %}

	  <div class="panel panel-default">
		  <div class="panel-heading" data-parent="#tasks" role="tab" id="tweedeHeading"  data-toggle="collapse" data-target="#tweedeAccord">
		    <h4 class="panel-title">
		      <a role="button">{% trans "Export a spreadsheet" %}</a>
		    </h4>
		  </div>
		  <div id="tweedeAccord" class="panel-collapse collapse" role="tabpanel" aria-labelledby="tweedeHeading">
		    <div class="panel-body">
			    <table>
			      <form role="form" method="post" action="{{request.prefix}}/execute/launch/exportworkbook/">{% csrf_token %}
			      <tr>
			        <td style="vertical-align:top; padding: 15px">
			            <button type="submit" class="btn btn-primary" id="export" value="{% trans "export"|capfirst %}" >{% trans "export"|capfirst %}</button>
			        </td>
			        <td style="padding: 15px;">
			         <p>
			          {% trans "Download all input data in a single spreadsheet." %}
			         </p>
			          {% getMenu as menu %}
			          <p>
			          <input class="chck_all check" type="checkbox" name="all" value="1" checked=""><br>
			          {% for group in menu %}
			            {% for item in group.1 %}
			              {% if item.1.model and not item.1.excludeFromBulkOperations %}
			                <label for="chbx_{{ item.1.model | model_name }}">
			                  <input class="chck_entity check" type="checkbox" name="entities" value="{{ item.1.model | model_name }}" checked="" id="chbx_{{ item.1.model | model_name }}">
			                    {{ group.0 }} - {{ item.0 }}
			                </label><br>
			              {% endif %}
			            {% endfor %}
			          {% endfor %}
			          </p>
			        </td>
			      </tr>
			      </form>
			    </table>
		    </div>
		  </div>
	  </div>

	  <div class="panel panel-default">
		  <div class="panel-heading" data-parent="#tasks" role="tab" id="derdeHeading" data-toggle="collapse" data-target="#derdeAccord">
		    <h4 class="panel-title">
		      <a role="button">{% trans "Import a spreadsheet" %}</a>
		    </h4>
		  </div>
		  <div id="derdeAccord" class="panel-collapse collapse" role="tabpanel" aria-labelledby="derdeHeading">
			  <div class="panel-body">
				    <table>
				      <tr>
				        <td style="vertical-align:top; padding: 15px">
				          <button type="submit" class="btn btn-primary" id="import" onclick="importWorkbook()" value="{% trans "import"|capfirst %}">{% trans "import"|capfirst %}</button>
				        </td>
				        <td style="padding: 15px;">
				          <p>{% trans "Import input data from a spreadsheet.</p><p>The spreadsheet must match the structure exported with the task above." %}</p>
		              <label>{% trans "Data file" %}:

                    <input class="btn btn-info form-control" type="file" id="spreadsheet" name="spreadsheet" accept="application/vnd.openxmlformats-officedocument.spreadsheetml.sheet" />
</label>
				        </td>
				      </tr>
				    </table>
			    </div>
		  </div>
		</div>

	  {% if scenarios.count > 1 %}
	  <div class="panel panel-default">
		  <div class="panel-heading" data-parent="#tasks" role="tab" id="vierdeHeading" data-toggle="collapse" data-target="#vierdeAccord">
		    <h4 class="panel-title">
		      <a role="button">{% trans "scenario management"|capfirst %}</a>
		    </h4>
		  </div>
		  <div id="vierdeAccord" class="panel-collapse collapse" role="tabpanel" aria-labelledby="vierdeHeading">
		    <div class="panel-body">
				    <table id="scenarios">
				      <form role="form" method="post" action="{{request.prefix}}/execute/launch/frepple_copy/">{% csrf_token %}
					      <tr>
					        {% comment %}Translators: Translation included with Django {% endcomment %}
									<th style="padding: 0px 15px;">{% trans 'scenario'|capfirst %}</th>
									<th style="padding: 0px 15px;">{% trans 'status'|capfirst %}</th>
									<th>{% trans 'description'|capfirst %}</th>
									<th>{% trans 'last refresh'|capfirst %}</th>
					      </tr>
					      {% for j in scenarios %}{% ifnotequal j.name 'default' %}
					      <tr>
									<td style="padding: 0px 15px;"><input type=checkbox name="{{j.name}}" id="sc{{j.name}}"/>
									  <label for="sc{{j.name}}">&nbsp;<strong>{{j.name|capfirst}}</strong>
									  </label>
									</td>
									<td  style="padding: 0px 15px;">{{j.status}}</td>
									<td>{{j.description}}</td>
									<td>{{j.lastrefresh|date:"DATETIME_FORMAT"}}</td>
					      </tr>
					      {% endifnotequal %}{% endfor %}
					      {% if perms.execute.copy_scenario %}
					      <tr>
					        <td><button  class="btn btn-primary" role="button" name="copy" type="submit" value="{% trans "copy"|capfirst %}" style="width:100%">{% trans "copy"|capfirst %}</button>
					        </td>
					        <td  style="padding: 0px 15px;" colspan="3">
                    <span  style="display: inline-block;">{% trans "copy"|capfirst %}
                      <div class="dropdown dropdown-submit-input" style="display:inline">
	                      <button class="btn btn-default dropdown-toggle" id="source" value="" type="button" data-toggle="dropdown" style="min-width: 160px">-&nbsp;&nbsp;<span class="caret"></span></button>
	                      <ul class="dropdown-menu" aria-labelledby="source" id="sourceul" style="top: auto">
	                      {% for j in scenarios %}
	                        {% ifequal j.status 'In use' %}
	                          <li><a name="{{j.name}}">{{j.name}}</a></li>
	                        {% endifequal %}
	                      {% endfor %}
	                      </ul>
	                    </div>
                    {% trans "into selected scenarios" %}
                    </span>
					        </td>
					      </tr>
					      {% endif %}
					      {% if perms.execute.release_scenario %}
					      <tr>
					        <td><button class="btn btn-primary" role="button" name="release" type="submit" value="{% trans "release"|capfirst %}" style="width:100%">{% trans "release"|capfirst %}</button></td>
					        <td  style="padding: 0px 15px;" colspan="2">{% trans "release selected scenarios"|capfirst %}</td>
					      </tr>
					      <tr>
					        <td><button class="btn btn-primary" role="button" name="update" type="submit" value="{% trans "update"|capfirst %}" style="width:100%">{% trans "update"|capfirst %}</button></td>
					        <td  style="padding: 0px 15px;" colspan="3"><input class="form-control" name="description" type="text" size="40" placeholder="{% trans "Update description of selected scenarios" %}"/></td>
					      </tr>
					      {% endif %}
					      <input type="hidden" name="source" id="sourcescenario" value="">
				    </form>
				  </table>
        </div>
		  </div>
		</div>
	  {% endif %}

	  <div class="panel panel-default">
		  {% if perms.execute.run_db %}
		  <div class="panel-heading" data-parent="#tasks" role="tab" id="vijfdeHeading" data-toggle="collapse" data-target="#vijfdeAccord">
		    <h4 class="panel-title">
		      <a role="button">{% trans "Back up the database" %}</a>
		    </h4>
		  </div>
		  <div id="vijfdeAccord" class="panel-collapse collapse" role="tabpanel" aria-labelledby="vijfdeHeading">
			  <div class="panel-body">
			    <table>
						<form role="form" method="post" action="{{request.prefix}}/execute/launch/frepple_backup/">{% csrf_token %}
						<tr>
							<td  style="padding: 0px 15px;"><button  class="btn btn-primary" role="button" type="submit" value="{% trans "launch"|capfirst %}">{% trans "launch"|capfirst %}</button></td>
							<td  style="padding: 0px 15px;">{% trans "Dump the database contents to a file." %}</td>
						</tr>
						</form>
					</table>
				</div>
		  </div>
		</div>

	  <div class="panel panel-default">
		  <div class="panel-heading" data-parent="#tasks" role="tab" id="zesdeHeading" data-toggle="collapse" data-target="#zesdeAccord">
		    <h4 class="panel-title">
		      <a role="button">{% trans "Empty the database" %}</a>
		    </h4>
		  </div>
		  <div id="zesdeAccord" class="panel-collapse collapse" role="tabpanel" aria-labelledby="zesdeHeading">
		    <div class="panel-body">
			    <table>
					<form role="form" method="post" action="{{request.prefix}}/execute/launch/frepple_flush/">{% csrf_token %}
					  <tr>
							<td  style="padding: 0px 15px;"><button  class="btn btn-primary" role="button" type="submit" id="erase" value="{% trans "launch"|capfirst %}">{% trans "launch"|capfirst %}</button></td>
							<td  style="padding: 0px 15px;">{% trans "Erase selected tables in the database." %}<br><br>
								<input class="empty_all" type="checkbox" name="all" value="1"><br>
								{% for group in menu %}{% for item in group.1 %}{% if item.1.model and not item.1.excludeFromBulkOperations %}
								<label for="empty_{{ item.1.model | model_name }}">
								 <input class="empty_entity" type="checkbox" name="entities" value="{{ item.1.model | model_name }}" {% if group.0 != _("Admin") %}checked {% endif %}id="empty_{{ item.1.model | model_name }}">{{ group.0 }} - {{ item.0 }}
								</label><br>
								{% endif %}{% endfor %}{% endfor %}
							</td>
						</tr>
					</form>
					</table>
				</div>
		  </div>
		</div>

	  <div class="panel panel-default">
		  <div class="panel-heading" data-parent="#tasks" role="tab" id="zevendeHeading" data-toggle="collapse" data-target="#zevendeAccord">
		    <h4 class="panel-title">
		      <a role="button">{% trans "Load a dataset" %}</a>
		    </h4>
		  </div>
		  <div id="zevendeAccord" class="panel-collapse collapse" role="tabpanel" aria-labelledby="zevendeHeading">
		    <div class="panel-body">
					<table>
					<form class="form" role="form" method="post" action="{{request.prefix}}/execute/launch/loaddata/">{% csrf_token %}
					 <tr>
						<td  style="padding: 0px 15px;">
						  <button  class="btn btn-primary" role="button" id="load" type="submit" value="{% trans "launch"|capfirst %}">
						    {% trans "launch"|capfirst %}
						  </button>
						</td>
				  	<td>
	               <div class="dropdown dropdown-submit-input">
		               {% trans "Load one of the available datasets to the current database." %}
		                   <button class="btn btn-default dropdown-toggle form-control" id="entity" type="button" data-toggle="dropdown">-&nbsp;&nbsp;<span class="caret"></span>
		                   </button>
                       <ul class="dropdown-menu col-xs-12" aria-labelledby="entity" id="entityul">
                          {% for i in fixtures %}<li><a>{{i}}</a></li>{% endfor %}
                       </ul>

               </div>
            </td>
					 </tr>
					 <input type="hidden" name="datafile" id="loaddatafile" value="">
					</form>
					</table>
				</div>
		  </div>
		</div>
	  {% endif %}

	  {% if openbravo %}
	  <div class="panel panel-default">
		  <div class="panel-heading" data-parent="#tasks" role="tab" id="achtsteHeading" data-toggle="collapse" data-target="#achtsteAccord">
		    <h4 class="panel-title">
		      <a role="button">{% blocktrans with erp="Openbravo" %}Import data from {{ erp }}{% endblocktrans %}</a>
		    </h4>
		  </div>
		  <div id="achtsteAccord" class="panel-collapse collapse" role="tabpanel" aria-labelledby="achtsteHeading">
			  <div class="panel-body">
			    <table>
			    <form role="form" method="post" action="{{request.prefix}}/execute/launch/openbravo_import/">{% csrf_token %}
			      <tr>
				      <td style="vertical-align:top; padding: 15px">
				         <button  class="btn btn-primary" role="button" type="submit" value="{% trans "launch"|capfirst %}">{% trans "launch"|capfirst %}</button>
				      </td>
				      <td  style="padding: 0px 15px;">{% blocktrans with delta="<input class='form-control' name='delta' type='text' maxlength='4' size='5' value='7' />" %}Import data changes in the last {{ delta }} days from the ERP into frePPLe.{% endblocktrans %}
			        </td>
			      </tr>
			    </form>
			    </table>
			  </div>
		  </div>
		</div>

	  <div class="panel panel-default">
		  <div class="panel-heading" data-parent="#tasks" role="tab" id="negendeHeading" data-toggle="collapse" data-target="#negendeAccord">
		    <h4 class="panel-title">
		      <a role="button" >{% blocktrans with erp="Openbravo" %}Export data to {{ erp }}{% endblocktrans %}</a>
		    </h4>
		  </div>
		  <div id="negendeAccord" class="panel-collapse collapse" role="tabpanel" aria-labelledby="negendeHeading">
			  <div class="panel-body">
			    <table>
			    <form role="form" method="post" action="{{request.prefix}}/execute/launch/openbravo_export/">{% csrf_token %}
			      <tr>
			        <td style="vertical-align:top; padding: 15px">
			          <button  class="btn btn-primary" role="button" type="submit" value="{% trans "launch"|capfirst %}">{% trans "launch"|capfirst %}</button></td>
			        <td  style="padding: 0px 15px;">{% trans "Export frePPLe plan to the ERP." %}</td>
			      </tr>
			    </form>
			    </table>
			  </div>
		  </div>
	  </div>
	  {% endif %}


	  {% if perms.execute.run_db %}
	  <div class="panel panel-default">
		  <div class="panel-heading" data-parent="#tasks" role="tab" id="tiendeHeading" data-toggle="collapse" data-target="#tiendeAccord">
		    <h4 class="panel-title">
		      <a role="button">{% blocktrans %}Generate buckets{% endblocktrans %}</a>
		    </h4>
		  </div>
		  <div id="tiendeAccord" class="panel-collapse collapse" role="tabpanel" aria-labelledby="tiendeHeading">
  		  <div class="panel-body">
					<table>
					<form role="form" method="post" action="{{request.prefix}}/execute/launch/frepple_createbuckets/">{% csrf_token %}
					<input type="hidden" name="weekstart" id="weekstart" value="1">
					  <tr>
							<td style="vertical-align:top; padding: 15px">
							  <button  class="btn btn-primary" role="button" type="submit" value="{% trans "launch"|capfirst %}">{% trans "launch"|capfirst %}</button>
							</td>
							<td  style="padding: 0px 15px;">
							<p>{% blocktrans %}Create time buckets for reporting.</p>
								<label class="control-label">Start date: <input class="vDateField form-control" id="start" name="start" type="text" size="12"/></label>
								<label class="control-label">End date: <input class="vDateField form-control" id="end" name="end" type="text" size="12"/></label><br>
               <label class="control-label" for="weekstart1">Week starts on:</label>
               <div class="dropdown dropdown-submit-input">
                       <button class="btn btn-default dropdown-toggle form-control"  id="weekstart1" value="1" type="button" data-toggle="dropdown">Monday&nbsp;&nbsp;<span class="caret"></span>
                       </button>
                       <ul class="dropdown-menu col-xs-12" aria-labelledby="weekstart1" id="weekstartul">
                          <li><a>Sunday</a></li>
                          <li><a>Monday</a></li>
                          <li><a>Tuesday</a></li>
                          <li><a>Wednesday</a></li>
                          <li><a>Thursday</a></li>
                          <li><a>Friday</a></li>
                          <li><a>Saturday</a></li>
                       </ul>
               </div>

							{% endblocktrans %}</td>
					  </tr>
					</form>
					</table>
				</div>
		  </div>
		</div>

	{% endif %}

	{% else %}
	{% trans "Sorry, You don't have any execute permissions..." %}
	{% endif %}
	</div>
	</div> <!-- end row -->

	<div id="uploadSpreadsheet" style="display:none">
	  <div style="margin: 5px 0">
	    <textarea id="uploadResponse" rows="20" style="width:100%; background-color: inherit; border: none" readonly="readonly"></textarea>
	  </div>
	</div>

{% endblock %}<|MERGE_RESOLUTION|>--- conflicted
+++ resolved
@@ -265,249 +265,11 @@
 	</button>
 {{block.super}}{% endblock %}
 {% block after_table %}
-<<<<<<< HEAD
-<br><h1>{% trans "launch new tasks"|capfirst %}</h1>
-<div id="tasks" style="max-width:700px">
-
-{% if perms.execute %}
-
-{% if perms.execute.generate_plan %}
-<h3><a href="#plan">{% trans 'Create a plan' %}</a></h3>
-<div>
-<table>
-<form method="post" action="{{request.prefix}}/execute/launch/frepple_run/">{% csrf_token %}<tr>
-<td style="vertical-align:top; padding: 15px"><input type="submit" value="{% trans "launch"|capfirst %}"/></td>
-<td>{% blocktrans %}
-Load frePPLe from the database and live data sources...<br>
-and create a plan in frePPLe...<br>
-and export results.<br>
-<br>
-<b>Plan type</b><br>{% endblocktrans %}
-{% if forecastModule %}<input type="checkbox" name="planForecast" {% if planForecast == 1 %}checked {% endif %}value="1" id="planForecast"/><label for="planForecast">&nbsp;&nbsp;{% blocktrans %}<span title = "Compute the statistical sales forecast" >Generate forecast</span>{% endblocktrans %}
-<span class="fa fa-question-circle" style="display:inline-block;"></span></label><br>{% endif %}
-{% if inventoryModule %}<input type="checkbox" name="planInventory" {% if planInventory == 1 %}checked {% endif %}value="1" id="planInventory"/><label for="planInventory">&nbsp;&nbsp;{% blocktrans %}<span title="Compute the safety stock and reorder points">Generate inventory planning parameters</span>{% endblocktrans %}
-<span class="fa fa-question-circle" style="display:inline-block;"></span></label><br>{% endif %}
-<input type="checkbox" name="planProduction" {% if planProduction == 1 %}checked {% endif %}value="1" id="planProduction"/><label for="planProduction">&nbsp;&nbsp;{% trans "Generate production plan" %}</label><br>
-&nbsp;&nbsp;&nbsp;&nbsp;&nbsp;&nbsp;<input type="radio" id="plantype1" name="plantype" {% ifnotequal request.session.plantype '2' %}checked {% endifnotequal %}value="1"/>
-<label for="plantype1">{% blocktrans %}<span title="Generate a manufacturing and distribution plan that respects all constraints.<br>In case of shortages the demand is planned late or short.">Constrained plan</span>{% endblocktrans %}
-<span class="fa fa-question-circle" style="display:inline-block;"></span></label><br>
-&nbsp;&nbsp;&nbsp;&nbsp;&nbsp;&nbsp;<input type="radio" id="plantype2" name="plantype" {% ifequal  request.session.plantype '2' %}checked {% endifequal %}value="2"/>
-<label for="plantype2">{% blocktrans %}<span title="Generate a manufacturing and distribution plan that shows material, capacity and operation problems that prevent the demand from being planned in time.<br>The demand is always met completely and on time.">Unconstrained plan</span>{% endblocktrans %}
-<span class="fa fa-question-circle" style="display:inline-block;"></span></label><br>
-{% if inventoryModule %}<input type="checkbox" id="evalInventory" name="evalInventory" {% if evalInventory == 1 %}checked {% endif %}value="1" id="evalInventory"/><label for="evalInventory">&nbsp;&nbsp;{% blocktrans %}<span title="Scan for expected inventory stockouts">Evaluate stock position</span>{% endblocktrans %}
-<span class="fa fa-question-circle" style="display:inline-block;"></span></label><br>{% endif %}
-<br>
-<b>{% trans "constraints"|capfirst %}</b><br>
-<input type="checkbox" name="constraint" {% if capacityconstrained %}checked {% endif %}value="4" id="cb4"/><label for="cb4">&nbsp;&nbsp;{% trans "Capacity: respect capacity limits" %}</label><br>
-<input type="checkbox" name="constraint" {% if materialconstrained %}checked {% endif %}value="2" id="cb2"/><label for="cb2">&nbsp;&nbsp;{% trans "Material: respect procurement limits" %}</label><br>
-<input type="checkbox" name="constraint" {% if leadtimeconstrained %}checked {% endif %}value="1" id="cb1"/><label for="cb1">&nbsp;&nbsp;{% trans "Lead time: do not plan in the past" %}</label><br>
-<input type="checkbox" name="constraint" {% if fenceconstrained %}checked {% endif %}value="8" id="cb8"/><label for="cb8">&nbsp;&nbsp;{% trans "Release fence: do not plan within the release time window" %}</label><br>
-<br>{% if webservice %}
-{% blocktrans %}<b title="The planning engine is normally shut down after generating the plan.<br><br>With this option you can keep the plan active in memory as a web service, which is used for order quoting and interactive planning.">Web service</b>{% endblocktrans %}
-<span class="fa fa-question-circle" style="display:inline-block;"></span><br>
-<input type="checkbox" name="webservice" {% if webservice == 1 %}checked {% endif %}value="1" id="ws"/><label for="ws">&nbsp;&nbsp;{% trans "Keep active in memory" %}</label><br>
-<br>{% endif %}
-{% if odoo %}
-{% blocktrans %}<b title="A live data source allows your frePPLe plan to be 100% in sync with data in an external system.<br><br>FrePPLe will read data from them before planning.<br>And after the plan is generated frePPLe directly exports the results to them.<br>FrePPLe also saves a copy of the data in its own database for reporting.">Live data sources</b>{% endblocktrans %}
-<span class="fa fa-question-circle" style="display:inline-block;"></span><br>
-<table>
-<tr><td></td>
-<td style="padding: 0px 5px">{% trans "read"|capfirst %}</td>
-<td style="padding: 0px 5px">{% trans "write"|capfirst %}</td></tr>
-<tr><td style="padding-right: 10px">Odoo</td>
-<td style="text-align:center"><input type="checkbox" name="odoo_read" {% if odoo_read %}checked {% endif %}value="1"/></td>
-<td style="text-align:center"><input type="checkbox" name="odoo_write" {% if odoo_write %}checked {% endif %}value="1"/></td></tr>
-</table><br>
-{% endif %}
-<a id="logfile" href="{{request.prefix}}/execute/logfrepple/">{% trans "View log file" %}</a></td>
-</tr></form>
-</table>
-</div>
-{% endif %}
-
-<h3><a href="#exportworkbook">{% trans "Export a spreadsheet" %}</a></h3>
-<div><table>
-<form method="post" action="{{request.prefix}}/execute/launch/exportworkbook/">{% csrf_token %}<tr>
-<td style="vertical-align:top; padding: 15px"><input id="export" type="submit" value="{% trans "export"|capfirst %}" /></td>
-<td>{% trans "Download all input data in a single spreadsheet." %}<br><br>
-{% getMenu as menu %}
-<input class="chck_all" type="checkbox" name="all" value="1" checked><br>
-{% for group in menu %}{% for item in group.1 %}{% if item.1.model and not item.1.excludeFromBulkOperations %}
-<label for="chbx_{{ item.1.model | model_name }}"><input class="chck_entity" type="checkbox" name="entities" value="{{ item.1.model | model_name }}" checked id="chbx_{{ item.1.model | model_name }}">{{ group.0 }} - {{ item.0 }}</label><br>{% endif %}{% endfor %}{% endfor %}
-</td></tr></form>
-</table></div>
-
-<h3><a href="#importworkbook">{% trans "Import a spreadsheet" %}</a></h3>
-<div><table>
-<tr>
-<td style="vertical-align:top; padding: 15px"><input id="import" type="submit" onclick="importWorkbook()" value="{% trans "import"|capfirst %}" /></td>
-<td>{% trans "Import input data from a spreadsheet.<br>The spreadsheet must match the structure exported with the task above." %}<br>
-{% trans "Data file" %}:<input type="file" id="spreadsheet" name="spreadsheet" accept="application/vnd.openxmlformats-officedocument.spreadsheetml.sheet"/>
-</td></tr>
-</table></div>
-
-{% if webservice %}
-<h3><a href="#database">{% trans "web service"|capfirst %}</a></h3>
-<div><table>
-<tr><td>
-<form method="post" action="{{request.prefix}}/execute/launch/frepple_start_web_service/">
-{% csrf_token %}<input id="start" type="submit" value="{% trans "Start"|capfirst %}" />
-</form></td>
-<td>{% trans "Start the web service." %}</td>
-</tr>
-<tr><td>
-<form method="post" action="{{request.prefix}}/execute/launch/frepple_stop_web_service/">
-{% csrf_token %}<input id="stop" type="submit" value="{% trans "Stop"|capfirst %}" />
-</form></td>
-<td>{% trans "Stop the web service." %}</td>
-</tr>
-</table></div>
-
-{% endif %}
-
-{% if scenarios.count > 1 %}
-<h3><a href="#scenarios">{% trans "scenario management"|capfirst %}</a></h3>
-<div>
-<table id="scenarios">
-<form method="post" action="{{request.prefix}}/execute/launch/frepple_copy/">{% csrf_token %}<tr>
-{% comment %}Translators: Translation included with Django {% endcomment %}
-<th>{% trans 'name'|capfirst %}</th>
-<th>{% trans 'status'|capfirst %}</th>
-<th>{% trans 'description'|capfirst %}</th>
-<th>{% trans 'last refresh'|capfirst %}</th></tr>
-{% for j in scenarios %}{% ifnotequal j.name 'default' %}
-<tr><td><input type=checkbox name="{{j.name}}" id="sc{{j.name}}"/><label for="sc{{j.name}}">&nbsp;<strong>{{j.name|capfirst}}</strong></label></td>
-<td>{{j.status}}</td>
-<td>{{j.description}}</td>
-<td>{{j.lastrefresh|date:"DATETIME_FORMAT"}}</td></tr>
-{% endifnotequal %}{% endfor %}
-{% if perms.execute.copy_scenario %}
-<tr><td><input name="copy" type="submit" value="{% trans "copy"|capfirst %}" style="width:100%"/></td>
-<td colspan="2">{% trans "copy"|capfirst %} <select name="source">{% for j in scenarios %}{% ifequal j.status 'In use' %}<option value="{{j.name}}">{{j.name}}</option>{% endifequal %}{% endfor %}</select> {% trans "into selected scenarios" %}</td>
-</tr>{% endif %}
-{% if perms.execute.release_scenario %}
-<tr><td><input name="release" type="submit" value="{% trans "release"|capfirst %}" style="width:100%"/></td>
-<td colspan="2">{% trans "release selected scenarios"|capfirst %}</td>
-</tr>
-<tr><td><input name="update" type="submit" value="{% trans "update"|capfirst %}" style="width:100%"/></td>
-<td colspan="2">{% trans "Update description of selected scenarios" %}<br>
-<input name="description" type="text" size="40" /></td>
-</tr>{% endif %}
-</form>
-</table>
-</div>
-{% endif %}
-
-{% if perms.execute.run_db %}
-<h3><a href="#backup">{% trans "Back up the database" %}</a></h3>
-<div><table>
-<form method="post" action="{{request.prefix}}/execute/launch/frepple_backup/">{% csrf_token %}<tr>
-<td><input id="backup" type="submit" value="{% trans "launch"|capfirst %}" /></td>
-<td>{% trans "Dump the database contents to a file." %}</td>
-</tr></form>
-</table></div>
-
-<h3><a href="#empty">{% trans "Empty the database" %}</a></h3>
-<div>
-<table>
-<form method="post" action="{{request.prefix}}/execute/launch/frepple_flush/">{% csrf_token %}<tr>
-<td><input id="erase" type="submit" value="{% trans "launch"|capfirst %}"/></td>
-<td>{% trans "Erase selected tables in the database." %}<br><br>
-<input class="empty_all" type="checkbox" name="all" value="1"><br>
-{% for group in menu %}{% for item in group.1 %}{% if item.1.model and not item.1.excludeFromBulkOperations %}
-<label for="empty_{{ item.1.model | model_name }}"><input class="empty_entity" type="checkbox" name="entities" value="{{ item.1.model | model_name }}" {% if group.0 != _("Admin") %}checked {% endif %}id="empty_{{ item.1.model | model_name }}">{{ group.0 }} - {{ item.0 }}</label><br>{% endif %}{% endfor %}{% endfor %}
-</td></tr></form>
-</table></div>
-
-<h3><a href="#load">{% trans "Load a dataset" %}</a></h3>
-<div><table>
-<form method="post" action="{{request.prefix}}/execute/launch/loaddata/">{% csrf_token %}<tr>
-<td><input id="load" type="submit" value="{% trans "launch"|capfirst %}"/></td>
-<td>{% trans "Load a dataset from a file in the database." %}<br>
-{% trans "Available datasets:" %} <select name="datafile" id="entity">
-<option value="-" selected="selected">-</option>
-{% for i in fixtures %}<option value="{{i}}">{{i}}</option>
-{% endfor %}
-</select>
-</td>
-</tr></form></table></div>
-{% endif %}
-
-{% if openbravo %}
-<h3><a href="#openbravo_import">{% blocktrans with erp="Openbravo" %}Import data from {{ erp }}{% endblocktrans %}</a></h3>
-<div><table>
-<form method="post" action="{{request.prefix}}/execute/launch/openbravo_import/">{% csrf_token %}<tr>
-<td style="vertical-align:top; padding: 15px"><input type="submit" value="{% trans "launch"|capfirst %}"/></td>
-<td>{% blocktrans with delta="<input name='delta' type='text' maxlength='4' size='5' value='7' />" %}Import data changes in the last {{ delta }} days from the ERP into frePPLe.{% endblocktrans %}
-</td></tr></form></table></div>
-
-<h3><a href="#openbravo_export">{% blocktrans with erp="Openbravo" %}Export data to {{ erp }}{% endblocktrans %}</a></h3>
-<div><table>
-<form method="post" action="{{request.prefix}}/execute/launch/openbravo_export/">{% csrf_token %}<tr>
-<td style="vertical-align:top; padding: 15px"><input type="submit" value="{% trans "launch"|capfirst %}"/></td>
-<td>{% trans "Export frePPLe plan to the ERP." %}</td></tr></form></table></div>
-{% endif %}
-
-{% if perms.execute.run_db %}
-<h3><a href="#buckets">{% trans "Generate buckets" %}</a></h3>
-<div><table>
-<form method="post" action="{{request.prefix}}/execute/launch/frepple_createbuckets/">{% csrf_token %}<tr>
-<td style="vertical-align:top; padding: 15px"><input type="submit" value="{% trans "launch"|capfirst %}"/></td>
-<td>{% blocktrans %}Create time buckets for reporting.<br>
-Start date: <input class="date" name="start" type="text" size="12"/><br>
-End date: <input class="date" name="end" type="text" size="12"/><br>
-Week starts on: <select name="weekstart">
-<option value="0">Sunday</option>
-<option value="1" selected="selected">Monday</option>
-<option value="2">Tuesday</option>
-<option value="3">Wednesday</option>
-<option value="4">Thursday</option>
-<option value="5">Friday</option>
-<option value="6">Saturday</option>
-</select>
-{% endblocktrans %}</td>
-</tr></form></table></div>
-
-<h3><a href="#generator">{% trans "Generate model" %}</a></h3>
-<div><table>
-<form method="post" action="{{request.prefix}}/execute/launch/frepple_createmodel/">{% csrf_token %}<tr>
-<td style="vertical-align:top; padding: 15px"><input type="submit" value="{% trans "launch"|capfirst %}"/></td>
-<td>{% blocktrans %}Create a sample model in the database.<br>
-The parameters control the size and complexity.<br>
-Number of end items: <input id="create0" name="clusters" type="text" maxlength="5" size="5" value="100" onchange="calcUtil()"/><br>
-<b>Demand:</b><br>
-&nbsp;&nbsp;Monthly forecast per end item: <input id="create1" name="fcst" type="text" maxlength="4" size="4" value="50" onchange="calcUtil()"/><br>
-&nbsp;&nbsp;Demands per end item: <input id="create2" name="demands" type="text" maxlength="4" size="4" value="30" onchange="calcUtil()"/><br>
-&nbsp;&nbsp;Average delivery lead time: <input id="create3" name="deliver_lt" type="text" maxlength="4" size="4" value="30" onchange="calcUtil()"/> days<br>
-<b>Raw Materials:</b><br>
-&nbsp;&nbsp;Depth of bill-of-material: <input id="create4" name="levels" type="text" maxlength="2" size="2" value="5" onchange="calcUtil()"/><br>
-&nbsp;&nbsp;Total number of components: <input id="create5" name="components" type="text" maxlength="5" size="5" value="200" onchange="calcUtil()"/><br>
-&nbsp;&nbsp;Number of components per end item: <input id="create6" name="components_per" type="text" maxlength="5" size="5" value="4" onchange="calcUtil()"/><br>
-&nbsp;&nbsp;Average procurement lead time: <input id="create7" name="procure_lt" type="text" maxlength="4" size="4" value="40" onchange="calcUtil()"/> days<br>
-<b>Capacity:</b><br>
-&nbsp;&nbsp;Number of resources: <input id="create8" name="rsrc_number" type="text" maxlength="3" size="3" value="60" onchange="calcUtil()"/><br>
-&nbsp;&nbsp;Size of each resource: <input id="create9" name="rsrc_size" type="text" maxlength="3" size="3" value="5" onchange="calcUtil()"/><br>
-&nbsp;&nbsp;Expected average resource utilization: <span id="util">76.7</span>&#37;<br>
-{% endblocktrans %}</td>
-</tr></form></table></div>
-{% endif %}
-
-{% else %}
-{% trans "Sorry, You don't have any execute permissions..." %}
-{% endif %}
-
-</div>
-
-<div id="uploadSpreadsheet" style="display:none">
-<div style="margin: 5px 0">
-<textarea id="uploadResponse" rows="20" style="width:100%; background-color: inherit; border: none" readonly="readonly"></textarea>
-=======
 
 
 <div class="row container" id="accordion">
 <div class="col-md-12">
   <h1>{% trans "launch new tasks"|capfirst %}</h1>
->>>>>>> 9dd5f3fa
 </div></div>
 <div class="row">
 	<div id="tasks" class="panel-group col-md-12" role="tablist" aria-multiselectable="true" style="max-width:700px; min-width: 600px">
@@ -559,8 +321,12 @@
 								<label for="cb2"><input type="checkbox" name="constraint" {% if materialconstrained %}checked {% endif %}value="2" id="cb2"/>&nbsp;&nbsp;{% trans "Material: respect procurement limits" %}</label><br>
 								<label for="cb1"><input type="checkbox" name="constraint" {% if leadtimeconstrained %}checked {% endif %}value="1" id="cb1"/>&nbsp;&nbsp;{% trans "Lead time: do not plan in the past" %}</label><br>
 								<label for="cb8"><input type="checkbox" name="constraint" {% if fenceconstrained %}checked {% endif %}value="8" id="cb8"/>&nbsp;&nbsp;{% trans "Release fence: do not plan within the release time window" %}</label><br>
-				        <br>
 				        </p>
+                {% if webservice %}<p>
+                {% blocktrans %}<b title="The planning engine is normally shut down after generating the plan.<br><br>With this option you can keep the plan active in memory as a web service, which is used for order quoting and interactive planning.">Web service</b>{% endblocktrans %}
+                <span class="fa fa-question-circle" style="display:inline-block;"></span><br>
+                <input type="checkbox" name="webservice" {% if webservice == 1 %}checked {% endif %}value="1" id="ws"/><label for="ws">&nbsp;&nbsp;{% trans "Keep active in memory" %}</label><br>
+                </p>{% endif %}
 				        <p>
 				        {% if odoo %}
 				          {% blocktrans %}
@@ -591,6 +357,34 @@
 		  </div>
 		</div>
 	  {% endif %}
+
+{% if webservice %}
+	  <div class="panel panel-default">
+		  <div class="panel-heading" data-parent="#tasks" role="tab" id="AccHeadWebservice"  data-toggle="collapse" data-target="#AccBodyWebservice">
+		    <h4 class="panel-title">
+		      <a role="button">{% trans "web service"|capfirst %}</a>
+		    </h4>
+		  </div>
+		  <div id="AccBodyWebservice" class="panel-collapse collapse" role="tabpanel" aria-labelledby="AccHeadWebservice">
+            <div class="panel-body">
+				<table>
+				<tr><td>
+				<form method="post" action="{{request.prefix}}/execute/launch/frepple_start_web_service/">
+				{% csrf_token %}<input id="start" type="submit" value="{% trans "Start"|capfirst %}" />
+				</form></td>
+				<td>{% trans "Start the web service." %}</td>
+				</tr>
+				<tr><td>
+				<form method="post" action="{{request.prefix}}/execute/launch/frepple_stop_web_service/">
+				{% csrf_token %}<input id="stop" type="submit" value="{% trans "Stop"|capfirst %}" />
+				</form></td>
+				<td>{% trans "Stop the web service." %}</td>
+				</tr>
+				</table>
+            </div>
+          </div>
+      </div>
+{% endif %}
 
 	  <div class="panel panel-default">
 		  <div class="panel-heading" data-parent="#tasks" role="tab" id="tweedeHeading"  data-toggle="collapse" data-target="#tweedeAccord">

{% extends "admin/base_site_grid.html" %}
{% load i18n %}
{% block extrahead %}{{block.super}}
<script type="text/javascript">

  var refresh = null;

  function extraPreference() {
    return {
       "height": $("#gbox_grid").height() - 48,
       "refresh": (refresh !== null)
       };
  }

  function updateRefresh()
  {
    if (refresh !== null)
    {
       // Disable the refresh which is currently active
       clearInterval(refresh);
       $('#autorefresh').addClass("ui-state-disabled");
       refresh = null;
    }
    else
    {
      // Enable the refresh which is currently inactive
      refresh = setInterval(function() {
        $("#grid").trigger("reloadGrid",[{current:true}]);
        }, 5000);
      $('#autorefresh').removeClass("ui-state-disabled");
    }
    grid.saveColumnConfiguration();
  }

  function status (cellvalue, options, rowdata) {
    if (cellvalue == 'Failed')
      return "<span class='taskfailed'>{% trans 'Failed' %}</span>";
    else if (cellvalue == 'Waiting')
      return "{% trans 'Waiting' %}&nbsp;&nbsp;<button class='ui-button ui-widget ui-state-default ui-corner-all' style='padding:0 0.5em 0 0.5em; font-size:66%' onclick='cancelTask(" + rowdata['id'] + ")'>{% trans 'Cancel' %}</button>";
    else if (cellvalue == 'Done')
      return "{% trans 'Done' %}";
    else if (cellvalue == 'Canceled')
      return "{% trans 'Canceled' %}";
    else
      return cellvalue;
  }

  function cancelTask(id)
  {
    $('#popup').html(
      interpolate(gettext('You are about to cancel task %s'), [id])
      ).dialog({
        title: gettext('Cancel task'),
        autoOpen: true,
        resizable: false,
        width: 'auto',
        height: 'auto',
        buttons: [
          {
            text: gettext("Confirm"),
            click: function() {
              $.ajax({
                url: "{{request.prefix}}/execute/cancel/" + id + "/",
                type: "POST",
                success: function () {
                  $('#popup').dialog().dialog('close');
                  },
                error: function (result, stat, errorThrown) {
                  $('#popup').html(result.responseText)
                    .dialog({
                      title: gettext("Error canceling data"),
                      autoOpen: true,
                      resizable: true,
                      width: 'auto',
                      height: 'auto'
                    });
                  }
              });
            }
          },
          {
            text: gettext("Cancel"),
            click: function() { $(this).dialog("close"); }
          }
          ]
      });
    $.jgrid.hideModal("#searchmodfbox_grid");
  }

  function calcUtil()
  {
    var clusters = parseInt($("#create0").val());
    var fcst = parseInt($("#create1").val());
    var demands = parseInt($("#create2").val());
    var levels = parseInt($("#create3").val());
    var rsrc_number = parseInt($("#create8").val());
    var rsrc_size = parseInt($("#create9").val());
    // Available capacity:  rsrc_number * rsrc_size * 365 days/year
    // Required capacity: clusters * fcst * 12 months/day * 1 day/unit
    // Levels has no influence since we load a resource only at 1 step
    // Demands also has no influence, as we assume that the forecast quantity is bigger than the orders.
    // * 7 / 5: to account for non-working weekends
    var util = (clusters * fcst * 12) / (rsrc_number * rsrc_size * 365) * 7.0 / 5.0
	  $("#util").html( (util * 100).toFixed(1) );
  }

  $(function() {
    // Buttons
    $("input:submit,#logfile").button();
    // Accordions
    $("#tasks").accordion({
      collapsible: true, active: 0, heightStyle: "content"
      });
    // Date picker
    $(".date").datepicker({
        showOtherMonths: true, selectOtherMonths: true,
        dateFormat: "yy-mm-dd", changeMonth:true,
        changeYear:true, yearRange: "c-5:c+5"
        });
    {% if not "refresh" in preferences or preferences.refresh %}
    // Refresh the grid every 5 seconds
    refresh = setInterval(function() {
      $("#grid").trigger("reloadGrid",[{current:true}]);
      }, 5000);{% endif %}
    // Checkbox for workbook export
    $(".chck_all").click( function() {
      $(".chck_entity").prop("checked", $(this).prop("checked"));
      });
    $(".chck_entity").click( function() {
      $(".chck_all").prop("checked",$(".chck_entity:not(:checked)").length == 0);
      });
  });
</script>

<style>
#tasks td {
  padding: 5px;
  white-space: nowrap;
  vertical-align: middle;
}
.ui-jqgrid tr.jqgrow td
{
  padding: 0;
}
#grid tr td {
  line-height: 22px;
}
#grid_frozen tr td {
  line-height: 22px;
}
.chck_all, .chck_entity {
  margin-left: 20px;
  margin-right: 20px;
}
</style>
{% endblock %}
{% block actions %}
<a id="autorefresh" href="javascript:updateRefresh();" class="icon{% if "refresh" in preferences and not preferences.refresh %} ui-state-disabled{% endif %}"><span class="ui-icon ui-icon-arrowrefresh-1-s"></span>{% trans 'Autorefresh' %}</a>
{{block.super}}{% endblock %}
{% block after_table %}
<br/><h1>{% trans "Launch new tasks" %}</h1>
<div id="tasks" style="max-width:700px">

{% if perms.execute %}

{% if perms.execute.run_frepple %}
<h3><a href="#plan">{% trans 'Create a plan' %}</a></h3>
<div>
<table>
<form method="post" action="{{request.prefix}}/execute/launch/generate plan/">{% csrf_token %}<tr>
<td style="vertical-align:top; padding: 15px"><input type="submit" value="{% trans "Launch" %}"/></td>
<td>{% blocktrans %}
Load frePPLe from the database...<br/>
and create a plan in frePPLe...<br/>
and export results into the database<br/>
<br/>
<b>Plan type</b>:<br/>{% endblocktrans %}
<input type="radio" name="plantype" {% ifnotequal request.session.plantype '2' %}checked="true"{% endifnotequal %} value="1"/>
{% blocktrans %}<b>Constrained plan</b><br/>
&nbsp;&nbsp;&nbsp;&nbsp;&nbsp;This plan respects the constraints enabled below.<br/>
&nbsp;&nbsp;&nbsp;&nbsp;&nbsp;In case of shortages the demand is planned late or short.<br/>{% endblocktrans %}
<input type="radio" name="plantype" {% ifequal  request.session.plantype '2' %}checked="true"{% endifequal %} value="2"/>
{% blocktrans %}<b>Unconstrained plan</b><br/>
&nbsp;&nbsp;&nbsp;&nbsp;&nbsp;This plan shows material, capacity and operation problems<br/>
&nbsp;&nbsp;&nbsp;&nbsp;&nbsp;that prevent the demand from being planned in time.<br/>
&nbsp;&nbsp;&nbsp;&nbsp;&nbsp;The demand is always met completely and on time.<br/>{% endblocktrans %}
<br/>
<b>{% trans "Constraints" %}</b>:<br/>
<input type="checkbox" name="constraint" {% if capacityconstrained %}checked="true"{% endif %} value="4" id="cb4"/><label for="cb4">&nbsp;&nbsp;{% trans "Capacity: respect capacity limits" %}</label><br/>
<input type="checkbox" name="constraint" {% if materialconstrained %}checked="true"{% endif %} value="2" id="cb2"/><label for="cb2">&nbsp;&nbsp;{% trans "Material: respect procurement limits" %}</label><br/>
<input type="checkbox" name="constraint" {% if leadtimeconstrained %}checked="true"{% endif %} value="1" id="cb1"/><label for="cb1">&nbsp;&nbsp;{% trans "Lead time: do not plan in the past" %}</label><br/>
<input type="checkbox" name="constraint" {% if fenceconstrained %}checked="true"{% endif %} value="8" id="cb8"/><label for="cb8">&nbsp;&nbsp;{% trans "Release fence: do not plan within the release time window" %}</label><br/>
<br/>{% if webservice %}
<b>{% trans "Web service" %}</b>:<br/>
<input type="checkbox" name="webservice" {% if webservice == 1 %}checked="true"{% endif %} value="1" id="ws"/><label for="ws">&nbsp;&nbsp;{% trans "Keep active in memory" %}</label><br/>
<br/>{% endif %}
<a id="logfile" href="{{request.prefix}}/execute/logfrepple/">{% trans "View log file" %}</a></td>
</tr></form>
</table>
</div>
{% endif %}

<<<<<<< HEAD
{% if webservice %}
<h3><a href="#database">{% trans "Web service" %}</a></h3>
<div><table>
<form method="post" action="{{request.prefix}}/execute/launch/stop web service/">{% csrf_token %}<tr>
<td><input id="stop" type="submit" value="{% trans "Launch" %}" /></td>
<td>{% trans "Stop the web service." %}</td>
</tr></form>
</table></div>

{% endif %}
=======
<h3><a href="#exportworkbook">{% trans "Export a spreadsheet" %}</a></h3>
<div><table>
<form method="post" action="{{request.prefix}}/execute/launch/exportworkbook/">{% csrf_token %}<tr>
<td style="vertical-align:top; padding: 15px"><input id="export" type="submit" value="{% trans "Export" %}" /></td>
<td>{% trans "Download all input data in a single spreadsheet." %}<br/><br/>
{% getMenu as menu %}
<input class="chck_all" type="checkbox" name="all" value="1" checked><br/>
{% for group in menu %}{% for item in group.1 %}{% if item.1.model %}
<label for="chbx_{{ item.1.model | model_name }}"><input class="chck_entity" type="checkbox" name="entities" value="{{ item.1.model | model_name }}" checked id="chbx_{{ item.1.model | model_name }}">{{ item.0 }}</label><br/>{% endif %}{% endfor %}{% endfor %}
</td></tr></form>
</table></div>

<h3><a href="#importworkbook">{% trans "Import a spreadsheet" %}</a></h3>
<div><table>
<form method="post" enctype="multipart/form-data" action="{{request.prefix}}/execute/launch/importworkbook/">{% csrf_token %}<tr>
<td style="vertical-align:top; padding: 15px"><input id="import" type="submit" value="{% trans "Import" %}" /></td>
<td>{% trans "Import input data from a spreadsheet.<br/>The spreadsheet must match the structure exported with the task above." %}<br/>
{% trans "Data file" %}:<input type="file" id="spreadsheet" name="spreadsheet" accept="application/vnd.openxmlformats-officedocument.spreadsheetml.sheet"/>
</td></tr></form>
</table></div>
>>>>>>> b8f8de6e

{% if scenarios.count > 1 %}
<h3><a href="#scenarios">{% trans "Scenario management" %}</a></h3>
<div>
<table>
<form method="post" action="{{request.prefix}}/execute/launch/manage scenarios/">{% csrf_token %}<tr>
<th>{% trans 'name'|capfirst %}</th>
<th>{% trans 'status'|capfirst %}</th>
<th>{% trans 'description'|capfirst %}</th>
<th>{% trans 'last refresh'|capfirst %}</th></tr>
{% for j in scenarios %}{% ifnotequal j.name 'default' %}
<tr><td><input type=checkbox name="{{j.name}}" id="sc{{j.name}}"/><label for="sc{{j.name}}">&nbsp;<strong>{{j.name|capfirst}}</strong></label></td>
<td>{{j.status}}</td>
<td>{{j.description}}</td>
<td>{{j.lastrefresh|date:"DATETIME_FORMAT"}}</td></tr>
{% endifnotequal %}{% endfor %}
{% if perms.execute.copy_scenario %}
<tr><td><input name="copy" type="submit" value="{% trans "Copy" %}" style="width:100%"/></td>
<td colspan="2">{% trans "Copy" %} <select name="source">{% for j in scenarios %}{% ifequal j.status 'In use' %}<option value="{{j.name}}">{{j.name}}</option>{% endifequal %}{% endfor %}</select> {% trans "into selected scenarios" %}</td>
</tr>{% endif %}
{% if perms.execute.release_scenario %}
<tr><td><input name="release" type="submit" value="{% trans "Release" %}" style="width:100%"/></td>
<td colspan="2">{% trans "Release selected scenarios" %}</td>
</tr>
<tr><td><input name="update" type="submit" value="{% trans "Update" %}" style="width:100%"/></td>
<td colspan="2">{% trans "Update description of selected scenarios" %}<br/>
<input name="description" type="text" size="40" /></td>
</tr>{% endif %}
</form>
</table>
</div>
{% endif %}

{% if perms.execute.run_db %}
<h3><a href="#backup">{% trans "Back up the database" %}</a></h3>
<div><table>
<form method="post" action="{{request.prefix}}/execute/launch/backup database/">{% csrf_token %}<tr>
<td><input id="backup" type="submit" value="{% trans "Launch" %}" /></td>
<td>{% trans "Dump the database contents to a file." %}</td>
</tr></form>
</table></div>

<h3><a href="#empty">{% trans "Empty the database" %}</a></h3>
<div>
<table>
<form method="post" action="{{request.prefix}}/execute/launch/empty database/">{% csrf_token %}<tr>
<td><input id="erase" type="submit" value="{% trans "Launch" %}"/></td>
<td>{% trans "Erase all data from the database." %}</td>
</tr></form>
</table></div>

<h3><a href="#load">{% trans "Load a dataset" %}</a></h3>
<div><table>
<form method="post" action="{{request.prefix}}/execute/launch/load dataset/">{% csrf_token %}<tr>
<td><input id="load" type="submit" value="{% trans "Launch" %}"/></td>
<td>{% trans "Load a dataset from a file in the database." %}<br/>
{% trans "Available datasets:" %} <select name="datafile" id="entity">
<option value="-" selected="selected">-</option>
{% for i in fixtures %}<option value="{{i}}">{{i}}</option>
{% endfor %}
</select>
</td>
</tr></form></table></div>
{% endif %}

{% if perms.execute.run_db %}
<h3><a href="#buckets">{% trans "Generate buckets" %}</a></h3>
<div><table>
<form method="post" action="{{request.prefix}}/execute/launch/generate buckets/">{% csrf_token %}<tr>
<td style="vertical-align:top; padding: 15px"><input type="submit" value="{% trans "Launch" %}"/></td>
<td>{% blocktrans %}Create time buckets for reporting.<br/>
Start date: <input class="date" name="start" type="text" maxlength="5" size="12"/><br/>
End date: <input class="date" name="end" type="text" maxlength="5" size="12"/><br/>
Week starts on: <select name="weekstart">
<option value="0">Sunday</option>
<option value="1" selected="selected">Monday</option>
<option value="2">Tuesday</option>
<option value="3">Wednesday</option>
<option value="4">Thursday</option>
<option value="5">Friday</option>
<option value="6">Saturday</option>
</select>
{% endblocktrans %}</td>
</tr></form></table></div>

<h3><a href="#generator">{% trans "Generate model" %}</a></h3>
<div><table>
<form method="post" action="{{request.prefix}}/execute/launch/generate model/">{% csrf_token %}<tr>
<td style="vertical-align:top; padding: 15px"><input type="submit" value="{% trans "Launch" %}"/></td>
<td>{% blocktrans %}Create a sample model in the database.<br/>
The parameters control the size and complexity.<br/>
Number of end items: <input id="create0" name="clusters" type="text" maxlength="5" size="5" value="100" onchange="calcUtil()"/><br/>
<b>Demand:</b><br/>
&nbsp;&nbsp;Monthly forecast per end item: <input id="create1" name="fcst" type="text" maxlength="4" size="4" value="50" onchange="calcUtil()"/><br/>
&nbsp;&nbsp;Demands per end item: <input id="create2" name="demands" type="text" maxlength="4" size="4" value="30" onchange="calcUtil()"/><br/>
&nbsp;&nbsp;Average delivery lead time: <input id="create3" name="deliver_lt" type="text" maxlength="4" size="4" value="30" onchange="calcUtil()"/> days<br/>
<b>Raw Materials:</b><br/>
&nbsp;&nbsp;Depth of bill-of-material: <input id="create4" name="levels" type="text" maxlength="2" size="2" value="5" onchange="calcUtil()"/><br/>
&nbsp;&nbsp;Total number of components: <input id="create5" name="components" type="text" maxlength="5" size="5" value="200" onchange="calcUtil()"/><br/>
&nbsp;&nbsp;Number of components per end item: <input id="create6" name="components_per" type="text" maxlength="5" size="5" value="4" onchange="calcUtil()"/><br/>
&nbsp;&nbsp;Average procurement lead time: <input id="create7" name="procure_lt" type="text" maxlength="4" size="4" value="40" onchange="calcUtil()"/> days<br/>
<b>Capacity:</b><br/>
&nbsp;&nbsp;Number of resources: <input id="create8" name="rsrc_number" type="text" maxlength="3" size="3" value="60" onchange="calcUtil()"/><br/>
&nbsp;&nbsp;Size of each resource: <input id="create9" name="rsrc_size" type="text" maxlength="3" size="3" value="5" onchange="calcUtil()"/><br/>
&nbsp;&nbsp;Expected average resource utilization: <span id="util">76.7</span>&#37;<br/>
{% endblocktrans %}</td>
</tr></form></table></div>
{% endif %}

{% else %}
{% trans "Sorry, You don't have any execute permissions..." %}
{% endif %}

</div>
{% endblock %}<|MERGE_RESOLUTION|>--- conflicted
+++ resolved
@@ -200,18 +200,6 @@
 </div>
 {% endif %}
 
-<<<<<<< HEAD
-{% if webservice %}
-<h3><a href="#database">{% trans "Web service" %}</a></h3>
-<div><table>
-<form method="post" action="{{request.prefix}}/execute/launch/stop web service/">{% csrf_token %}<tr>
-<td><input id="stop" type="submit" value="{% trans "Launch" %}" /></td>
-<td>{% trans "Stop the web service." %}</td>
-</tr></form>
-</table></div>
-
-{% endif %}
-=======
 <h3><a href="#exportworkbook">{% trans "Export a spreadsheet" %}</a></h3>
 <div><table>
 <form method="post" action="{{request.prefix}}/execute/launch/exportworkbook/">{% csrf_token %}<tr>
@@ -232,7 +220,17 @@
 {% trans "Data file" %}:<input type="file" id="spreadsheet" name="spreadsheet" accept="application/vnd.openxmlformats-officedocument.spreadsheetml.sheet"/>
 </td></tr></form>
 </table></div>
->>>>>>> b8f8de6e
+
+{% if webservice %}
+<h3><a href="#database">{% trans "Web service" %}</a></h3>
+<div><table>
+<form method="post" action="{{request.prefix}}/execute/launch/stop web service/">{% csrf_token %}<tr>
+<td><input id="stop" type="submit" value="{% trans "Launch" %}" /></td>
+<td>{% trans "Stop the web service." %}</td>
+</tr></form>
+</table></div>
+
+{% endif %}
 
 {% if scenarios.count > 1 %}
 <h3><a href="#scenarios">{% trans "Scenario management" %}</a></h3>

#
# Copyright (C) 2010-2014 by Johan De Taeye, frePPLe bvba
#
# All information contained herein is, and remains the property of frePPLe.
# You are allowed to use and modify the source code, as long as the software is used
# within your company.
# You are not allowed to distribute the software, either in the form of source code
# or in the form of compiled binaries.
#


# TODO  SALES ORDER DATES modules computes the commitment date in a pretty naive way
#     and may not be appropriate for frePPLe integration.


from __future__ import print_function
import xmlrpclib
from datetime import datetime, timedelta
from time import time
from operator import itemgetter

from django.core.management.base import CommandError
from django.db import transaction, connections, DEFAULT_DB_ALIAS

from freppledb.common.models import Parameter

import logging
logger = logging.getLogger(__name__)


class Connector(object):

  def __init__(self, task, delta=3650, database=DEFAULT_DB_ALIAS, verbosity=0):
    self.task = task
    self.database = database
    self.verbosity = verbosity
    self.delta = delta

    # Used as timestamp
    self.date = datetime.now()

    # Pick up configuration parameters
    self.odoo_user = Parameter.getValue("odoo.user", self.database)
    self.odoo_password = Parameter.getValue("odoo.password", self.database)
    self.odoo_db = Parameter.getValue("odoo.db", self.database)
    self.odoo_url = Parameter.getValue("odoo.url", self.database)
    self.odoo_production_location = Parameter.getValue("odoo.production_location", self.database)
    self.odoo_company = Parameter.getValue("odoo.company", self.database)
    if not self.odoo_user:
      raise CommandError("Missing or invalid parameter odoo.user")
    if not self.odoo_password:
      raise CommandError("Missing or invalid parameter odoo.password")
    if not self.odoo_db:
      raise CommandError("Missing or invalid parameter odoo.db")
    if not self.odoo_url:
      raise CommandError("Missing or invalid parameter odoo.url")
    if not self.odoo_production_location:
      raise CommandError("Missing or invalid parameter odoo.production_location")
    if not self.odoo_company:
      raise CommandError("Missing or invalid parameter odoo.company")
    self.odoo_language = Parameter.getValue("odoo.language", self.database, 'en_US')
    self.context = {'lang': self.odoo_language}

    # Initialize some global variables
    self.customers = {}
    self.items = {}
    self.locations = {} # A mapping between odoo stock.location ids and the name of the location in frePPLe
    self.resources = {}
    self.shops = {}
    self.delta = str(self.date - timedelta(days=self.delta))
    self.uom = {}
    self.calendar = None

    # Log in to the odoo server
    sock_common = xmlrpclib.ServerProxy(self.odoo_url + 'xmlrpc/common')
    self.uid = sock_common.login(self.odoo_db, self.odoo_user, self.odoo_password)

    # Connect to odoo server
    self.sock = xmlrpclib.ServerProxy(self.odoo_url + 'xmlrpc/object')

    # Create a database connection to the frePPLe database
    self.cursor = connections[self.database].cursor()
<<<<<<< HEAD


=======


>>>>>>> dea4f052
  def run(self):
    # Sequentially load all data
    self.load_uom(self.cursor)
    self.load_company(self.cursor)
    self.task.status = '2%'
    self.task.save(using=self.database)
    transaction.commit(using=self.database)
    self.import_calendar(self.cursor)
    self.task.status = '5%'
    self.task.save(using=self.database)
    transaction.commit(using=self.database)
    self.import_locations(self.cursor)
    self.task.status = '10%'
    self.task.save(using=self.database)
    transaction.commit(using=self.database)
    self.import_customers(self.cursor)
    self.task.status = '15%'
    self.task.save(using=self.database)
    transaction.commit(using=self.database)
    self.import_products(self.cursor)
    self.task.status = '25%'
    self.task.save(using=self.database)
    transaction.commit(using=self.database)
    self.import_salesorders(self.cursor)
    self.task.status = '35%'
    self.task.save(using=self.database)
    transaction.commit(using=self.database)
    self.import_workcenters(self.cursor)
    self.task.status = '40%'
    self.task.save(using=self.database)
    transaction.commit(using=self.database)
    self.import_onhand(self.cursor)
    self.task.status = '60%'
    self.task.save(using=self.database)
    transaction.commit(using=self.database)
    self.import_purchaseorders(self.cursor)
    self.task.status = '70%'
    self.task.save(using=self.database)
    self.import_boms(self.cursor)
    transaction.commit(using=self.database)
    self.task.status = '80%'
    self.task.save(using=self.database)
    self.import_policies(self.cursor)
    transaction.commit(using=self.database)
    self.task.status = '90%'
    self.task.save(using=self.database)
    transaction.commit(using=self.database)
    self.import_manufacturingorders(self.cursor)


  def odoo_search(self, a, b=[]):
    try:
      return self.sock.execute(self.odoo_db, self.uid, self.odoo_password,
                               a, 'search', b, 0, 0, 0, self.context)
    except xmlrpclib.Fault as e:
      raise CommandError(e.faultString)


  def odoo_data(self, a, b, c):
    try:
      return self.sock.execute(self.odoo_db, self.uid, self.odoo_password,
                               a, 'read', b, c, self.context)
    except xmlrpclib.Fault as e:
      raise CommandError(e.faultString)

  # Load the company
  def load_company(self, cursor):
    try:
      starttime = time()
      if self.verbosity > 0:
        print("Loading company parameters...")
      ids = self.odoo_search('res.company', [('name','=',self.odoo_company),])
      fields = ['security_lead','po_lead','manufacturing_lead']
      self.company_id = 0
      for i in self.odoo_data('res.company', ids, fields):
        self.company_id = i['id']
        self.security_lead = i['security_lead'] * 86400
        self.po_lead = i['po_lead'] * 86400
        self.manufacturing_lead = i['manufacturing_lead'] * 86400
      if not self.company_id:
        raise Exception("Can't find company '%s'" % self.company)
      if self.verbosity > 0:
        print("Loaded company parameters in %.2f seconds" % (time() - starttime))
    except Exception as e:
      logger.error("Error loading company parameters", exc_info=1)
      raise CommandError("Error loading company parameters: %s" % e)


  # Loading units of measures
  #   - Extracting all active product.uom records
  #   - The data is not stored in the frePPLe database but extracted every
  #     time and kept in a Python dictionary variable.
  def load_uom(self, cursor):
    try:
      starttime = time()
      if self.verbosity > 0:
        print("Loading units of measure...")
      ids = self.odoo_search('product.uom', [])
      fields = ['factor','uom_type','category_id','name']
      count = 0
      for i in self.odoo_data('product.uom', ids, fields):
        if i['uom_type'] == 'reference':
          f = 1.0
        elif i['uom_type'] == 'bigger':
          f = i['factor']
        else:
          if i['factor'] > 0:
            f = 1 / i['factor']
          else:
            f = 1.0
        self.uom[i['id']] = {'factor': f, 'category': i['category_id'][0], 'name': i['name']}
        count += 1
      if self.verbosity > 0:
        print("Loaded %d units of measure in %.2f seconds" % (count, time() - starttime))
    except Exception as e:
      logger.error("Error loading units of measure", exc_info=1)
      raise CommandError("Error loading units of measure: %s" % e)


  # Convert a quantity to the reference uom of the product.
  # The default implementation doesn't consider the product at all, and just
  # converts to the reference unit of the uom category.
  def convert_qty_uom(self, qty, uom_id, product_id=None):
    if not uom_id: return qty
    return qty * self.uom[uom_id]['factor']

  # Importing customers
  #   - extracting recently changed res.partner objects
  #   - meeting the criterion:
  #        - %active = True
  #        - %customer = True
  #   - mapped fields odoo -> frePPLe customer
  #        - %id %name -> name
  #        - %ref     -> description
  #        - %id -> source
  #        - 'odoo' -> subcategory
  def import_customers(self, cursor):
    transaction.enter_transaction_management(using=self.database)
    try:
      starttime = time()
      if self.verbosity > 0:
        print("Importing customers...")

      # Collect existing frePPLe customers
      cursor.execute("SELECT name, subcategory, source FROM customer")
      frepple_keys = set()
      for i in cursor.fetchall():
        if i[1] == 'odoo':
          try: self.customers[int(i[2])] = i[0]
          except: pass
        frepple_keys.add(i[0])

      # Load all new Odoo customers
      ids = self.odoo_search( 'res.partner',
        ['|',('create_date','>', self.delta),('write_date','>', self.delta),
         '|',('active', '=', 1),('active', '=', 0)])
      fields = ['name', 'active', 'customer', 'ref']
      insert = []
      update = []
      rename = []
      delete = []
      for i in self.odoo_data('res.partner', ids, fields):
        name = u'%d %s' % (i['id'],i['name'])
        if i['active'] and i['customer']:
          if name in frepple_keys:
            update.append( (i['id'],name) )
          elif i['id'] in self.customers:
            # Object previously exported from odoo already, now renamed
            rename.append( (name,str(i['id'])) )
          else:
            insert.append( (i['id'],name) )
          self.customers[i['id']] = name
        elif i['id'] in self.customers:
          delete.append( (name,) )
          self.customers.pop(i['id'], None)

      # Apply the changes to the frePPLe database
      cursor.executemany(
        "insert into customer \
          (source,name,subcategory,lastmodified) \
          values (%%s,%%s,'odoo','%s')" % self.date,
        insert)
      cursor.executemany(
        "update customer \
          set source=%%s, subcategory='odoo',lastmodified='%s' \
          where name=%%s" % self.date,
        update)
      cursor.executemany(
        "update customer \
          set name=%%s, lastmodified='%s' \
          where source=%%s and subcategory='odoo'" % self.date,
        rename
        )
      cursor.executemany('update customer set owner_id=null where owner_id=%s',
        delete
        )
      cursor.executemany('update demand set customer_id=null where customer_id=%s',
        delete
        )
      cursor.executemany('delete from customer where name=%s',
        delete
        )
      transaction.commit(using=self.database)

      if self.verbosity > 0:
        print("Inserted %d new customers" % len(insert))
        print("Updated %d existing customers" % len(update))
        print("Renamed %d existing customers" % len(rename))
        print("Deleted %d customers" % len(delete))
        print("Imported customers in %.2f seconds" % (time() - starttime))
    except Exception as e:
      transaction.rollback(using=self.database)
      logger.error("Error importing customers", exc_info=1)
      raise CommandError("Error importing customers: %s" % e)
    finally:
      transaction.commit(using=self.database)
      transaction.leave_transaction_management(using=self.database)


  # Importing products
  #   - extracting recently changed product.product objects
  #   - meeting the criterion:
  #        - %active = True
  #   - mapped fields odoo -> frePPLe item
  #        - %code %name -> name
  #        - 'odoo' -> subcategory
  #        - %id -> source
  #   - We assume the code+name combination is unique, but this is not
  #     enforced at all in odoo. The only other option is to include
  #     the id in the name - not nice for humans...
  # TODO also get property_stock_production, property_stock_inventory, and property_stock_procurement?
  def import_products(self, cursor):
    transaction.enter_transaction_management(using=self.database)
    try:
      starttime = time()
      if self.verbosity > 0:
        print("Importing products...")

      # Get existing frePPLe items
      cursor.execute("SELECT name, subcategory, source FROM item")
      frepple_keys = set()
      for i in cursor.fetchall():
        if i[1] == 'odoo':
          try: self.items[int(i[2])] = i[0]
          except: pass
        frepple_keys.add(i[0])

      # Get all new Odoo products
      ids = self.odoo_search('product.product', [
        '|',('create_date','>', self.delta),('write_date','>', self.delta),
        '|',('active', '=', 1),('active', '=', 0)
        ])
      fields = ['name', 'code', 'active']
      insert = []
      update = []
      rename = []
      delete = []
      for i in self.odoo_data('product.product', ids, fields):
        if i['code']:
          name = u'[%s] %s' % (i['code'], i['name'])
        else:
          name = i['name']
        if i['active']:
          if name in frepple_keys:
            update.append( (i['id'],name) )
          elif i['id'] in self.items:
            # Object previously exported from odoo already, now renamed
            rename.append( (name,str(i['id'])) )
          else:
            insert.append( (name,i['id']) )
          self.items[i['id']] = name
          frepple_keys.add(name)
        elif i['id'] in self.items:
          delete.append( (name,) )
          self.items.pop(i['id'], None)

      # Apply the changes to the frePPLe database
      cursor.executemany(
        "insert into item \
          (name,source,subcategory,lastmodified) \
          values (%%s,%%s,'odoo','%s')" % self.date,
        insert
        )
      cursor.executemany(
        "update item \
          set source=%%s, subcategory='odoo', lastmodified='%s' \
          where name=%%s" % self.date,
        update
        )
      cursor.executemany(
        "update item \
          set name=%%s, lastmodified='%s' \
          where source=%%s and subcategory='odoo'" % self.date,
        rename
        )
      cursor.executemany("delete from demand where item_id=%s", delete)
      cursor.executemany("delete from flow \
         where thebuffer_id in (select name from buffer where item_id=%s)",
         delete
         )
      cursor.executemany("delete from buffer where item_id=%s", delete)
      cursor.executemany("delete from item where name=%s", delete)
      transaction.commit(using=self.database)

      if self.verbosity > 0:
        print("Inserted %d new products" % len(insert))
        print("Updated %d existing products" % len(update))
        print("Renamed %d existing products" % len(rename))
        print("Deleted %d products" % len(delete))
        print("Imported products in %.2f seconds" % (time() - starttime))
    except Exception as e:
      transaction.rollback(using=self.database)
      logger.error("Error importing products", exc_info=1)
      raise CommandError("Error importing products: %s" % e)
    finally:
      transaction.commit(using=self.database)
      transaction.leave_transaction_management(using=self.database)


  # Importing location calendar
  #  - Extract the resource calendar specified by the parameter odoo.calendar.
  #    If the parameter is empty, no calendar is assigned.
  #  - Extracting also the child objects resource.calendar.attendance to calendarbuckets.
  #  - NO filter on recently changed records
  #  - mapped fields odoo resource.calendar -> frePPLe calendar
  #       - parameter 'odoo.calendar' -> name
  #       - 'odoo' -> subcategory
  #  - mapped fields odoo resource.calendar.attendance -> frePPLe calendarbucket
  #       - parameter odoo.calendar -> calendar_id
  #       - dayofweek -> monday / tuesday / wednesday / thursday / friday /saturday /sunday
  #       - hour_from -> starttime
  #       - hour_to -> endtime
  #       - date_from -> startdate
  #       - 'odoo' -> source
  def import_calendar(self, cursor):
    transaction.enter_transaction_management(using=self.database)
    try:
      starttime = time()
      if self.verbosity > 0:
        print("Importing calendar...")

      # Pick up the calendar
      self.calendar = Parameter.getValue("odoo.calendar", self.database)
      if self.calendar:

        # Update calendar
        cnt = cursor.execute("update calendar \
          set defaultvalue=0, subcategory='odoo', lastmodified='%s' \
          where name=%%s" % self.date,
          [self.calendar,])
        if cnt == 0:
          # Create the calendar
          cursor.execute("insert into calendar \
           (name, subcategory, lastmodified) values (%s,'odoo','%s')"
           % self.date)
        else:
          # Delete existing calendar buckets
          cursor.execute("delete from calendarbucket where calendar_id=%s", [self.calendar,])

        # Create calendar buckets for the attendance records
        buckets = []
        ids = self.odoo_search('resource.calendar', [('name','=', self.calendar)])
        fields = ['name', 'attendance_ids']
        fields2 = ['dayofweek', 'date_from', 'hour_from', 'hour_to']
        for i in self.odoo_data('resource.calendar', ids, fields):
          for j in self.odoo_data('resource.calendar.attendance', i['attendance_ids'], fields2):
            buckets.append( [
              self.calendar, datetime.strptime(j['date_from'] or "2000-01-01", '%Y-%m-%d'),
              j['dayofweek'] == '0' and '1' or '0', j['dayofweek'] == '1' and '1' or '0',
              j['dayofweek'] == '2' and '1' or '0', j['dayofweek'] == '3' and '1' or '0',
              j['dayofweek'] == '4' and '1' or '0', j['dayofweek'] == '5' and '1' or '0',
              j['dayofweek'] == '6' and '1' or '0',
              '%s:%s:00' % (int(j['hour_from']), round( (j['hour_from'] - int(j['hour_from'])) * 60)),
              '%s:%s:00' % (int(j['hour_to']), round( (j['hour_to'] - int(j['hour_to'])) * 60)),
              1000
              ] )

        # Sort by start date.
        # Required to assure that records with a later start date get a
        # lower priority in frePPLe.
        buckets.sort(key=itemgetter(2))

        # Assign priorities
        priority = 1000
        for i in buckets:
          i[11] = priority
          priority -= 1

        # Create frePPLe records
        cursor.executemany(
          "insert into calendarbucket \
           (calendar_id, startdate, monday, tuesday, wednesday, thursday, friday, \
            saturday, sunday, starttime, endtime, priority, value, source, lastmodified) \
           values(%%s,%%s,%%s,%%s,%%s,%%s,%%s,%%s,%%s,%%s,%%s,%%s,1.0,'odoo','%s')" % self.date,
           buckets
          )

      transaction.commit(using=self.database)

      if self.verbosity > 0:
        print("Created calendar in %.2f seconds" % (time() - starttime))
    except Exception as e:
      transaction.rollback(using=self.database)
      logger.error("Error importing calendar", exc_info=1)
      raise CommandError("Error importing calendar: %s" % e)
    finally:
      transaction.commit(using=self.database)
      transaction.leave_transaction_management(using=self.database)


  # Importing locations
  #   - extracting stock.warehouses objects
  #   - NO filter on recently changed records
  #   - NO deletion of locations which become inactive
  #   - meeting the criterion:
  #        - %active = True
  #   - mapped fields odoo -> frePPLe location
  #        - %name -> name
  #        - 'odoo' -> subcategory
  #        - %id -> source
  def import_locations(self, cursor):
    transaction.enter_transaction_management(using=self.database)
    try:
      starttime = time()
      if self.verbosity > 0:
        print("Importing warehouses...")

      # Get existing locations
      cursor.execute("SELECT name, subcategory, source FROM location")
      frepple_keys = set()
      for i in cursor.fetchall():
        if i[1] == 'odoo':
          try: self.locations[int(i[2])] = i[0]
          except: pass
        frepple_keys.add(i[0])

      # Pick up all warehouses
      ids = self.odoo_search('stock.warehouse')
      fields = ['name', 'lot_stock_id', 'lot_input_id', 'lot_output_id']
      insert = []
      update = []
      rename = []
      childlocs = {}
      # Loop over the warehouses
      for i in self.odoo_data('stock.warehouse', ids, fields):
        if i['name'] in frepple_keys:
          update.append( (i['id'],i['name']) )
        elif i['id'] in self.locations:
          # Object previously exported from odoo already, now renamed
          rename.append( (i['name'],str(i['id'])) )
        else:
          insert.append( (i['name'],i['id']) )
        # Find all child locations of the warehouse.
        childlocs[i['lot_stock_id'][0]] = i['name']
        childlocs[i['lot_input_id'][0]] = i['name']
        childlocs[i['lot_output_id'][0]] = i['name']

      # Find all locations in the warehouse
      # We populate a mapping location-to-warehouse name for later lookups.
      fields2 = ['child_ids']
      for j in self.odoo_data('stock.location', childlocs.keys(), fields2):
        self.locations[j['id']] = childlocs[j['id']]
        for k in j['child_ids']:
          self.locations[k] = childlocs[j['id']]

      # Create records for the warehouses
      cursor.executemany(
        "insert into location \
          (name,source,subcategory,lastmodified) \
          values (%%s,%%s,'odoo','%s')" % self.date,
        insert)
      cursor.executemany(
        "update location \
          set source=%%s, subcategory='odoo', lastmodified='%s' \
          where name=%%s" % self.date,
        update)
      cursor.executemany(
        "update location \
          set name=%%s, subcategory='odoo', lastmodified='%s' \
          where source=%%s" % self.date,
        rename)

      # Update calendars
      if self.calendar:
        cursor.execute(
          "update location set available_id=%s where subcategory='odoo'",
          [self.calendar,]
          )
      transaction.commit(using=self.database)

      if self.verbosity > 0:
        print("Inserted %d new warehouses" % len(insert))
        print("Updated %d existing warehouses" % len(update))
        print("Renamed %d existing warehouses" % len(rename))
        print("Imported warehouses in %.2f seconds" % (time() - starttime))
    except Exception as e:
      transaction.rollback(using=self.database)
      logger.error("Error importing warehouses", exc_info=1)
      raise CommandError("Error importing warehouses: %s" % e)
    finally:
      transaction.commit(using=self.database)
      transaction.leave_transaction_management(using=self.database)


  # Importing sales orders
  #   - Extracting recently changed sales.order and sales.order.line objects
  #   - The delivery location is derived as follows:
  #       - each SO has a "shop" field
  #       - that shop is linked to a "warehouse"
  #       - that warehouse has a "stock location"
  #       - the order will be delivered from this location
  #   - meeting the criterion:
  #        - %sol_state = 'confirmed'
  #   - mapped fields odoo -> frePPLe delivery operation
  #        - 'delivery %sol_product_id %sol_product_name from %loc' -> name
  #   - mapped fields odoo -> frePPLe buffer
  #        - '%sol_product_id %sol_product_name @ %loc' -> name
  #   - mapped fields odoo -> frePPLe delivery flow
  #        - 'delivery %sol_product_id %sol_product_name from %loc' -> operation
  #        - '%sol_product_id %sol_product_name @ %loc' -> buffer
  #        - quantity -> -1
  #        -  'start' -> type
  #   - mapped fields odoo -> frePPLe demand
  #        - %sol_id %so_name %sol_sequence -> name
  #        - %sol_product_uom_qty * uom conversion -> quantity
  #        - %sol_product_id -> item
  #        - %so_partner_id -> customer
  #        - %so_requested_date or %so_date_order -> due
  #        - 'odoo' -> source
  #        - 1 -> priority
  #   - The picking policy 'complete' is supported at the sales order line
  #     level only in frePPLe. FrePPLe doesn't allow yet to coordinate the
  #     delivery of multiple lines in a sales order (except with hacky
  #     modeling construct).
  #   - The field requested_date is only available when sale_order_dates is
  #     installed.
  def import_salesorders(self, cursor):
    transaction.enter_transaction_management(using=self.database)
    try:
      starttime = time()

      # Get the stocking location of each warehouse (where we deliver from)
      if self.verbosity > 0:
        print("Extracting shop list...")
      ids = self.odoo_search('sale.shop')
      fields = ['name', 'warehouse_id']
      for i in self.odoo_data('sale.shop', ids, fields):
        self.shops[i['id']] = i['warehouse_id'][1]

      # Now the list of sales orders
      deliveries = set()
      if self.verbosity > 0:
        print("Importing sales orders...")
      cursor.execute("SELECT name FROM demand")
      frepple_keys = set([ i[0] for i in cursor.fetchall()])
      ids = self.odoo_search('sale.order.line',
        ['|',('create_date','>', self.delta),('write_date','>', self.delta),])
      fields = ['state', 'type', 'product_id', 'product_uom_qty', 'product_uom', 'order_id']
      fields2 = ['partner_id', 'requested_date', 'date_order', 'picking_policy', 'shop_id']
      insert = []
      update = []
      delete = []
      so_line = [ i for i in self.odoo_data('sale.order.line', ids, fields)]
      so = { j['id']: j for j in self.odoo_data('sale.order', [i['order_id'][0] for i in so_line], fields2) }
      for i in so_line:
        name = u'%s %d' % (i['order_id'][1], i['id'])
        source = i['order_id'][0]
        if i['state'] == 'confirmed':
          product = i['product_id'][1]
          j = so[i['order_id'][0]]
          location = self.shops.get(j['shop_id'][0], None)
          customer = self.customers.get(j['partner_id'][0], None)
          if not(location and customer and i['product_id'][0] in self.items):
            continue
          operation = u'Ship %s @ %s' % (product, location)
          buffer = u'%s @ %s' % (product, location)
          deliveries.update([(product,location,operation,buffer),])
          due = datetime.strptime(j['requested_date'] or j['date_order'], '%Y-%m-%d')
<<<<<<< HEAD
          qty = self.convert_qty_uom(i['product_uom_qty'], i['product_uom'][0], i['product_id'][0])
=======
          priority = 1
          qty = self.convert_qty_uom(i['product_uom_qty'], i['product_uom'][0], i['product_id'][0]
>>>>>>> dea4f052
          if name in frepple_keys:
            update.append( (
              product,
              customer,
              qty,
              j['picking_policy'] == 'one' and i['product_uom_qty'] or 1.0,
              due,
              priority,
              operation,
              source,
              name,
              ) )
          else:
            insert.append( (
              product,
              customer,
              qty,
              j['picking_policy'] == 'one' and i['product_uom_qty'] or 1.0,
              due,
              priority,
              operation,
              source,
              name,
              ) )
        elif name in frepple_keys:
          # Only confirmed sales orders are shown in frePPLe
          delete.append( (name,) )

      # Create or update delivery operations
      cursor.execute("SELECT name FROM operation where name like 'Ship %'")
      frepple_keys = set([ i[0] for i in cursor.fetchall()])
      cursor.executemany(
        "insert into operation \
          (name,location_id,posttime,subcategory,lastmodified) \
          values (%%s,%%s,%s,'odoo','%s')" % (self.security_lead, self.date),
        [ (i[2],i[1]) for i in deliveries if i[2] not in frepple_keys ])
      cursor.executemany(
        "update operation \
          set location_id=%%s, posttime=%s, subcategory='odoo', lastmodified='%s' where name=%%s" % (self.security_lead, self.date),
        [ (i[1],i[2]) for i in deliveries if i[2] in frepple_keys ])

      # Create or update delivery buffers
      cursor.execute("SELECT name FROM buffer")
      frepple_keys = set([ i[0] for i in cursor.fetchall()])
      cursor.executemany(
        "insert into buffer \
          (name,item_id,location_id,subcategory,lastmodified) \
          values(%%s,%%s,%%s,'odoo','%s')" % self.date,
        [ (i[3],i[0],i[1]) for i in deliveries if i[3] not in frepple_keys ])
      cursor.executemany(
        "update buffer \
          set item_id=%%s, location_id=%%s, subcategory='odoo', lastmodified='%s' where name=%%s" % self.date,
        [ (i[0],i[1],i[3]) for i in deliveries if i[3] in frepple_keys ])

      # Create or update flow on delivery operation
      cursor.execute("SELECT operation_id, thebuffer_id FROM flow")
      frepple_keys = set([ i for i in cursor.fetchall()])
      cursor.executemany(
        "insert into flow \
          (operation_id,thebuffer_id,quantity,type,source,lastmodified) \
          values(%%s,%%s,-1,'start','odoo','%s')" % self.date,
        [ (i[2],i[3]) for i in deliveries if (i[2],i[3]) not in frepple_keys ])
      cursor.executemany(
        "update flow \
          set quantity=-1, type='start', source='odoo', lastmodified='%s' where operation_id=%%s and thebuffer_id=%%s" % self.date,
        [ (i[2],i[3]) for i in deliveries if (i[2],i[3]) in frepple_keys ])

      # Create or update demands
      cursor.executemany(
        "insert into demand \
          (item_id,customer_id,quantity,minshipment,due,priority,operation_id,subcategory,lastmodified,source,name) \
          values (%%s,%%s,%%s,%%s,%%s,%%s,%%s,'odoo','%s',%%s,%%s)" % self.date,
        insert)
      cursor.executemany(
        "update demand \
          set item_id=%%s, customer_id=%%s, quantity=%%s, minshipment=%%s, due=%%s, priority=%%s, \
            operation_id=%%s, source=%%s, subcategory='odoo', lastmodified='%s' \
          where name=%%s" % self.date,
        update)
      for i in delete:
        try: cursor.execute("delete from demand where name=%s",i)
        except:
          # Delete fails when there are dependent records in the database.
          cursor.execute("update demand set quantity=0, source=null, lastmodified='%s' where name=%%s" % self.date,i)

      if self.verbosity > 0:
        print("Created or updated %d delivery operations" % len(deliveries))
        print("Inserted %d new sales orders" % len(insert))
        print("Updated %d existing sales orders" % len(update))
        print("Deleted %d sales orders" % len(delete))
        print("Imported sales orders in %.2f seconds" % (time() - starttime))
    except Exception as e:
      transaction.rollback(using=self.database)
      logger.error("Error importing sales orders", exc_info=1)
      raise CommandError("Error importing sales orders: %s" % e)
    finally:
      transaction.commit(using=self.database)
      transaction.leave_transaction_management(using=self.database)


  # Importing work centers
  #   - extracting recently changed mrp.workcenter objects
  #   - meeting the criterion:
  #        - %active = True
  #   - mapped fields odoo -> frePPLe resource
  #        - %id %name -> name
  #        - %cost_hour -> cost
  #        - capacity_per_cycle -> maximum
  #          This field is only transfered when inserting a new workcenter.
  #          Later runs of the connector will not update the value any more,
  #          since this field is typically maintained in frePPLe.
  #        - 'odoo' -> source
  #   - In odoo a work center links to a resource, and a resource has
  #     a calendar with working hours.
  #     We don't map the calendar to frePPLe, assuming that this is easy
  #     to maintain in frePPLe.
  def import_workcenters(self, cursor):
    transaction.enter_transaction_management(using=self.database)
    try:
      starttime = time()
      if self.verbosity > 0:
        print("Importing workcenters...")

      # Get existing frePPLe resources
      cursor.execute("SELECT name, subcategory, source FROM resource")
      frepple_keys = set()
      for i in cursor.fetchall():
        if i[1] == 'odoo':
          try: self.resources[int(i[2])] = i[0]
          except: pass
        frepple_keys.add(i[0])

      # Pick up the list of new Odoo workcenters
      ids = self.odoo_search('mrp.workcenter',
        ['|',('create_date','>', self.delta),('write_date','>', self.delta),
         '|',('active', '=', 1),('active', '=', 0)])
      fields = ['name', 'active', 'costs_hour', 'capacity_per_cycle', 'time_cycle']
      insert = []
      update = []
      rename = []
      delete = []
      for i in self.odoo_data('mrp.workcenter', ids, fields):
        if i['active']:
          if i['name'] in frepple_keys:
            update.append( (i['id'],i['costs_hour'],i['name']) )
          elif i['id'] in self.resources:
            # Object previously exported from odoo already, now renamed
            rename.append( (i['name'],i['costs_hour'],str(i['id'])) )
          else:
            insert.append( (i['id'],i['name'],i['costs_hour'],i['capacity_per_cycle'] / (i['time_cycle'] or 1)) )
          self.resources[i['id']] = i['name']
        elif i['id'] in self.resources:
          delete.append( (str(i['id']),) ),

      # Apply the changes to the frePPLe database
      cursor.executemany(
        "insert into resource \
          (source,name,cost,maximum,subcategory,lastmodified) \
          values (%%s,%%s,%%s,%%s,'odoo','%s')" % self.date,
        insert)
      cursor.executemany(
        "update resource \
          set source=%%s, cost=%%s, subcategory='odoo', lastmodified='%s' \
          where name=%%s" % self.date,
        update)
      cursor.executemany(
        "update resource \
          set name=%%s, cost=%%s, subcategory='odoo', lastmodified='%s' \
          where source=%%s" % self.date,
        rename)
      cursor.executemany('delete from resourceload where resource_id=%s', delete)
      cursor.executemany('delete from resourceskill where resource_id=%s', delete)
      cursor.executemany('update resource set owner_id=NULL where owner_id=%s', delete)
      cursor.executemany('delete from resource where name=%s', delete)
      transaction.commit(using=self.database)

      if self.verbosity > 0:
        print("Inserted %d new workcenters" % len(insert))
        print("Updated %d existing workcenters" % len(update))
        print("Renamed %d existing workcenters" % len(rename))
        print("Deleted %d workcenters" % len(delete))
        print("Imported workcenters in %.2f seconds" % (time() - starttime))
    except Exception as e:
      transaction.rollback(using=self.database)
      logger.error("Error importing workcenters", exc_info=1)
      raise CommandError("Error importing workcenters: %s" % e)
    finally:
      transaction.commit(using=self.database)
      transaction.leave_transaction_management(using=self.database)


  # Importing onhand
  #   - extracting all stock.report.prodlots objects
  #   - No filtering for latest changes, ie always complete extract
  #   - meeting the criterion:
  #        - %qty > 0
  #        - Location already mapped in frePPLe
  #        - Product already mapped in frePPLe
  #   - mapped fields odoo -> frePPLe buffer
  #        - %product_id %product_name @ %name -> name
  #        - %product_id %product_name -> item_id
  #        - %location_id %location_name -> location_id
  #        - %qty -> onhand
  #        - 'odoo' -> source
  def import_onhand(self, cursor):
    transaction.enter_transaction_management(using=self.database)
    try:
      starttime = time()
      if self.verbosity > 0:
        print("Importing onhand...")
      cursor.execute("SELECT name FROM item")
      frepple_items = set([ i[0] for i in cursor.fetchall()])
      cursor.execute("SELECT name FROM location")
      frepple_locations = set([ i[0] for i in cursor.fetchall()])
      cursor.execute("SELECT name FROM buffer")
      frepple_keys = set([ i[0] for i in cursor.fetchall()])
      cursor.execute("update buffer set onhand = 0 where subcategory = 'odoo'")
      ids = self.odoo_search('stock.report.prodlots', [('qty','>', 0),])
      fields = ['prodlot_id', 'location_id', 'qty', 'product_id']
      insert = []
      update = []
      for i in self.odoo_data('stock.report.prodlots', ids, fields):
        location = i['location_id'][0]
        if not location in self.locations: continue
        location = self.locations[location]  # Look up the warehouse of the location
        item = i['product_id'][1]
        name = u'%s @ %s' % (item, location)
        if item in frepple_items and location in frepple_locations:
          if name in frepple_keys:
            update.append( (i['qty'], name) )
          else:
            insert.append( (name, item, location, i['qty']) )
            frepple_keys.add(name)
      cursor.executemany(
        "insert into buffer \
          (name,item_id,location_id,onhand,subcategory,lastmodified) \
          values(%%s,%%s,%%s,%%s,'odoo','%s')" % self.date,
        insert
        )
      cursor.executemany(
        "update buffer \
          set onhand=onhand+%%s, subcategory='odoo', lastmodified='%s' \
          where name=%%s" % self.date,
        update
        )
      transaction.commit(using=self.database)
      if self.verbosity > 0:
        print("Inserted onhand for %d new buffers" % len(insert))
        print("Updated onhand for %d existing buffers" % len(update))
        print("Imported onhand in %.2f seconds" % (time() - starttime))
    except Exception as e:
      transaction.rollback(using=self.database)
      logger.error("Error importing onhand", exc_info=1)
      raise CommandError("Error importing onhand: %s" % e)
    finally:
      transaction.commit(using=self.database)
      transaction.leave_transaction_management(using=self.database)


  # Load open purchase orders and quotations
  #   - extracting all records every time. No net change capability.
  #   - meeting the criterion:
  #        - %product already exists in frePPLe
  #        - %location already exists in frePPLe
  #        - %state = 'approved' or 'draft'
  #   - mapped fields odoo -> frePPLe buffer
  #        - %product ' @ ' %name -> name
  #        - %location, mapped to warehouse -> location
  #        - %product -> product
  #        - 'odoo' -> subcategory
  #   - mapped fields odoo -> frePPLe operation
  #        - 'Purchase ' %product ' @ ' %location -> name
  #        - 'odoo' -> subcategory
  #        - 'fixed_time' -> type
  #   - mapped fields odoo -> frePPLe flow
  #        - 'Purchase ' %product ' @ ' %location -> operation
  #        - %product ' @ ' %name -> buffer
  #        - 1 -> quantity
  #        - 'end' -> type
  #        - 'odoo' -> source
  #   - mapped fields odoo -> frePPLe operationplan
  #        - %id %name -> name
  #        - 'odoo' -> source
  #   - Note that the current logic also treats the (draft) purchase quotations in the
  #     very same way as the (confirmed) purchase orders.
  #
  # TODO Possible to update PO without touching the date on the PO-lines? Rework code?
  # TODO Operationplan id is not the most robust way to find a match
  def import_purchaseorders(self, cursor):
    transaction.enter_transaction_management(using=self.database)
    try:
      starttime = time()
      if self.verbosity > 0:
        print("Importing purchase orders...")
      cursor.execute("SELECT name FROM item")
      frepple_items = set([ i[0] for i in cursor.fetchall()])
      cursor.execute("SELECT id FROM operationplan")
      frepple_keys = set([ i[0] for i in cursor.fetchall()])
      deliveries = set()
      ids = self.odoo_search('purchase.order.line',['|',('create_date','>', self.delta),('write_date','>', self.delta)])
      fields = ['name', 'date_planned', 'product_id', 'product_qty', 'product_uom', 'order_id']
      fields2 = ['name', 'location_id', 'partner_id', 'state', 'shipped']
      insert = []
      delete = []
      update = []
      po_line = [ i for i in self.odoo_data('purchase.order.line', ids, fields) ]
      po = { j['id']: j for j in self.odoo_data('purchase.order', [i['order_id'][0] for i in po_line], fields2) }
      for i in po_line:
        if not i['product_id']: continue
        item = i['product_id'][1]
        j = po[i['order_id'][0]]
        location = j['location_id'] and self.locations.get(j['location_id'][0], None) or None
        if location and item in frepple_items and j['state'] in ('approved','draft') and not j['shipped']:
          operation = u'Purchase %s @ %s' % (item, location)
          due = datetime.strptime(i['date_planned'], '%Y-%m-%d')
          qty = self.convert_qty_uom(i['product_qty'], i['product_uom'][0], i['product_id'][0])
          if i['id'] in frepple_keys:
            update.append( (
               operation, due, due, qty, i['id']
              ) )
          else:
            insert.append( (
               i['id'], operation, due, due, qty
              ) )
          deliveries.update([(item,location,operation,u'%s @ %s' % (item, location)),])
        elif id in frepple_keys:
          delete.append( (i['id'],) )

      # Create or update procurement operations
      cursor.execute("SELECT name FROM operation where name like 'Purchase %'")
      frepple_keys = set([ i[0] for i in cursor.fetchall()])
      cursor.executemany(
        "insert into operation \
          (name,location_id,subcategory,type,lastmodified) \
          values (%%s,%%s,'odoo','fixed_time','%s')" % self.date,
        [ (i[2],i[1]) for i in deliveries if i[2] not in frepple_keys ])
      cursor.executemany(
        "update operation \
          set location_id=%%s, subcategory='odoo', type='fixed_time', lastmodified='%s' where name=%%s" % self.date,
        [ (i[1],i[2]) for i in deliveries if i[2] in frepple_keys ])

      # Create or update purchasing buffers
      cursor.execute("SELECT name FROM buffer")
      frepple_keys = set([ i[0] for i in cursor.fetchall()])
      cursor.executemany(
        "insert into buffer \
          (name,item_id,location_id,subcategory,lastmodified) \
          values(%%s,%%s,%%s,'odoo','%s')" % self.date,
        [ (i[3],i[0],i[1]) for i in deliveries if i[3] not in frepple_keys ])
      cursor.executemany(
        "update buffer \
          set item_id=%%s, location_id=%%s, subcategory='odoo', lastmodified='%s' where name=%%s" % self.date,
        [ (i[0],i[1],i[3]) for i in deliveries if i[3] in frepple_keys ])

      # Create or update flow on purchasing operation
      cursor.execute("SELECT operation_id, thebuffer_id FROM flow")
      frepple_keys = set([ i for i in cursor.fetchall()])
      cursor.executemany(
        "insert into flow \
          (operation_id,thebuffer_id,quantity,type,source,lastmodified) \
          values(%%s,%%s,1,'end','odoo','%s')" % self.date,
        [ (i[2],i[3]) for i in deliveries if (i[2],i[3]) not in frepple_keys ])
      cursor.executemany(
        "update flow \
          set quantity=1, type='end', source='odoo', lastmodified='%s' where operation_id=%%s and thebuffer_id=%%s" % self.date,
        [ (i[2],i[3]) for i in deliveries if (i[2],i[3]) in frepple_keys ])

      # Create purchasing operationplans
      cursor.executemany(
        "insert into operationplan \
          (id,operation_id,startdate,enddate,quantity,locked,source,lastmodified) \
          values(%%s,%%s,%%s,%%s,%%s,'1','odoo','%s')" % self.date,
        insert
        )
      cursor.executemany(
        "update operationplan \
          set operation_id=%%s, startdate=%%s, enddate=%%s, quantity=%%s, locked='1', source='odoo', lastmodified='%s' \
          where id=%%s" % self.date,
        update)
      cursor.executemany(
        "delete from operationplan where id=%s and source='odoo'",
        delete)
      transaction.commit(using=self.database)

      if self.verbosity > 0:
        print("Inserted %d purchase order lines" % len(insert))
        print("Updated %d purchase order lines" % len(update))
        print("Deleted %d purchase order lines" % len(delete))
        print("Imported purchase orders in %.2f seconds" % (time() - starttime))
    except Exception as e:
      transaction.rollback(using=self.database)
      logger.error("Error importing purchase orders", exc_info=1)
      raise CommandError("Error importing purchase orders: %s" % e)
    finally:
      transaction.commit(using=self.database)
      transaction.leave_transaction_management(using=self.database)


  # Importing boms
  #   - extracting mrp.bom, mrp.routing.workcenter and mrp.routing.workcenter objects
  #   - not supported yet:
  #        - date effectivity
  #        - parent boms
  #        - phantom boms
  #        - subproducts
  #        - routings
  #   - meeting the criterion:
  #        - %active = True
  #        - %bom_id = False (otherwise it's a bom component
  #        - %routing_id is not empty    TODO update doc here
  #          and %routing_id.location_id is not null
  #          and the location already exists in frePPLe
  #   - mapped fields odoo -> frePPLe operation
  #        - make %product_id.id %product_id.name @ %routing_id.location_id %routing_id.location_id.name -> name
  #        - %routing_id.location_id %routing_id.location_id.name -> location_id
  #        - %product_rounding * uom conversion -> size_multiple
  #        - 'odoo' -> source
  #   - mapped fields odoo -> frePPLe buffer
  #        - %product_id.id %product_id.name @ %routing_id.location_id %routing_id.location_id.name -> name
  #        - %product_id.id %product_id.name -> item_id
  #        - %routing_id.location_id %routing_id.location_id.name -> location_id
  #        - %bom_id %bom_name @ %routing_id.location_id %routing_id.location_id.name -> producing_id
  #        - 'odoo' -> source
  #   - mapped fields odoo -> frePPLe flow
  #        - %product_id.id %product_id.name @ %routing_id.location_id %routing_id.location_id.name -> thebuffer_id
  #        - make %product_id.id %product_id.name @ %routing_id.location_id %routing_id.location_id.name -> operation_id
  #        - %product_qty * %product_efficiency * uom conversion -> quantity
  #        - 'flow_end' -> type
  #
  # TODO: Choice between detailed and simplified model
  #   -> Detailed mapping uses a routing operation, with sequence of workcenters
  #   -> Simplified model uses a single operation
  def import_boms(self, cursor):
    transaction.enter_transaction_management(using=self.database)
    try:
      starttime = time()
      if self.verbosity > 0:
        print("Importing bills of material...")

      # Pick up existing flows in frePPLe
      cursor.execute("SELECT thebuffer_id, operation_id FROM flow")
      frepple_flows = set(cursor.fetchall())

      # Pick up existing loads in frePPLe
      cursor.execute("SELECT resource_id, operation_id FROM resourceload")
      frepple_loads = set(cursor.fetchall())

      # Pick up existing buffers in frePPLe
      cursor.execute("SELECT name FROM buffer")
      frepple_buffers = set([i[0] for i in cursor.fetchall()])

      # Pick up existing operations in frePPLe
      cursor.execute("SELECT name FROM operation")
      frepple_operations = set([i[0] for i in cursor.fetchall()])

      # Pick up all existing locations in frePPLe
      cursor.execute("SELECT name FROM location")
      frepple_locations = set([i[0] for i in cursor.fetchall()])

      # Pick up all active manufacturing routings
      odoo_mfg_routings = {}
      ids = self.odoo_search('mrp.routing')
      for i in self.odoo_data('mrp.routing', ids, ['location_id',]):
        if i['location_id']:
          odoo_mfg_routings[i['id']] = self.locations.get(i['location_id'][0], None)
        else:
          odoo_mfg_routings[i['id']] = None

      # Pick up all workcenters in the routing
      routing_workcenters = {}
      ids = self.odoo_search('mrp.routing.workcenter')
      fields = ['routing_id','workcenter_id','sequence','cycle_nbr','hour_nbr',]
      for i in self.odoo_data('mrp.routing.workcenter', ids, fields):
        if i['routing_id'][0] in routing_workcenters:
          routing_workcenters[i['routing_id'][0]].append( (i['workcenter_id'][1], i['cycle_nbr'],) )
        else:
          routing_workcenters[i['routing_id'][0]] = [ (i['workcenter_id'][1], i['cycle_nbr'],), ]

      # Create operations
      operation_insert = []
      operation_update = []
      operation_delete = []
      buffer_insert = []
      buffer_update = []
      flow_insert = []
      flow_update = []
      flow_delete = []
      load_insert = []
      load_update = []

      # Loop over all "producing" bom records
      boms = {}
      ids = self.odoo_search('mrp.bom', [
        ('bom_id','=',False), #'|',('create_date','>', self.delta),('write_date','>', self.delta),
        '|',('active', '=', 1),('active', '=', 0)])
      fields = ['name', 'active', 'product_qty', 'product_uom', 'date_start', 'date_stop',
        'product_efficiency', 'product_id', 'routing_id', 'bom_id', 'type', 'sub_products',
        'product_rounding',]
      bom_data = [ i for i in self.odoo_data('mrp.bom', ids, fields) ]
      products = { j['id']: j['product_tmpl_id'][0] for j in self.odoo_data('product.product', [ i['product_id'][0] for i in bom_data ], ['product_tmpl_id',]) }
      templates = { k['id']: k['produce_delay'] for k in self.odoo_data('product.template', [ j for i,j in products.iteritems() ], ['produce_delay',]) }
      for i in bom_data:
        # TODO Handle routing steps
        # Determine the location
        if i['routing_id']:
          location = odoo_mfg_routings.get(i['routing_id'][0], None) or self.odoo_production_location
        else:
          location = self.odoo_production_location

        # Determine operation name and item
        operation = u'%d %s @ %s' % (i['id'], i['name'], location)
        product = self.items.get(i['product_id'][0], None)
        if not product: continue
        buffer = u'%s @ %s' % (product, location)  # TODO if policy is produce, then this should be the producting operation
        uom_factor = self.convert_qty_uom(1.0, i['product_uom'][0], i['product_id'][0])

        if i['active']:
          boms[i['id']] = (operation, location)
          # Creation or update operations
          if operation in frepple_operations:
            operation_update.append( (
              location, i['product_rounding']*uom_factor or 1, templates[products[i['product_id'][0]]] * 86400 + self.manufacturing_lead, operation
              ) )
          else:
            frepple_operations.add(operation)
            operation_insert.append( (
              operation, location, (i['product_rounding'] * uom_factor) or 1, templates[products[i['product_id'][0]]] * 86400 + self.manufacturing_lead
              ) )
          # Creation buffer
          if not buffer in frepple_buffers:
            frepple_buffers.add(buffer)
            buffer_insert.append( (
              buffer, product, location, operation
              ))
          else:
            buffer_update.append( (
              product, location, operation, buffer
              ))
          # Producing flow on a bom
          if (buffer,operation) in frepple_flows:
            flow_update.append( (
              i['product_qty'] * i['product_efficiency'] * uom_factor, 'end',
              i['date_start'] or None, i['date_stop'] or None, operation, buffer,
              ) )
          else:
            flow_insert.append( (
              operation, buffer, i['product_qty'] * i['product_efficiency'] * uom_factor,
              'end', i['date_start'] or None, i['date_stop'] or None
              ) )
            frepple_flows.add( (buffer,operation) )
          # Create workcentre loads
          if i['routing_id']:
            for j in routing_workcenters.get(i['routing_id'][0],[]):
              if (j[0],operation) in frepple_loads:
                load_update.append((
                  j[1], operation, j[0]
                  ))
              else:
                frepple_loads.add( (j[0],operation) )
                load_insert.append((
                  operation, j[0], j[1]
                  ))
        else:
          # Not active any more
          if operation in frepple_operations:
            operation_delete.append( (operation,) )
          if (buffer,operation) in frepple_flows:   # TODO filter only based on operation???
            flow_delete.append( (buffer,operation) )

      # Loop over all "consuming" bom records
      ids = self.odoo_search('mrp.bom', [
        ('bom_id','!=',False), #'|',('create_date','>', self.delta),('write_date','>', self.delta),
        '|',('active', '=', 1),('active', '=', 0)])
      fields = ['name', 'active', 'product_qty', 'product_uom', 'date_start', 'date_stop',
        'product_id', 'routing_id', 'bom_id', 'type', 'sub_products', 'product_rounding',]
      for i in self.odoo_data('mrp.bom', ids, fields):
        # Determine operation and buffer
        (operation, location) = boms.get(i['bom_id'][0], (None, None))
        product = self.items.get(i['product_id'][0], None)
        if not location and not operation or not product: continue
        buffer = u'%s @ %s' % (product, location)
        qty = self.convert_qty_uom(i['product_qty'], i['product_uom'][0], i['product_id'][0])

        if i['active']:
          # Creation buffer
          if not buffer in frepple_buffers:
            frepple_buffers.add(buffer)
            buffer_insert.append( (
              buffer, product, location, None
              ))
          # Creation of flow
          if (buffer,operation) in frepple_flows:
            flow_update.append( (
              -qty, 'start', i['date_start'] or None, i['date_stop'] or None, operation, buffer,
              ) )
          else:
            flow_insert.append( (
              operation, buffer, -qty, 'start', i['date_start'] or None, i['date_stop'] or None
              ) )
            frepple_flows.add( (buffer,operation) )
        else:
          # Not active any more
          if (buffer,operation) in frepple_flows:
            flow_delete.append( (buffer,operation) )

      # Process in the frePPLe database
      cursor.executemany(
        "insert into operation \
          (name,location_id,subcategory,sizemultiple,duration,lastmodified) \
          values(%%s,%%s,'odoo',%%s,%%s,'%s')" % self.date,
        operation_insert
        )
      cursor.executemany(
        "update operation \
          set location_id=%%s, sizemultiple=%%s, duration=%%s, subcategory='odoo', lastmodified='%s' \
          where name=%%s" % self.date,
        operation_update
        )
      cursor.executemany(
        "update operation \
          set subcategory=null, lastmodified='%s' \
          where name=%%s" % self.date,
        operation_delete
        )
      cursor.executemany(
        "insert into buffer \
          (name,item_id,location_id,producing_id,subcategory,lastmodified) \
          values(%%s,%%s,%%s,%%s,'odoo','%s')" % self.date,
        buffer_insert
        )
      cursor.executemany(
        "update buffer \
          set item_id=%%s, location_id=%%s, producing_id=%%s, subcategory='odoo', lastmodified='%s' \
          where name = %%s" % self.date,
        buffer_update
        )
      cursor.executemany(
        "insert into flow \
          (operation_id,thebuffer_id,quantity,type,effective_start,effective_end,source,lastmodified) \
          values(%%s,%%s,%%s,%%s,%%s,%%s,'odoo','%s')" % self.date,
        flow_insert
        )
      cursor.executemany(
        "update flow \
          set quantity=%%s, type=%%s, effective_start=%%s ,effective_end=%%s, source='odoo', lastmodified='%s' \
          where operation_id=%%s and thebuffer_id=%%s" % self.date,
        flow_update
        )
      cursor.executemany(
        "insert into resourceload \
          (operation_id,resource_id,quantity,source,lastmodified) \
          values(%%s,%%s,%%s,'odoo','%s')" % self.date,
        load_insert
        )
      cursor.executemany(
        "update resourceload \
          set quantity=%%s, lastmodified='%s', source='odoo' \
          where operation_id=%%s and resource_id=%%s" % self.date,
        load_update
        )
      cursor.executemany(
        "delete from flow \
          where operation_id=%s and thebuffer_id=%s",
        flow_delete
        )

      # TODO multiple produce/procure boms for the same item -> alternate operation

      transaction.commit(using=self.database)
      if self.verbosity > 0:
        print("Inserted %d new bills of material operations" % len(operation_insert))
        print("Updated %d existing bills of material operations" % len(operation_update))
        print("Deleted %d bills of material operations" % len(operation_delete))
        print("Inserted %d new bills of material buffers" % len(buffer_insert))
        print("Inserted %d new bills of material flows" % len(flow_insert))
        print("Updated %d existing bills of material flows" % len(flow_update))
        print("Inserted %d new bills of material loads" % len(load_insert))
        print("Updated %d existing bills of material loads" % len(load_update))
        print("Deleted %d bills of material flows" % len(flow_delete))
        print("Imported bills of material in %.2f seconds" % (time() - starttime))
    except Exception as e:
      transaction.rollback(using=self.database)
      logger.error("Error importing bills of material", exc_info=1)
      raise CommandError("Error importing bills of material: %s" % e)
    finally:
      transaction.commit(using=self.database)
      transaction.leave_transaction_management(using=self.database)


  # Importing policies
  #   - Extracting product.template objects for all items mapped from odoo
  #   - TODO No net change functionality yet.
  #   - Extracting recently changed stock.warehouse.orderpoint objects
  #   - mapped fields product.template odoo -> frePPLe buffers
  #        - %product -> filter where buffer.item_id = %product and subcategory='odoo'
  #        - %type -> 'procure' when %purchase_ok=true and %supply_method='buy'
  #                   'default' for all other cases
  #        - %produce_delay -> leadtime
  #   - mapped fields stock.warehouse.orderpoint odoo -> frePPLe buffers
  #        - %product %warehouse -> filter where buffer.item_id = %product and buffer.location_id = %warehouse
  #        - %product_min_qty * uom conversion -> min_inventory
  #        - %product_max_qty * uom conversion -> max_inventory
  #        - %qty_multiple * uom conversion -> size_multiple
  def import_policies(self, cursor):
    transaction.enter_transaction_management(using=self.database)
    try:
      starttime = time()
      if self.verbosity > 0:
        print("Importing policies and reorderpoints...")

      # Get the list of item ids and the template info
      cursor.execute("SELECT name, source FROM item where subcategory='odoo'")
      items = {}
      for i in cursor.fetchall():
        try: items[int(i[1])] = i[0]
        except: pass
      fields = ['product_tmpl_id']
      fields2 = ['purchase_ok','procure_method','supply_method','produce_delay','list_price','uom_id']
      buy = []
      produce = []
      prod = [ i for i in self.odoo_data('product.product', items.keys(), fields) ]
      item_update = []
      templates = { j['id']: j for j in self.odoo_data('product.template', [i['product_tmpl_id'][0] for i in prod], fields2) }
      for i in prod:
        item = items.get(i['id'],None)
        if not item: continue
        tmpl = templates.get(i['product_tmpl_id'][0],None)
        if tmpl and tmpl['purchase_ok'] and tmpl['supply_method'] == 'buy':
          buy.append( (tmpl['produce_delay'] * 86400 + self.po_lead, item,) )
        else:
          produce.append( (item,) )
        if tmpl:
          item_update.append( (tmpl['list_price'] / self.convert_qty_uom(1.0, tmpl['uom_id'][0], i['id']),item,) )

      # Get recently changed reorderpoints
      ids = self.odoo_search('stock.warehouse.orderpoint',
        ['|',('create_date','>', self.delta),('write_date','>', self.delta),
         '|',('active', '=', 1),('active', '=', 0)])
      fields = ['active', 'warehouse_id', 'product_id', 'product_min_qty', 'product_max_qty', 'product_uom', 'qty_multiple']
      orderpoints = []
      for i in self.odoo_data('stock.warehouse.orderpoint', ids, fields):
        if i['active']:
          uom_factor = self.convert_qty_uom(1.0, i['product_uom'][0], i['product_id'][0])
          orderpoints.append( (i['product_min_qty']*uom_factor, i['product_max_qty']*uom_factor,
            i['qty_multiple']*uom_factor, i['product_id'][1], i['warehouse_id'][1]) )
        else:
          orderpoints.append( (None, None, None, i['product_id'][1], i['warehouse_id'][1]) )

      # Update the frePPLe buffers
      cursor.execute("update buffer set type=null where subcategory = 'odoo'")
      cursor.executemany(
        "update buffer \
          set type= 'procure', leadtime=%%s, lastmodified='%s' \
          where item_id=%%s and subcategory='odoo'" % self.date,
        buy)
      cursor.executemany(
        "update buffer \
          set type='default', lastmodified='%s' \
          where item_id=%%s and subcategory='odoo'" % self.date,
        produce)
      cursor.executemany(
        "update buffer \
          set min_inventory=%s, max_inventory=%s, size_multiple=%s \
          where item_id=%s and location_id=%s and subcategory='odoo'",
        orderpoints
        )
      cursor.executemany(
        "update item set price=%s where name=%s",
        item_update
        )
      transaction.commit(using=self.database)
      if self.verbosity > 0:
        print("Updated buffers for %d procured items" % len(buy))
        print("Updated buffers for %d produced items" % len(produce))
        print("Updated reorderpoints for %d procured buffers" % len(orderpoints))
        print("Imported policies and reorderpoints in %.2f seconds" % (time() - starttime))
    except Exception as e:
      transaction.rollback(using=self.database)
      logger.error("Error importing policies and reorderpoints", exc_info=1)
      raise CommandError("Error importing policies and reorderpoints: %s" % e)
    finally:
      transaction.commit(using=self.database)
      transaction.leave_transaction_management(using=self.database)


  # Importing manufacturing orders
  #   - Extracting all mrp.production objects from odoo, except the ones in
  #     "draft" status.
  #   - mapped fields mrp.production odoo -> frePPLe operationplan
  #        - %state -> filter where state != 'draft'
  #        - %id + 1000000 -> identifier
  #        - %bom.id %bom.name @ %location_dest_id -> operation_id, which must already exist
  #        - %date_start if filled else %date_planned -> startdate and enddate
  #        - %product_qty * uom conversion -> quantity
  #        - "1" -> locked
  #
  # TODO More detailed WIP representation:
  #    - mrp_production
  #        |-> mrp_production_move_id
  #        |      |-> If stock moves has been executed, then set flowplan qty to 0 in frePPLe
  #        |-> mrp_production_workcenter_line
  #               |-> simplified model:
  #               |     if status is done, then set loadplan qty to 0 in frePPLe
  #               |-> detailed model:
  #                     if status is done, then skip that sequence step in the routing
  def import_manufacturingorders(self, cursor):
    transaction.enter_transaction_management(using=self.database)
    try:
      starttime = time()
      if self.verbosity > 0:
        print("Importing manufacturing orders...")

      # Get the list of existing operations and operationplans
      cursor.execute("SELECT id FROM operationplan")
      frepple_keys = set([ i[0] for i in cursor.fetchall()])
      cursor.execute("SELECT name FROM operation where subcategory='odoo'")
      operations = set([ i[0] for i in cursor.fetchall()])

      ids = self.odoo_search('mrp.production', [
        '|',('create_date','>', self.delta),('write_date','>', self.delta),
        ('state','!=','draft')
        ])
      fields = ['bom_id','date_start','date_planned','name','state','product_qty','product_uom','location_dest_id', 'product_id']
      update = []
      insert = []
      delete = []
      for i in self.odoo_data('mrp.production', ids, fields):
        identifier = i['id'] + 1000000   # Adding a million to distinguish POs and MOs
        if i['state'] in ('in_production','confirmed','ready') and i['bom_id']:
          # Open orders
          location = self.locations.get(i['location_dest_id'][0],None)
          operation = u'%d %s @ %s' % (i['bom_id'][0], i['bom_id'][1], location)
          try: startdate = datetime.strptime(i['date_start'] or i['date_planned'], '%Y-%m-%d %H:%M:%S')
          except Exception as e: startdate = None
          if not startdate or not location or not operation in operations:
            continue
          qty = self.convert_qty_uom(i['product_qty'], i['product_uom'][0], i['product_id'][0])
          if identifier in frepple_keys:
            update.append((
              operation,startdate,startdate,qty,i['name'],identifier
              ))
          else:
            insert.append((
              identifier,operation,startdate,startdate,qty,i['name']
              ))
        elif i['state'] in ('cancel','done'):
          # Closed orders
          if id in frepple_keys:
            delete.append( (identifier,) )
        elif i['bom_id']:
          print("Warning: ignoring unrecognized manufacturing order status %s" % i['state'])

      # Update the frePPLe operationplans
      cursor.executemany(
        "insert into operationplan \
          (id,operation_id,startdate,enddate,quantity,locked,source,lastmodified) \
          values(%%s,%%s,%%s,%%s,%%s,'1',%%s,'%s')" % self.date,
        insert
        )
      cursor.executemany(
        "update operationplan \
          set operation_id=%%s, startdate=%%s, enddate=%%s, quantity=%%s, locked='1', source=%%s, lastmodified='%s' \
          where id=%%s" % self.date,
        update)
      cursor.executemany(
        "delete from operationplan where id=%s",
        delete)
      transaction.commit(using=self.database)

      if self.verbosity > 0:
        print("Updated %d manufacturing orders" % len(update))
        print("Inserted %d new manufacturing orders" % len(insert))
        print("Deleted %d manufacturing orders" % len(delete))
        print("Imported manufacturing orders in %.2f seconds" % (time() - starttime))
    except Exception as e:
      transaction.rollback(using=self.database)
      logger.error("Error importing manufacturing orders", exc_info=1)
      raise CommandError("Error importing manufacturing orders: %s" % e)
    finally:
      transaction.commit(using=self.database)
      transaction.leave_transaction_management(using=self.database)
<|MERGE_RESOLUTION|>--- conflicted
+++ resolved
@@ -80,13 +80,8 @@
 
     # Create a database connection to the frePPLe database
     self.cursor = connections[self.database].cursor()
-<<<<<<< HEAD
-
-
-=======
-
-
->>>>>>> dea4f052
+
+
   def run(self):
     # Sequentially load all data
     self.load_uom(self.cursor)
@@ -665,12 +660,8 @@
           buffer = u'%s @ %s' % (product, location)
           deliveries.update([(product,location,operation,buffer),])
           due = datetime.strptime(j['requested_date'] or j['date_order'], '%Y-%m-%d')
-<<<<<<< HEAD
-          qty = self.convert_qty_uom(i['product_uom_qty'], i['product_uom'][0], i['product_id'][0])
-=======
           priority = 1
           qty = self.convert_qty_uom(i['product_uom_qty'], i['product_uom'][0], i['product_id'][0]
->>>>>>> dea4f052
           if name in frepple_keys:
             update.append( (
               product,

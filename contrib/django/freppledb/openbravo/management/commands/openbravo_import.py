#
# Copyright (C) 2014 by frePPLe bvba
#
# All information contained herein is, and remains the property of frePPLe.
# You are allowed to use and modify the source code, as long as the software is used
# within your company.
# You are not allowed to distribute the software, either in the form of source code
# or in the form of compiled binaries.
#
from optparse import make_option
import base64
from datetime import datetime, timedelta, date
from time import time
from xml.etree.cElementTree import iterparse
from xml.etree.ElementTree import ParseError
import http.client
import urllib
from io import StringIO

from django.core.management.base import BaseCommand, CommandError
from django.db import transaction, connections, DEFAULT_DB_ALIAS
from django.conf import settings

from freppledb.common.models import Parameter
from freppledb.execute.models import Task


class Command(BaseCommand):

  help = "Loads data from an Openbravo instance into the frePPLe database"

  option_list = BaseCommand.option_list + (
    make_option(
      '--user', dest='user', type='string',
      help='User running the command'
      ),
    make_option(
      '--delta', action='store', dest='delta', type="float", default='3650',
      help='Number of days for which we extract changed openbravo data'
      ),
    make_option(
      '--database', action='store', dest='database',
      default=DEFAULT_DB_ALIAS, help='Nominates the frePPLe database to load'
      ),
    make_option(
      '--task', dest='task', type='int',
      help='Task identifier (generated automatically if not provided)'
      ),
    )

  requires_system_checks = False

  def handle(self, **options):

    # Pick up the options
    if 'verbosity' in options:
      self.verbosity = int(options['verbosity'] or '1')
    else:
      self.verbosity = 1
    if 'user' in options:
      user = options['user']
    else:
      user = ''
    if 'database' in options:
      self.database = options['database'] or DEFAULT_DB_ALIAS
    else:
      self.database = DEFAULT_DB_ALIAS
    if self.database not in settings.DATABASES.keys():
      raise CommandError("No database settings known for '%s'" % self.database )
    if 'delta' in options:
      self.delta = float(options['delta'] or '3650')
    else:
      self.delta = 3650

    # Pick up configuration parameters
    self.openbravo_user = Parameter.getValue("openbravo.user", self.database)
    # Passwords in djangosettings file are preferably used
    if settings.OPENBRAVO_PASSWORDS.get(self.database) == '':
        self.openbravo_password = Parameter.getValue("openbravo.password", self.database)
    else:
        self.openbravo_password = settings.OPENBRAVO_PASSWORDS.get(self.database)
    self.openbravo_host = Parameter.getValue("openbravo.host", self.database)
    self.openbravo_pagesize = int(Parameter.getValue("openbravo.pagesize", self.database, default='1000'))
    self.openbravo_dateformat = Parameter.getValue("openbravo.date_format", self.database, default='%Y-%m-%d')
    if not self.openbravo_user:
      raise CommandError("Missing or invalid parameter openbravo_user")
    if not self.openbravo_password:
      raise CommandError("Missing or invalid parameter openbravo_password")
    if not self.openbravo_host:
      raise CommandError("Missing or invalid parameter openbravo_host")

    # Make sure the debug flag is not set!
    # When it is set, the django database wrapper collects a list of all sql
    # statements executed and their timings. This consumes plenty of memory
    # and cpu time.
    tmp_debug = settings.DEBUG
    settings.DEBUG = False

    now = datetime.now()
    task = None
    try:
      # Initialize the task
      if 'task' in options and options['task']:
        try:
          task = Task.objects.all().using(self.database).get(pk=options['task'])
        except:
          raise CommandError("Task identifier not found")
        if task.started or task.finished or task.status != "Waiting" or task.name != 'Openbravo import':
          raise CommandError("Invalid task identifier")
        task.status = '0%'
        task.started = now
      else:
        task = Task(
          name='Openbravo import', submitted=now, started=now, status='0%',
          user=user, arguments="--delta=%s" % self.delta
          )
      task.save(using=self.database)

      # Create a database connection to the frePPLe database
      cursor = connections[self.database].cursor()

      # Dictionaries for the mapping between openbravo ids and frepple names
      self.organizations = {}
      self.locations = {}
      self.organization_location = {}
      self.customers = {}
      self.suppliers = {}
      self.itemsupplier = {}
      self.items = {}
      self.locators = {}
      self.resources = {}
      self.date = datetime.now()
      self.delta = (date.today() - timedelta(days=self.delta)).strftime(self.openbravo_dateformat)

      # Pick up the current date
      try:
        cursor.execute("SELECT value FROM common_parameter where name='currentdate'")
        d = cursor.fetchone()
        self.current = datetime.strptime(d[0], "%Y-%m-%d %H:%M:%S")
      except:
        self.current = datetime.now()

      # Sequentially load all data
      self.import_organizations(cursor)
      self.import_customers(cursor)
      task.status = '10%'
      self.import_suppliers(cursor)
      task.status = '15%'
      task.save(using=self.database)
      self.import_products(cursor)
      task.status = '20%'
      task.save(using=self.database)
      self.import_locations(cursor)
      task.status = '30%'
      task.save(using=self.database)
      self.import_salesorders(cursor)
      task.status = '40%'
      task.save(using=self.database)
      self.import_machines(cursor)
      task.status = '50%'
      task.save(using=self.database)
      self.import_onhand(cursor)
      task.status = '60%'
      task.save(using=self.database)
      self.import_itemsupplier(cursor)
<<<<<<< HEAD
      task.status = '70%'      
=======
      task.status = '70%'
>>>>>>> f4c4246c
      task.save(using=self.database)
      self.import_purchaseorders(cursor)
      task.status = '80%'
      task.save(using=self.database)
      self.import_productbom(cursor)
      task.status = '90%'
      task.save(using=self.database)
      task.status = '95%'
      task.save(using=self.database)
      self.import_workInProgress(cursor)

      # Log success
      task.status = 'Done'
      task.finished = datetime.now()

    except Exception as e:
      if task:
        task.status = 'Failed'
        task.message = '%s' % e
        task.finished = datetime.now()
      raise e

    finally:
      if task:
        task.save(using=self.database)
      settings.DEBUG = tmp_debug

  def get_data(self, url, callback):
    firstResult = 0
    # Retrieve openbravo data page per page
    while True:
      # Send the request
      if '?' in url:
        url2 = "%s&firstResult=%d&maxResult=%d" % (url, firstResult, self.openbravo_pagesize)
      else:
        url2 = "%s?firstResult=%d&maxResult=%d" % (url, firstResult, self.openbravo_pagesize)
      if self.verbosity > 1:
        print('Request: ', url2)
      webservice = http.client.HTTPConnection(self.openbravo_host)
      webservice.putrequest("GET", url2)
      webservice.putheader("Host", self.openbravo_host)
      webservice.putheader("User-Agent", "frePPLe-Openbravo connector")
      webservice.putheader("Content-type", "text/html; charset=\"UTF-8\"")
      webservice.putheader("Content-length", "0")
      webservice.putheader("Authorization", "Basic %s" % base64.encodestring(('%s:%s' % (self.openbravo_user, self.openbravo_password)).replace('\n', '').encode("utf-8")).decode("utf-8"))  # TODO cleanere way???
      webservice.endheaders()
      webservice.send('')
      # Get the response
      response = webservice.getresponse()
      if response.status != http.client.OK:
        raise Exception(response.reason)
      if self.verbosity == 1:
        print('.', end="")
        conn = iterparse(StringIO(response.read().decode("utf-8").replace("&#0;","").replace("&#22;","").replace("\xcc","")), events=('start', 'end'))
      elif self.verbosity > 2:
        res = response.read().decode("utf-8").replace("&#0;","").replace("&#22;","").replace("\xcc","")
        print('Response status: ', response.status, response.reason)
        print('Response content: ', res)
        conn = iterparse(StringIO(res), events=('start', 'end'))
      else:
        conn = iterparse(StringIO(response.read().decode("utf-8").replace("&#0;","").replace("&#22;","").replace("\xcc","")), events=('start', 'end'))
      try:
        count = callback(conn)
      except ParseError:
        print ("Error parsing Openbravo XML document")
        count = self.openbravo_pagesize
      if count < self.openbravo_pagesize:
        # No more records to be expected
        if self.verbosity == 1:
          print('')
        return firstResult + count
      else:
        # Prepare for the next loop
        firstResult += self.openbravo_pagesize


  # Load a mapping of Openbravo organizations to their search key.
  # The result is used as a lookup in other interface where the
  # organization needs to be translated into a human readable form.
  #
  # If an organization is not present in the mapping dictionary, its
  # sales orders and purchase orders aren't mapped into frePPLe. This
  # can be used as a simple filter for some data.
  def import_organizations(self, cursor):

    def parse(conn):
      records = 0
      root = None
      for event, elem in conn:
        if not root:
          root = elem
          continue
        if event != 'end' or elem.tag != 'Organization':
          continue
        records += 1
        searchkey = elem.find("searchKey").text
        objectid = elem.get('id')
        self.organizations[objectid] = searchkey
        # Clean the XML hierarchy
        root.clear()
      return records

    try:
      starttime = time()
      if self.verbosity > 0:
        print("Importing organizations...")
      count = self.get_data("/openbravo/ws/dal/Organization?includeChildren=false", parse)
      if self.verbosity > 0:
        print("Loaded %d organizations in %.2f seconds" % (count, time() - starttime))
    except Exception as e:
      raise CommandError("Error importing organizations: %s" % e)


  # Importing customers
  #   - extracting recently changed BusinessPartner objects
  #   - meeting the criterion:
  #        - %active = True
  #        - %customer = True
  #   - mapped fields openbravo -> frePPLe customer
  #        - %searchKey %name -> name
  #        - %description -> description
  #        - %id -> source
  #        - 'openbravo' -> subcategory

  def import_customers(self, cursor):

    def parse(conn):
      records = 0
      root = None
      for event, elem in conn:
        if not root:
          root = elem
          continue
        if event != 'end' or elem.tag != 'BusinessPartner':
          continue
        records += 1
        organization = self.organizations.get(elem.find("organization").get("id"), None)
        if not organization:
          continue
        searchkey = elem.find("searchKey").text
        name = elem.find("name").text
        unique_name = u'%s %s' % (searchkey, name)
        objectid = elem.get('id')
        description = elem.find("description").text
        if description: description = description[0:500]
        self.customers[objectid] = unique_name
        if unique_name in frepple_keys:
          update.append( (description, objectid, unique_name) )
        else:
          insert.append( (description, unique_name, objectid) )
        unused_keys.pop(unique_name, None)
        # Clean the XML hierarchy
        root.clear()
      return records

    with transaction.atomic(using=self.database, savepoint=False):
<<<<<<< HEAD
      starttime = time()
      if self.verbosity > 0:
        print("Importing customers...")

      # Get existing records
      cursor.execute("SELECT name, subcategory, source FROM customer")
      frepple_keys = {}
      for i in cursor.fetchall():
        if i[1] == 'openbravo':
          frepple_keys[i[0]] = i[2]
        else:
          frepple_keys[i[0]] = None
      unused_keys = frepple_keys.copy()

      # Retrieve businesspartners - customers
      insert = []
      update = []
      query = urllib.parse.quote("customer=true")
      self.get_data("/openbravo/ws/dal/BusinessPartner?where=%s&orderBy=name&includeChildren=false" % query, parse)
      

      # Create records
      cursor.executemany(
        "insert into customer \
          (description,name,source,subcategory,lastmodified) \
          values (%%s,%%s,%%s,'openbravo','%s')" % self.date,
        insert
        )

      # Update records
      cursor.executemany(
        "update customer \
          set description=%%s,source=%%s,subcategory='openbravo',lastmodified='%s' \
          where name=%%s" % self.date,
        update
        )

      # Delete records
      delete = [ (i,) for i, j in unused_keys.items() if j ]
      cursor.executemany(
        'update customer set owner_id=null where owner_id=%s',
        delete
        )
      cursor.executemany(
        'update demand set customer_id=null where customer_id=%s',
        delete
        )
      cursor.executemany(
        'delete from customer where name=%s',
        delete
        )

      if self.verbosity > 0:
        print("Inserted %d new customers" % len(insert))
        print("Updated %d existing customers" % len(update))
        print("Deleted %d customers" % len(delete))
        print("Imported customers in %.2f seconds" % (time() - starttime))
      
      
  # Importing suppliers
  #   - extracting recently changed BusinessPartner objects
  #   - meeting the criterion:
  #        - %active = True
  #        - %vendor = True
  #   - mapped fields openbravo -> frePPLe supplier
  #        - %searchKey %name -> name
  #        - %description -> description
  #        - %id -> source
  #        - 'openbravo' -> subcategory
  def import_suppliers(self, cursor):

    def parse(conn):
      records = 0
      root = None
      for event, elem in conn:
        if not root:
          root = elem
          continue
        if event != 'end' or elem.tag != 'BusinessPartner':
          continue
        records += 1
        #print(records)
        organization = self.organizations.get(elem.find("organization").get("id"), None)
        if not organization:
          continue
        searchkey = elem.find("searchKey").text
        name = elem.find("name").text
        unique_name = u'%s %s' % (searchkey, name)
        objectid = elem.get('id')
        description = elem.find("description").text
        if description: description = description[0:500]
        self.suppliers[objectid] = unique_name
        if unique_name in frepple_keys:
          update.append( (description, objectid, unique_name) )
        else:
          insert.append( (description, unique_name, objectid) )
        unused_keys.pop(unique_name, None)
        # Clean the XML hierarchy
        #print('root.clear here')
        root.clear()
      return records

=======
>>>>>>> f4c4246c
    starttime = time()
    if self.verbosity > 0:
      print("Importing suppliers...")

    # Get existing records
    cursor.execute("SELECT name, subcategory, source FROM supplier")
    frepple_keys = {}
    for i in cursor.fetchall():
      if i[1] == 'openbravo':
        frepple_keys[i[0]] = i[2]
      else:
        frepple_keys[i[0]] = None
    unused_keys = frepple_keys.copy()
<<<<<<< HEAD
    
    # Retrieve businesspartners - suppliers
    insert = []
    update = []
    query = urllib.parse.quote("vendor=true")
=======

      # Retrieve businesspartners - customers
    insert = []
    update = []
      query = urllib.parse.quote("customer=true")
>>>>>>> f4c4246c
    self.get_data("/openbravo/ws/dal/BusinessPartner?where=%s&orderBy=name&includeChildren=false" % query, parse)


    # Create records
    cursor.executemany(
      "insert into supplier \
        (description,name,source,subcategory,lastmodified) \
        values (%%s,%%s,%%s,'openbravo','%s')" % self.date,
      insert
      )

    # Update records
    cursor.executemany(
      "update supplier \
        set description=%%s,source=%%s,subcategory='openbravo',lastmodified='%s' \
        where name=%%s" % self.date,
      update
      )

    # Delete records
    delete = [ (i,) for i, j in unused_keys.items() if j ]
    cursor.executemany(
      'update supplier set owner_id=null where owner_id=%s',
      delete
      )
    cursor.executemany(
      'update purchase_order set supplier_id=null where supplier_id=%s',
      delete
      )
    cursor.executemany(
      'delete from itemsupplier where supplier_id=%s',
      delete
      )
    cursor.executemany(
      'delete from supplier where name=%s',
      delete
      )



    if self.verbosity > 0:
      print("Inserted %d new suppliers" % len(insert))
      print("Updated %d existing suppliers" % len(update))
      print("Deleted %d suppliers" % len(delete))
      print("Imported suppliers in %.2f seconds" % (time() - starttime))



  # Importing suppliers
  #   - extracting recently changed BusinessPartner objects
  #   - meeting the criterion:
  #        - %active = True
  #        - %vendor = True
  #   - mapped fields openbravo -> frePPLe supplier
  #        - %searchKey %name -> name
  #        - %description -> description
  #        - %id -> source
  #        - 'openbravo' -> subcategory
  def import_suppliers(self, cursor):

    def parse(conn):
      records = 0
      root = None
      for event, elem in conn:
        if not root:
          root = elem
          continue
        if event != 'end' or elem.tag != 'BusinessPartner':
          continue
        records += 1
        #print(records)
        organization = self.organizations.get(elem.find("organization").get("id"), None)
        if not organization:
          continue
        searchkey = elem.find("searchKey").text
        name = elem.find("name").text
        unique_name = u'%s %s' % (searchkey, name)
        objectid = elem.get('id')
        description = elem.find("description").text
        if description: description = description[0:500]
        self.suppliers[objectid] = unique_name
        if unique_name in frepple_keys:
          update.append( (description, objectid, unique_name) )
        else:
          insert.append( (description, unique_name, objectid) )
        unused_keys.pop(unique_name, None)
        # Clean the XML hierarchy
        #print('root.clear here')
        root.clear()
      return records

    starttime = time()
    if self.verbosity > 0:
      print("Importing suppliers...")

    # Get existing records
    cursor.execute("SELECT name, subcategory, source FROM supplier")
    frepple_keys = {}
    for i in cursor.fetchall():
      if i[1] == 'openbravo':
        frepple_keys[i[0]] = i[2]
      else:
        frepple_keys[i[0]] = None
    unused_keys = frepple_keys.copy()

    # Retrieve businesspartners - suppliers
    insert = []
    update = []
    query = urllib.parse.quote("vendor=true")
    self.get_data("/openbravo/ws/dal/BusinessPartner?where=%s&orderBy=name&includeChildren=false" % query, parse)

    # Create records
    cursor.executemany(
      "insert into supplier \
        (description,name,source,subcategory,lastmodified) \
        values (%%s,%%s,%%s,'openbravo','%s')" % self.date,
      insert
      )

    # Update records
    cursor.executemany(
      "update supplier \
        set description=%%s,source=%%s,subcategory='openbravo',lastmodified='%s' \
        where name=%%s" % self.date,
      update
      )

    # Delete records
    delete = [ (i,) for i, j in unused_keys.items() if j ]
    cursor.executemany(
      'update supplier set owner_id=null where owner_id=%s',
      delete
      )
    cursor.executemany(
      'update purchase_order set supplier_id=null where supplier_id=%s',
      delete
      )
    cursor.executemany(
      'delete from itemsupplier where supplier_id=%s',
      delete
      )
    cursor.executemany(
      'delete from supplier where name=%s',
      delete
      )



    if self.verbosity > 0:
      print("Inserted %d new suppliers" % len(insert))
      print("Updated %d existing suppliers" % len(update))
      print("Deleted %d suppliers" % len(delete))
      print("Imported suppliers in %.2f seconds" % (time() - starttime))



  # Importing products
  #   - extracting recently changed Product objects
  #   - meeting the criterion:
  #        - %active = True
  #   - mapped fields openbravo -> frePPLe item
  #        - %searchKey %name -> name
  #        - %description -> description
  #        - %searchKey -> source
  #        - 'openbravo' -> subcategory

  def import_products(self, cursor):

    def parse(conn):
      records = 0
      root = None
      for event, elem in conn:
        if not root:
          root = elem
          continue
        if event != 'end' or elem.tag != 'Product':
          continue
        records += 1
        organization = self.organizations.get(elem.find("organization").get("id"), None)
        if not organization:
          continue
        searchkey = elem.find("searchKey").text
        name = elem.find("name").text
        # A product name which consists of the searchkey and the name fields
        # is the default.
        # If you want a shorter item name, use the following lines instead:
        # unique_name = searchkey
        # description = name
        unique_name = u'%s %s' % (searchkey, name)
        description = elem.find("description").text
        if description: description = description[0:500]
        objectid = elem.get('id')
        self.items[objectid] = unique_name
        unused_keys.pop(unique_name, None)
        if unique_name in frepple_keys:
          update.append( (description, objectid, unique_name) )
        else:
          insert.append( (unique_name, description, objectid) )
        # Clean the XML hierarchy
        root.clear()
      return records

    with transaction.atomic(using=self.database, savepoint=False):
<<<<<<< HEAD
      starttime = time()
      if self.verbosity > 0:
        print("Importing products...")

      # Get existing items
      cursor.execute("SELECT name, subcategory, source FROM item")
      frepple_keys = {}
      for i in cursor.fetchall():
        if i[1] == 'openbravo':
          frepple_keys[i[0]] = i[2]
        else:
          frepple_keys[i[0]] = None
      unused_keys = frepple_keys.copy()

      # Get all items from Openbravo
      insert = []
      update = []
      delete = []
      self.get_data("/openbravo/ws/dal/Product?orderBy=name&includeChildren=false", parse)

      # Create new items
      cursor.executemany(
        "insert into item \
          (name,description,subcategory,source,lastmodified) \
          values (%%s,%%s,'openbravo',%%s,'%s')" % self.date,
        insert
        )

      # Update existing items
      cursor.executemany(
        "update item \
          set description=%%s, subcategory='openbravo', source=%%s, lastmodified='%s' \
          where name=%%s" % self.date,
        update
        )

      # Delete inactive items
      delete = [ (i,) for i, j in unused_keys.items() if j ]
      cursor.executemany("delete from demand where item_id=%s", delete)
      cursor.executemany(
        "delete from flow \
        where thebuffer_id in (select name from buffer where item_id=%s)",
        delete
        )
      cursor.executemany("delete from buffer where item_id=%s", delete)
      cursor.executemany("delete from item where name=%s", delete)
=======
    starttime = time()
    if self.verbosity > 0:
      print("Importing products...")

    # Get existing items
    cursor.execute("SELECT name, subcategory, source FROM item")
    frepple_keys = {}
    for i in cursor.fetchall():
      if i[1] == 'openbravo':
        frepple_keys[i[0]] = i[2]
      else:
        frepple_keys[i[0]] = None
    unused_keys = frepple_keys.copy()

    # Get all items from Openbravo
    insert = []
    update = []
    delete = []
    self.get_data("/openbravo/ws/dal/Product?orderBy=name&includeChildren=false", parse)

    # Create new items
    cursor.executemany(
      "insert into item \
        (name,description,subcategory,source,lastmodified) \
        values (%%s,%%s,'openbravo',%%s,'%s')" % self.date,
      insert
      )

    # Update existing items
    cursor.executemany(
      "update item \
        set description=%%s, subcategory='openbravo', source=%%s, lastmodified='%s' \
        where name=%%s" % self.date,
      update
      )

    # Delete inactive items
    delete = [ (i,) for i, j in unused_keys.items() if j ]
    cursor.executemany("delete from demand where item_id=%s", delete)
    cursor.executemany(
      "delete from flow \
      where thebuffer_id in (select name from buffer where item_id=%s)",
      delete
      )
    cursor.executemany("delete from buffer where item_id=%s", delete)
    cursor.executemany("delete from item where name=%s", delete)
>>>>>>> f4c4246c

      if self.verbosity > 0:
        print("Inserted %d new products" % len(insert))
        print("Updated %d existing products" % len(update))
        print("Deleted %d products" % len(delete))
        print("Imported products in %.2f seconds" % (time() - starttime))


  # Importing locations
  #   - extracting warehouse objects
  #   - We're also trying to create a mapping between an organization and its main
  #     warehouse location. This mapping is used to map manufacturing work requirements
  #     to a location where it'll happen.
  #     Manufacturing work requirements are linked with an organization in Openbravo,
  #     not with a warehouse.
  #     The mapping organization - warehouse we're making here is not a strict and
  #     foolproof way.
  #   - meeting the criterion:
  #        - %active = True
  #   - mapped fields Openbravo -> frePPLe location
  #        - %searchKey %name -> name
  #        - %searchKey -> category
  #        - 'openbravo' -> source

  def import_locations(self, cursor):

    def parse1(conn):
      records = 0
      root = None
      for event, elem in conn:
        if not root:
          root = elem
          continue
        if event != 'end' or elem.tag != 'Warehouse':
          continue
        records += 1
        organization = self.organizations.get(elem.find("organization").get("id"), None)
        if not organization:
          continue
        searchkey = elem.find("searchKey").text
        name = elem.find("name").text
        # A product name which consists of the searchkey field is the default.
        # If you want a longer more descriptive item name, use the following lines instead
        # unique_name = u'%s %s' % (searchkey, name)
        # description = elem.find("description").text[0:500]
        unique_name = searchkey
        description = name
        objectid = elem.get('id')
        self.locations[objectid] = unique_name
        locations.append( (description, objectid, unique_name) )
        self.locations[objectid] = unique_name
        unused_keys.pop(unique_name, None)
        if organization in self.organization_location:
          print(
            "Warning: Organization '%s' is already associated with '%s'. Ignoring association with '%s'"
            % (organization, self.organization_location[organization], unique_name)
            )
        else:
          self.organization_location[organization] = unique_name

        # Clean the XML hierarchy
        root.clear()
      return records

    def parse2(conn):
      records = 0
      root = None
      for event, elem in conn:
        if not root:
          root = elem
          continue
        if event != 'end' or elem.tag != 'Locator':
          continue
        records += 1
        warehouse = elem.find("warehouse").get('id')
        objectid = elem.get('id')
        self.locators[objectid] = warehouse
        root.clear()
      return records

    with transaction.atomic(using=self.database, savepoint=False):
<<<<<<< HEAD
      starttime = time()
      if self.verbosity > 0:
        print("Importing locations...")

      # Get existing locations
      cursor.execute("SELECT name, subcategory, source FROM location")
      frepple_keys = {}
      for i in cursor.fetchall():
        if i[1] == 'openbravo':
          frepple_keys[i[0]] = i[2]
        else:
          frepple_keys[i[0]] = None
      unused_keys = frepple_keys.copy()

      # Get locations
      locations = []
      query = urllib.parse.quote("active=true")
      self.get_data("/openbravo/ws/dal/Warehouse?where=%s&orderBy=name&includeChildren=false" % query, parse1)

      # Remove deleted or inactive locations
      delete = [ (i,) for i, j in unused_keys.items() if j ]
      cursor.executemany(
        "update buffer \
        set location_id=null \
        where location_id=%s",
        delete
        )
      cursor.executemany(
        "update resource \
        set location_id=null \
        where location_id=%s",
        delete
        )
      cursor.executemany(
        "update location \
        set owner_id=null \
        where owner_id=%s",
        delete
        )

      # Create or update locations
      cursor.executemany(
        "insert into location \
          (description, source, subcategory, name, lastmodified) \
          values (%%s,%%s,'openbravo',%%s,'%s')" % self.date,
        [ i for i in locations if i[2] not in frepple_keys ]
        )
      cursor.executemany(
        "update location \
          set description=%%s, subcategory='openbravo', source=%%s, lastmodified='%s' \
          where name=%%s" % self.date,
        [ i for i in locations if i[2] not in frepple_keys ]
        )

      # Get a mapping of all locators to their warehouse
      self.get_data("/openbravo/ws/dal/Locator", parse2)
=======
    starttime = time()
    if self.verbosity > 0:
      print("Importing locations...")

    # Get existing locations
    cursor.execute("SELECT name, subcategory, source FROM location")
    frepple_keys = {}
    for i in cursor.fetchall():
      if i[1] == 'openbravo':
        frepple_keys[i[0]] = i[2]
      else:
        frepple_keys[i[0]] = None
    unused_keys = frepple_keys.copy()

    # Get locations
    locations = []
      query = urllib.parse.quote("active=true")
    self.get_data("/openbravo/ws/dal/Warehouse?where=%s&orderBy=name&includeChildren=false" % query, parse1)

    # Remove deleted or inactive locations
    delete = [ (i,) for i, j in unused_keys.items() if j ]
    cursor.executemany(
      "update buffer \
      set location_id=null \
      where location_id=%s",
      delete
      )
    cursor.executemany(
      "update resource \
      set location_id=null \
      where location_id=%s",
      delete
      )
    cursor.executemany(
      "update location \
      set owner_id=null \
      where owner_id=%s",
      delete
      )

    # Create or update locations
    cursor.executemany(
      "insert into location \
        (description, source, subcategory, name, lastmodified) \
        values (%%s,%%s,'openbravo',%%s,'%s')" % self.date,
      [ i for i in locations if i[2] not in frepple_keys ]
      )
    cursor.executemany(
      "update location \
        set description=%%s, subcategory='openbravo', source=%%s, lastmodified='%s' \
        where name=%%s" % self.date,
      [ i for i in locations if i[2] not in frepple_keys ]
      )

    # Get a mapping of all locators to their warehouse
    self.get_data("/openbravo/ws/dal/Locator", parse2)
>>>>>>> f4c4246c

      if self.verbosity > 0:
        print("Processed %d locations" % len(locations))
        print("Deleted %d locations" % len(delete))
        print("Imported locations in %.2f seconds" % (time() - starttime))


  # Importing sales orders
  #   - Extracting recently changed orderline objects
  #   - meeting the criterion:
  #        - %salesOrder.salesTransaction = true
  #   - mapped fields openbravo -> frePPLe delivery operation
  #        - 'Ship %product_searchkey %product_name @ %warehouse' -> name
  #   - mapped fields openbravo -> frePPLe buffer
  #        - '%product_searchkey %product_name @ %warehouse' -> name
  #   - mapped fields openbravo -> frePPLe delivery flow
  #        - 'Ship %product_searchkey %product_name @ %warehouse' -> operation
  #        - '%product_searchkey %product_name @ %warehouse' -> buffer
  #        - quantity -> -1
  #        -  'start' -> type
  #   - mapped fields openbravo -> frePPLe demand
  #        - %organization_searchkey %salesorder.documentno %lineNo -> name
  #        - if (%orderedQuantity > %deliveredQuantity, %orderedQuantity - %deliveredQuantity, %orderedQuantity) -> quantity
  #        - if (%orderedQuantity > %deliveredQuantity, 'open', 'closed') -> status
  #        - %sol_product_id -> item
  #        - %businessParnter.searchKey %businessParnter.name -> customer
  #        - %scheduledDeliveryDate -> due
  #          Note that the field scheduledDeliveryDate on the order line is hidden by default.
  #          Only the field scheduledDeliveryDate on the order is visible by default.
  #        - 'openbravo' -> source
  #        - 1 -> priority
  # We assume that a lineNo is unique within an order. However, this is not enforced by Openbravo!

  def import_salesorders(self, cursor):

    def parse(conn):
      records = 0
      root = None
      for event, elem in conn:
        if not root:
          root = elem
          continue
        if event != 'end' or elem.tag != 'OrderLine':
          continue
        records += 1
        organization = self.organizations.get(elem.find("organization").get("id"), None)
        product = self.items.get(elem.find("product").get('id'), None)
        warehouse = self.locations.get(elem.find("warehouse").get('id'), None)
        businessPartner = self.customers.get(elem.find("businessPartner").get('id'), None)
        if not warehouse or not product or not businessPartner or not organization:
          # Product, customer, location or organization are not known in frePPLe.
          # We assume that in that case you don't need to the demand either.
          root.clear()
          continue
        objectid = elem.get('id')
        documentno = elem.find("salesOrder").get('identifier').split()[0]
        lineNo = elem.find("lineNo").text
        unique_name = "%s %s %s" % (organization, documentno, lineNo)
        tmp = elem.find("scheduledDeliveryDate").text
        if tmp:
          scheduledDeliveryDate = datetime.strptime(tmp, '%Y-%m-%dT%H:%M:%S.%fZ')
        else:
          root.clear()
          continue
        tmp = elem.find("orderedQuantity").text
        orderedQuantity = tmp and float(tmp) or 0
        tmp = elem.find("deliveredQuantity").text
        deliveredQuantity = tmp and float(tmp) or 0
        closed = deliveredQuantity >= orderedQuantity   # TODO Not the right criterion
        operation = u'Ship %s @ %s' % (product, warehouse)
        deliveries.update([
          (product, warehouse, operation, u'%s @ %s' % (product, warehouse))
          ])
        if unique_name in frepple_keys:
          update.append((
            objectid, closed and orderedQuantity or orderedQuantity - deliveredQuantity,
            product, closed and 'closed' or 'open', scheduledDeliveryDate,
            businessPartner, operation, unique_name
            ))
        else:
          insert.append((
            objectid, closed and orderedQuantity or orderedQuantity - deliveredQuantity,
            product, closed and 'closed' or 'open', scheduledDeliveryDate,
            businessPartner, operation, unique_name
            ))
          frepple_keys.add(unique_name)
        # Clean the XML hierarchy
        root.clear()
      return records

    with transaction.atomic(using=self.database, savepoint=False):
<<<<<<< HEAD
      starttime = time()
      deliveries = set()
      if self.verbosity > 0:
        print("Importing sales orders...")

      # Get the list of known demands in frePPLe
      cursor.execute("SELECT name FROM demand")
      frepple_keys = set([ i[0] for i in cursor.fetchall() ])

      # Get the list of sales order lines
      insert = []
      update = []
      deliveries = set()
      query = urllib.parse.quote("(updated>'%s' or salesOrder.updated>'%s') and salesOrder.salesTransaction=true and (salesOrder.documentStatus='CO' or salesOrder.documentStatus='CL')" % (self.delta, self.delta))      
      query = urllib.parse.quote("salesOrder.salesTransaction=true and (salesOrder.documentStatus='CO' or salesOrder.documentStatus='CL')")
      self.get_data("/openbravo/ws/dal/OrderLine?where=%s&orderBy=salesOrder.creationDate&includeChildren=false" % query, parse)

      # Create or update delivery operations
      cursor.execute("SELECT name FROM operation where name like 'Ship %'")
      frepple_keys = set([ i[0] for i in cursor.fetchall()])
      cursor.executemany(
        "insert into operation \
          (name,location_id,subcategory,type,lastmodified) \
          values (%%s,%%s,'openbravo','fixed_time','%s')" % self.date,
        [ (i[2], i[1]) for i in deliveries if i[2] not in frepple_keys ])
      cursor.executemany(
        "update operation \
          set location_id=%%s, subcategory='openbravo', type='fixed_time', lastmodified='%s' where name=%%s" % self.date,
        [ (i[1], i[2]) for i in deliveries if i[2] in frepple_keys ])

      # Create or update delivery buffers
      cursor.execute("SELECT name FROM buffer")
      frepple_keys = set([ i[0] for i in cursor.fetchall()])
      cursor.executemany(
        "insert into buffer \
          (name,item_id,location_id,subcategory,lastmodified) \
          values(%%s,%%s,%%s,'openbravo','%s')" % self.date,
        [ (i[3], i[0], i[1]) for i in deliveries if i[3] not in frepple_keys ])
      cursor.executemany(
        "update buffer \
          set item_id=%%s, location_id=%%s, subcategory='openbravo', lastmodified='%s' where name=%%s" % self.date,
        [ (i[0], i[1], i[3]) for i in deliveries if i[3] in frepple_keys ])

      # Create or update flow on delivery operation
      cursor.execute("SELECT operation_id, thebuffer_id FROM flow")
      frepple_keys = set([ i for i in cursor.fetchall()])
      cursor.executemany(
        "insert into flow \
          (operation_id,thebuffer_id,quantity,type,source,lastmodified) \
          values(%%s,%%s,-1,'start','openbravo','%s')" % self.date,
        [ (i[2], i[3]) for i in deliveries if (i[2], i[3]) not in frepple_keys ])
      cursor.executemany(
        "update flow \
          set quantity=-1, type='start', source='openbravo', lastmodified='%s' where operation_id=%%s and thebuffer_id=%%s" % self.date,
        [ (i[2], i[3]) for i in deliveries if (i[2], i[3]) in frepple_keys ])

      # Create or update demands
      cursor.executemany(
        "insert into demand \
          (source, quantity, item_id, status, subcategory, due, customer_id, operation_id, name, priority, lastmodified) \
          values (%%s,%%s,%%s,%%s,'openbravo',%%s,%%s,%%s,%%s,0,'%s')" % self.date,
        insert
        )
      cursor.executemany(
        "update demand \
          set source=%%s, quantity=%%s, item_id=%%s, status=%%s, subcategory='openbravo', \
              due=%%s, customer_id=%%s, operation_id=%%s, lastmodified='%s' \
          where name=%%s" % self.date,
        update
        )
=======
    starttime = time()
    deliveries = set()
    if self.verbosity > 0:
      print("Importing sales orders...")

    # Get the list of known demands in frePPLe
    cursor.execute("SELECT name FROM demand")
    frepple_keys = set([ i[0] for i in cursor.fetchall() ])

    # Get the list of sales order lines
    insert = []
    update = []
    deliveries = set()
      query = urllib.parse.quote("(updated>'%s' or salesOrder.updated>'%s') and salesOrder.salesTransaction=true and (salesOrder.documentStatus='CO' or salesOrder.documentStatus='CL')" % (self.delta, self.delta))
      query = urllib.parse.quote("salesOrder.salesTransaction=true and (salesOrder.documentStatus='CO' or salesOrder.documentStatus='CL')")
    self.get_data("/openbravo/ws/dal/OrderLine?where=%s&orderBy=salesOrder.creationDate&includeChildren=false" % query, parse)

    # Create or update delivery operations
    cursor.execute("SELECT name FROM operation where name like 'Ship %'")
    frepple_keys = set([ i[0] for i in cursor.fetchall()])
    cursor.executemany(
      "insert into operation \
        (name,location_id,subcategory,type,lastmodified) \
        values (%%s,%%s,'openbravo','fixed_time','%s')" % self.date,
      [ (i[2], i[1]) for i in deliveries if i[2] not in frepple_keys ])
    cursor.executemany(
      "update operation \
        set location_id=%%s, subcategory='openbravo', type='fixed_time', lastmodified='%s' where name=%%s" % self.date,
      [ (i[1], i[2]) for i in deliveries if i[2] in frepple_keys ])

    # Create or update delivery buffers
    cursor.execute("SELECT name FROM buffer")
    frepple_keys = set([ i[0] for i in cursor.fetchall()])
    cursor.executemany(
      "insert into buffer \
        (name,item_id,location_id,subcategory,lastmodified) \
        values(%%s,%%s,%%s,'openbravo','%s')" % self.date,
      [ (i[3], i[0], i[1]) for i in deliveries if i[3] not in frepple_keys ])
    cursor.executemany(
      "update buffer \
        set item_id=%%s, location_id=%%s, subcategory='openbravo', lastmodified='%s' where name=%%s" % self.date,
      [ (i[0], i[1], i[3]) for i in deliveries if i[3] in frepple_keys ])

    # Create or update flow on delivery operation
    cursor.execute("SELECT operation_id, thebuffer_id FROM flow")
    frepple_keys = set([ i for i in cursor.fetchall()])
    cursor.executemany(
      "insert into flow \
        (operation_id,thebuffer_id,quantity,type,source,lastmodified) \
        values(%%s,%%s,-1,'start','openbravo','%s')" % self.date,
      [ (i[2], i[3]) for i in deliveries if (i[2], i[3]) not in frepple_keys ])
    cursor.executemany(
      "update flow \
        set quantity=-1, type='start', source='openbravo', lastmodified='%s' where operation_id=%%s and thebuffer_id=%%s" % self.date,
      [ (i[2], i[3]) for i in deliveries if (i[2], i[3]) in frepple_keys ])

    # Create or update demands
    cursor.executemany(
      "insert into demand \
        (source, quantity, item_id, status, subcategory, due, customer_id, operation_id, name, priority, lastmodified) \
        values (%%s,%%s,%%s,%%s,'openbravo',%%s,%%s,%%s,%%s,0,'%s')" % self.date,
      insert
      )
    cursor.executemany(
      "update demand \
        set source=%%s, quantity=%%s, item_id=%%s, status=%%s, subcategory='openbravo', \
            due=%%s, customer_id=%%s, operation_id=%%s, lastmodified='%s' \
        where name=%%s" % self.date,
      update
      )
>>>>>>> f4c4246c

      if self.verbosity > 0:
        print("Created or updated %d delivery operations" % len(deliveries))
        print("Inserted %d new sales order lines" % len(insert))
        print("Updated %d existing sales order lines" % len(update))
        print("Imported sales orders in %.2f seconds" % (time() - starttime))


  # Importing machines
  #   - extracting recently changed ManufacturingMachine objects
  #   - meeting the criterion:
  #        - %active = True
  #   - mapped fields openbravo -> frePPLe resource
  #        - %id %name -> name
  #        - %cost_hour -> cost
  #        - capacity_per_cycle -> maximum
  #        - 'openbravo' -> subcategory
  #   - Manufacturing machines are associated with any location in Openbravo.
  #     You should assign a location in frePPLe to assure that the user interface
  #     working.
  #

  def import_machines(self, cursor):

    def parse(conn):
      records = 0
      root = None
      for event, elem in conn:
        if not root:
          root = elem
          continue
        if event != 'end' or elem.tag != 'ManufacturingMachine':
          continue
        records += 1
        organization = self.organizations.get(elem.find("organization").get("id"), None)
        if not organization:
          continue
        unique_name = elem.get('identifier')
        objectid = elem.get('id')
        if unique_name in frepple_keys:
          update.append( (objectid, unique_name) )
        else:
          insert.append( (unique_name, objectid) )
        unused_keys.discard(unique_name)
        self.resources[objectid] = unique_name
        # Clean the XML hierarchy
        root.clear()
      return records

    with transaction.atomic(using=self.database, savepoint=False):
<<<<<<< HEAD
      starttime = time()
      if self.verbosity > 0:
        print("Importing machines...")
      cursor.execute("SELECT name, subcategory, source FROM resource")
      frepple_keys = set()
      for i in cursor.fetchall():
        if i[1] == 'openbravo':
          self.resources[i[2]] = i[0]
        frepple_keys.add(i[0])
      unused_keys = frepple_keys.copy()
      insert = []
      update = []
      self.get_data("/openbravo/ws/dal/ManufacturingMachine?orderBy=name&includeChildren=false", parse)

      cursor.executemany(
        "insert into resource \
          (name,source,subcategory,lastmodified) \
          values (%%s,%%s,'openbravo','%s')" % self.date,
        insert
        )
      cursor.executemany(
        "update resource \
          set source=%%s,subcategory='openbravo',lastmodified='%s' \
          where name=%%s" % self.date,
        update
        )
      delete = [ (i,) for i in unused_keys ]
      cursor.executemany('delete from resourceskill where resource_id=%s', delete)
      cursor.executemany('delete from resourceload where resource_id=%s', delete)
      cursor.executemany('update resource set owner_id where owner_id=%s', delete)
      cursor.executemany('delete from resource where name=%s', delete)
      if self.verbosity > 0:
        print("Inserted %d new machines" % len(insert))
        print("Updated %d existing machines" % len(update))
        print("Deleted %d machines" % len(delete))
        print("Imported machines in %.2f seconds" % (time() - starttime))
=======
    starttime = time()
    if self.verbosity > 0:
      print("Importing machines...")
    cursor.execute("SELECT name, subcategory, source FROM resource")
    frepple_keys = set()
    for i in cursor.fetchall():
      if i[1] == 'openbravo':
        self.resources[i[2]] = i[0]
      frepple_keys.add(i[0])
    unused_keys = frepple_keys.copy()
    insert = []
    update = []
    self.get_data("/openbravo/ws/dal/ManufacturingMachine?orderBy=name&includeChildren=false", parse)

    cursor.executemany(
      "insert into resource \
        (name,source,subcategory,lastmodified) \
        values (%%s,%%s,'openbravo','%s')" % self.date,
      insert
      )
    cursor.executemany(
      "update resource \
        set source=%%s,subcategory='openbravo',lastmodified='%s' \
        where name=%%s" % self.date,
      update
      )
    delete = [ (i,) for i in unused_keys ]
    cursor.executemany('delete from resourceskill where resource_id=%s', delete)
    cursor.executemany('delete from resourceload where resource_id=%s', delete)
    cursor.executemany('update resource set owner_id where owner_id=%s', delete)
    cursor.executemany('delete from resource where name=%s', delete)
    if self.verbosity > 0:
      print("Inserted %d new machines" % len(insert))
      print("Updated %d existing machines" % len(update))
      print("Deleted %d machines" % len(delete))
      print("Imported machines in %.2f seconds" % (time() - starttime))
>>>>>>> f4c4246c


  # Importing onhand
  #   - extracting all MaterialMgmtStorageDetail objects
  #   - No filtering for latest changes, ie always complete extract
  #   - meeting the criterion:
  #        - %qty > 0
  #        - Location already mapped in frePPLe
  #        - Product already mapped in frePPLe
  #   - mapped fields openbravo -> frePPLe buffer
  #        - %product @ %locator.warehouse -> name
  #        - %product -> item_id
  #        - %locator.warehouse -> location_id
  #        - %qty -> onhand
  #        - 'openbravo' -> subcategory

  def import_onhand(self, cursor):

    def parse(conn):
      records = 0
      root = None
      for event, elem in conn:
        if not root:
          root = elem
          continue
        if event != 'end' or elem.tag != 'MaterialMgmtStorageDetail':
          continue
        records += 1
        organization = self.organizations.get(elem.find("organization").get("id"), None)
        if not organization:
          continue
        onhand = elem.find("quantityOnHand").text
        locator = elem.find("storageBin").get('id')
        product = elem.find("product").get('id')
        item = self.items.get(product, None)
        location = self.locations.get(self.locators[locator], None)
        if not item or not location:
          root.clear()
          continue
        buffer_name = "%s @ %s" % (item, location)
        if buffer_name in frepple_buffers:
          if frepple_buffers[buffer_name] == 'openbravo':
            # Existing buffer marked as openbravo buffer
            increment.append( (onhand, buffer_name) )
          else:
            # Existing buffer marked as a non-openbravo buffer
            update.append( (onhand, buffer_name) )
            frepple_buffers[buffer_name] = 'openbravo'
        elif item and location:
          # New buffer
          insert.append( (buffer_name, self.items[product], self.locations[self.locators[locator]], onhand) )
          frepple_buffers[buffer_name] = 'openbravo'
        # Clean the XML hierarchy
        root.clear()
      return records

    with transaction.atomic(using=self.database, savepoint=False):
<<<<<<< HEAD
      starttime = time()
      if self.verbosity > 0:
        print("Importing onhand...")

      # Get the list of all current frepple records
      cursor.execute("SELECT name, subcategory FROM buffer")
      frepple_buffers = {}
      for i in cursor.fetchall():
        frepple_buffers[i[0]] = i[1]

      # Reset stock levels in all openbravo buffers
      cursor.execute("UPDATE buffer SET onhand=0, lastmodified='%s' WHERE subcategory='openbravo'" % self.date )

      # Get all stock values. NO incremental load here!
      insert = []
      increment = []
      update = []
      query = urllib.parse.quote("quantityOnHand>0")
      self.get_data("/openbravo/ws/dal/MaterialMgmtStorageDetail?where=%s" % query, parse)

      cursor.executemany(
        "insert into buffer \
          (name,item_id,location_id,onhand,subcategory,lastmodified) \
          values(%%s,%%s,%%s,%%s,'openbravo','%s')" % self.date,
        insert)
      cursor.executemany(
        "update buffer \
          set onhand=%%s, subcategory='openbravo', lastmodified='%s' \
          where name=%%s" % self.date,
        update
        )
      cursor.executemany(
        "update buffer \
          set onhand=%s+onhand \
          where name=%s",
        increment
        )
      if self.verbosity > 0:
        print("Inserted onhand for %d new buffers" % len(insert))
        print("Updated onhand for %d existing buffers" % len(update))
        print("Incremented onhand %d times for existing buffers" % len(increment))
        print("Imported onhand in %.2f seconds" % (time() - starttime))

      
=======
    starttime = time()
    if self.verbosity > 0:
      print("Importing onhand...")

    # Get the list of all current frepple records
    cursor.execute("SELECT name, subcategory FROM buffer")
    frepple_buffers = {}
    for i in cursor.fetchall():
      frepple_buffers[i[0]] = i[1]

    # Reset stock levels in all openbravo buffers
    cursor.execute("UPDATE buffer SET onhand=0, lastmodified='%s' WHERE subcategory='openbravo'" % self.date )

    # Get all stock values. NO incremental load here!
    insert = []
    increment = []
    update = []
      query = urllib.parse.quote("quantityOnHand>0")
    self.get_data("/openbravo/ws/dal/MaterialMgmtStorageDetail?where=%s" % query, parse)

    cursor.executemany(
      "insert into buffer \
        (name,item_id,location_id,onhand,subcategory,lastmodified) \
        values(%%s,%%s,%%s,%%s,'openbravo','%s')" % self.date,
      insert)
    cursor.executemany(
      "update buffer \
        set onhand=%%s, subcategory='openbravo', lastmodified='%s' \
        where name=%%s" % self.date,
      update
      )
    cursor.executemany(
      "update buffer \
        set onhand=%s+onhand \
        where name=%s",
      increment
      )
    if self.verbosity > 0:
      print("Inserted onhand for %d new buffers" % len(insert))
      print("Updated onhand for %d existing buffers" % len(update))
      print("Incremented onhand %d times for existing buffers" % len(increment))
      print("Imported onhand in %.2f seconds" % (time() - starttime))


>>>>>>> f4c4246c
  # Load itemsupplier with data
  #   - exctracting data from approvedvendor records
  #   - meeting the criterion:
  #        - %discontinued = false
  #        - %currentVendor = true
  #   - mapped fields openbravo -> frePPLe itemsupplier
<<<<<<< HEAD
  #        - 'product id' ->item_id 
=======
  #        - 'product id' ->item_id
>>>>>>> f4c4246c
  #        - 'businessPartner id' -> supplier_id
  #        - 'purchasingLeadTime' -> leadtime
  #        - 'minimumOrderQty' ->sizeminimum
  #        - 'quantityPerPackage' -> sizemultiple
  #        - 'listPrice' -> cost
  #        - 'currentVendor' -> priority (1 if true, 2 otherwise)
  #        - 'creationDate'  -> effective_start
  #        - 'endDate' -> effective_end
  #        - 'organization id' -> location_id
  #        - 'openbravo' -> source
<<<<<<< HEAD

  def import_itemsupplier(self, cursor):

=======

  def import_itemsupplier(self, cursor):

>>>>>>> f4c4246c
    def parse(conn):
      global prevproduct
      records = 0
      root = None
      for event, elem in conn:
        if not root:
          root = elem
          continue
        if event != 'end' or elem.tag != 'ApprovedVendor':
          continue

        records += 1
        objectid = elem.get('id')
        item_id = self.items.get(elem.find('product').get('id'), None)
        if not item_id:
          root.clear()
          continue
        supplier_id = elem.find('businessPartner').get('identifier')[:300]
        leadtime = elem.find("purchasingLeadTime").text
        sizeminimum = elem.find("minimumOrderQty").text
        sizemultiple = elem.find("quantityPerPackage").text
        cost = elem.find("listPrice").text
<<<<<<< HEAD
        
=======

>>>>>>> f4c4246c
        priority = elem.find("currentVendor").text
        if priority:
          priority = 1
        else:
          priority = 2

        effective_end = elem.find("discontinuedBy").text
        if effective_end:
          effective_end = datetime.strptime(effective_end, '%Y-%m-%dT%H:%M:%S.%fZ')
<<<<<<< HEAD
          
        organization = self.organizations.get(elem.find("organization").get("id"), None)        
=======

        organization = self.organizations.get(elem.find("organization").get("id"), None)
>>>>>>> f4c4246c
        location_id=""         #openbravo does not have location at this moment
        source="openbravo"

        key = (item_id, supplier_id, None)
        unused_keys.discard(key)
        print (source, leadtime, sizeminimum, sizemultiple, cost, priority, effective_end, item_id, location_id, supplier_id)
        if key in frepple_keys:
          update.append( (source, leadtime, sizeminimum, sizemultiple, cost, priority, effective_end, item_id, location_id, supplier_id) )
        else:
          insert.append( (source, leadtime, sizeminimum, sizemultiple, cost, priority, effective_end, item_id, location_id, supplier_id) )
<<<<<<< HEAD
          
=======

>>>>>>> f4c4246c
        # Clean the XML hierarchy
        root.clear()
      return records
      
    global prevproduct
    with transaction.atomic(using=self.database, savepoint=False):
<<<<<<< HEAD
      starttime = time()
      if self.verbosity > 0:
        print("Importing approved vendors...")
      cursor.execute("SELECT DISTINCT item_id, supplier_id, location_id FROM itemsupplier")
      frepple_keys=set()
      for i in cursor.fetchall():
          frepple_keys.add( ( i[0], i[1], i[2] ) )
      unused_keys = frepple_keys.copy()
=======
    starttime = time()
    if self.verbosity > 0:
      print("Importing approved vendors...")
      cursor.execute("SELECT DISTINCT item_id, supplier_id, location_id FROM itemsupplier")
      frepple_keys=set()
    for i in cursor.fetchall():
          frepple_keys.add( ( i[0], i[1], i[2] ) )
    unused_keys = frepple_keys.copy()
>>>>>>> f4c4246c

      insert = []
      update = []
      query = urllib.parse.quote("active=true and discontinued=false")
<<<<<<< HEAD
      prevproduct = None
      self.get_data("/openbravo/ws/dal/ApprovedVendor?where=%s&orderBy=product&includeChildren=false" % query, parse)
          
      cursor.executemany(
        "delete from itemsupplier \
        where item_id=%s and supplier_id=%s and location_id=%s",
        [ i for i in unused_keys ]
        )

      # Create or update purchasing operations
      cursor.executemany(
=======
    prevproduct = None
    self.get_data("/openbravo/ws/dal/ApprovedVendor?where=%s&orderBy=product&includeChildren=false" % query, parse)

    cursor.executemany(
        "delete from itemsupplier \
        where item_id=%s and supplier_id=%s and location_id=%s",
        [ i for i in unused_keys ]
      )

    # Create or update purchasing operations
    cursor.executemany(
>>>>>>> f4c4246c
        "insert into itemsupplier \
          (source, leadtime, sizeminimum, sizemultiple, cost, priority, effective_end, item_id, location_id, supplier_id, lastmodified) \
          values (%%s,%%s,%%s,%%s,%%s,%%s,%%s,%%s,%%s,%%s,'%%s',%s)" % self.date,
        insert
<<<<<<< HEAD
        )
      cursor.executemany(
=======
      )
    cursor.executemany(
>>>>>>> f4c4246c
        "update itemsupplier \
          set source=%%s, leadtime=%%s, sizeminimum=%%s, sizemultiple=%%s, cost=%%s, priority=%%s, effective_end=%%s,\
           lastmodified='%s' where item_id=%%s and location_id=%%s and supplier_id=%%s" % self.date,
        update
<<<<<<< HEAD
        )
=======
      )

    if self.verbosity > 0:
        print("Inserted %d new approved vendors" % len(insert))
        print("Updated %d existing approved vendors" % len(update))
        print("Deleted %d approved vendors" % len(unused_keys))
        print("Populated approved vendors in %.2f seconds" % (time() - starttime))
>>>>>>> f4c4246c

      if self.verbosity > 0:
        print("Inserted %d new approved vendors" % len(insert))
        print("Updated %d existing approved vendors" % len(update))
        print("Deleted %d approved vendors" % len(unused_keys))
        print("Populated approved vendors in %.2f seconds" % (time() - starttime))
      

  # Load open purchase orders
  #   - extracting recently changed orderline objects
  #   - meeting the criterion:
  #        - %product already exists in frePPLe
  #        - %warehouse already exists in frePPLe
  #   - mapped fields openbravo -> frePPLe buffer
  #        - %product @ %warehouse -> name
  #        - %warehouse -> location
  #        - %product -> item
  #        - 'openbravo' -> subcategory
  #   - mapped fields openbravo -> frePPLe operation
  #        - 'Purchase ' %product ' @ ' %warehouse -> name
  #        - 'fixed_time' -> type
  #        - 'openbravo' -> subcategory
  #   - mapped fields openbravo -> frePPLe flow
  #        - 'Purchase ' %product ' @ ' %warehouse -> operation
  #        - %product ' @ ' %warehouse -> buffer
  #        - 1 -> quantity
  #        - 'end' -> type
  #   - mapped fields openbravo -> frePPLe operationplan
  #        - %documentNo -> identifier
  #        - 'Purchase ' %product ' @ ' %warehouse -> operation
  #        - %orderedQuantity - %deliveredQuantity -> quantity
  #        - %creationDate -> startdate
  #        - %scheduledDeliveryDate -> enddate
  #        - 'openbravo' -> source

  def import_purchaseorders(self, cursor):

    def parse(conn):
      global idcounter
      records = 0
      root = None
      for event, elem in conn:
        if not root:
          root = elem
          continue
        if event != 'end' or elem.tag != 'OrderLine':
          continue
        records += 1
        product = self.items.get(elem.find("product").get('id'), None)
        warehouse = self.locations.get(elem.find("warehouse").get('id'), None)
        organization = self.organizations.get(elem.find("organization").get("id"), None)
        scheduledDeliveryDate = elem.find("scheduledDeliveryDate").text
        if not warehouse or not product or not organization or not scheduledDeliveryDate:
          # Product, location or organization are not known in frePPLe.
          # Or there is no scheduled delivery date.
          # We assume that in that case you don't need to the purchase order either.
          root.clear()
          continue
        objectid = elem.get('id')
        scheduledDeliveryDate = datetime.strptime(scheduledDeliveryDate, '%Y-%m-%dT%H:%M:%S.%fZ')
        creationDate = datetime.strptime(elem.find("creationDate").text, '%Y-%m-%dT%H:%M:%S.%fZ')
        orderedQuantity = float(elem.find("orderedQuantity").text or 0)
        deliveredQuantity = float(elem.find("deliveredQuantity").text or 0)
        operation = u'Purchase %s @ %s' % (product, warehouse)
        deliveries.update([
          (product, warehouse, operation, u'%s @ %s' % (product, warehouse))
          ])
        if objectid in frepple_keys:
          if deliveredQuantity >= orderedQuantity:   # TODO Not the right criterion
            delete.append( (objectid,) )
          else:
            update.append((
              operation, orderedQuantity - deliveredQuantity,
              creationDate, scheduledDeliveryDate, objectid
              ))
        else:
          idcounter += 1
          insert.append((
            idcounter, operation, orderedQuantity - deliveredQuantity,
            creationDate, scheduledDeliveryDate, objectid
            ))
          frepple_keys.add(objectid)
        # Clean the XML hierarchy
        root.clear()
      return records

    global idcounter
    with transaction.atomic(using=self.database, savepoint=False):
<<<<<<< HEAD
      starttime = time()
      if self.verbosity > 0:
        print("Importing purchase orders...")

      # Find all known operationplans in frePPLe
      cursor.execute("SELECT source \
         FROM operationplan \
         where source is not null \
           and operation_id like 'Purchase %'")
      frepple_keys = set([ i[0] for i in cursor.fetchall()])
      cursor.execute("SELECT max(id) FROM operationplan")
      idcounter = cursor.fetchone()[0] or 1

      # Get the list of all open purchase orders
      insert = []
      update = []
      delete = []
      deliveries = set()
      query = urllib.parse.quote("updated>'%s' and salesOrder.salesTransaction=false and salesOrder.documentType.name<>'RTV Order'" % self.delta)
      self.get_data("/openbravo/ws/dal/OrderLine?where=%s&orderBy=salesOrder.creationDate&includeChildren=false" % query, parse)

      # Create or update procurement operations
      cursor.execute("SELECT name FROM operation where name like 'Purchase %'")
      frepple_keys = set([ i[0] for i in cursor.fetchall()])
      cursor.executemany(
        "insert into operation \
          (name,location_id,subcategory,type,lastmodified) \
          values (%%s,%%s,'openbravo','fixed_time','%s')" % self.date,
        [ (i[2], i[1]) for i in deliveries if i[2] not in frepple_keys ])
      cursor.executemany(
        "update operation \
          set location_id=%%s, subcategory='openbravo', type='fixed_time', lastmodified='%s' where name=%%s" % self.date,
        [ (i[1], i[2]) for i in deliveries if i[2] in frepple_keys ])

      # Create or update purchasing buffers
      cursor.execute("SELECT name FROM buffer")
      frepple_keys = set([ i[0] for i in cursor.fetchall()])
      cursor.executemany(
        "insert into buffer \
          (name,item_id,location_id,subcategory,lastmodified) \
          values(%%s,%%s,%%s,'openbravo','%s')" % self.date,
        [ (i[3], i[0], i[1]) for i in deliveries if i[3] not in frepple_keys ])
      cursor.executemany(
        "update buffer \
          set item_id=%%s, location_id=%%s, subcategory='openbravo', lastmodified='%s' where name=%%s" % self.date,
        [ (i[0], i[1], i[3]) for i in deliveries if i[3] in frepple_keys ])

      # Create or update flow on purchasing operation
      cursor.execute("SELECT operation_id, thebuffer_id FROM flow")
      frepple_keys = set([ i for i in cursor.fetchall()])
      cursor.executemany(
        "insert into flow \
          (operation_id,thebuffer_id,quantity,type,source,lastmodified) \
          values(%%s,%%s,1,'end','openbravo','%s')" % self.date,
        [ (i[2], i[3]) for i in deliveries if (i[2], i[3]) not in frepple_keys ])
      cursor.executemany(
        "update flow \
          set quantity=1, type='end', source='openbravo', lastmodified='%s' where operation_id=%%s and thebuffer_id=%%s" % self.date,
        [ (i[2], i[3]) for i in deliveries if (i[2], i[3]) in frepple_keys ])

      # Create purchasing operationplans
      cursor.executemany(
        "insert into operationplan \
          (id,operation_id,quantity,startdate,enddate,status,source,lastmodified) \
          values(%%s,%%s,%%s,%%s,%%s,'confirmed',%%s,'%s')" % self.date,
        insert
        )
      cursor.executemany(
        "update operationplan \
          set operation_id=%%s, quantity=%%s, startdate=%%s, enddate=%%s, status='confirmed', lastmodified='%s' \
          where source=%%s" % self.date,
        update)
      cursor.executemany(
        "delete from operationplan where source=%s",
        delete)
=======
    starttime = time()
    if self.verbosity > 0:
      print("Importing purchase orders...")

    # Find all known operationplans in frePPLe
    cursor.execute("SELECT source \
       FROM operationplan \
       where source is not null \
         and operation_id like 'Purchase %'")
    frepple_keys = set([ i[0] for i in cursor.fetchall()])
    cursor.execute("SELECT max(id) FROM operationplan")
    idcounter = cursor.fetchone()[0] or 1

    # Get the list of all open purchase orders
    insert = []
    update = []
    delete = []
    deliveries = set()
      query = urllib.parse.quote("updated>'%s' and salesOrder.salesTransaction=false and salesOrder.documentType.name<>'RTV Order'" % self.delta)
    self.get_data("/openbravo/ws/dal/OrderLine?where=%s&orderBy=salesOrder.creationDate&includeChildren=false" % query, parse)

    # Create or update procurement operations
    cursor.execute("SELECT name FROM operation where name like 'Purchase %'")
    frepple_keys = set([ i[0] for i in cursor.fetchall()])
    cursor.executemany(
      "insert into operation \
        (name,location_id,subcategory,type,lastmodified) \
        values (%%s,%%s,'openbravo','fixed_time','%s')" % self.date,
      [ (i[2], i[1]) for i in deliveries if i[2] not in frepple_keys ])
    cursor.executemany(
      "update operation \
        set location_id=%%s, subcategory='openbravo', type='fixed_time', lastmodified='%s' where name=%%s" % self.date,
      [ (i[1], i[2]) for i in deliveries if i[2] in frepple_keys ])

    # Create or update purchasing buffers
    cursor.execute("SELECT name FROM buffer")
    frepple_keys = set([ i[0] for i in cursor.fetchall()])
    cursor.executemany(
      "insert into buffer \
        (name,item_id,location_id,subcategory,lastmodified) \
        values(%%s,%%s,%%s,'openbravo','%s')" % self.date,
      [ (i[3], i[0], i[1]) for i in deliveries if i[3] not in frepple_keys ])
    cursor.executemany(
      "update buffer \
        set item_id=%%s, location_id=%%s, subcategory='openbravo', lastmodified='%s' where name=%%s" % self.date,
      [ (i[0], i[1], i[3]) for i in deliveries if i[3] in frepple_keys ])

    # Create or update flow on purchasing operation
    cursor.execute("SELECT operation_id, thebuffer_id FROM flow")
    frepple_keys = set([ i for i in cursor.fetchall()])
    cursor.executemany(
      "insert into flow \
        (operation_id,thebuffer_id,quantity,type,source,lastmodified) \
        values(%%s,%%s,1,'end','openbravo','%s')" % self.date,
      [ (i[2], i[3]) for i in deliveries if (i[2], i[3]) not in frepple_keys ])
    cursor.executemany(
      "update flow \
        set quantity=1, type='end', source='openbravo', lastmodified='%s' where operation_id=%%s and thebuffer_id=%%s" % self.date,
      [ (i[2], i[3]) for i in deliveries if (i[2], i[3]) in frepple_keys ])

    # Create purchasing operationplans
    cursor.executemany(
      "insert into operationplan \
          (id,operation_id,quantity,startdate,enddate,status,source,lastmodified) \
          values(%%s,%%s,%%s,%%s,%%s,'confirmed',%%s,'%s')" % self.date,
      insert
      )
    cursor.executemany(
      "update operationplan \
          set operation_id=%%s, quantity=%%s, startdate=%%s, enddate=%%s, status='confirmed', lastmodified='%s' \
        where source=%%s" % self.date,
      update)
    cursor.executemany(
      "delete from operationplan where source=%s",
      delete)
>>>>>>> f4c4246c

      if self.verbosity > 0:
        print("Inserted %d purchase order lines" % len(insert))
        print("Updated %d purchase order lines" % len(update))
        print("Deleted %d purchase order lines" % len(delete))
        print("Imported purchase orders in %.2f seconds" % (time() - starttime))


  # Load work in progress operationplans
  #   - extracting manufacturingWorkRequirement objects
  #   - meeting the criterion:
  #        - %operation already exists in frePPLe
  #   - mapped fields openbravo -> frePPLe operationplan
  #        - %product @ %warehouse -> name
  #        - %warehouse -> location
  #        - %product -> item
  #        - 'openbravo' -> subcategory

  def import_workInProgress(self, cursor):

    def parse(conn):
      records = 0
      root = None
      for event, elem in conn:
        if not root:
          root = elem
          continue
        if event != 'end' or elem.tag != 'ManufacturingWorkRequirement':
          continue
        records += 1
        objectid = elem.get('id')
        quantity = float(elem.find("quantity").text)
        organization = self.organizations.get(elem.find("organization").get("id"), None)
        location = self.organization_location.get(organization, None)
        if not location:
          continue
        processPlan = frepple_operations.get( (elem.find("processPlan").get('id'), location), None)
        if not processPlan:
          continue
        startingDate = datetime.strptime(elem.find("startingDate").text, '%Y-%m-%dT%H:%M:%S.%fZ')
        endingDate = datetime.strptime(elem.find("endingDate").text, '%Y-%m-%dT%H:%M:%S.%fZ')
        if objectid in frepple_keys:
          update.append( (processPlan, quantity, startingDate, endingDate, objectid) )
        else:
          idcounter += 1
          insert.append( (idcounter, processPlan, quantity, startingDate, endingDate, objectid) )
        unused_keys.discard(objectid)
        # Clean the XML hierarchy
        root.clear()
      return records

    with transaction.atomic(using=self.database, savepoint=False):
<<<<<<< HEAD
      starttime = time()
      if self.verbosity > 0:
        print("Importing manufacturing work requirement ...")

      # Find all known operationplans in frePPLe
      cursor.execute("SELECT source \
         FROM operationplan \
         where source is not null \
           and operation_id like 'Processplan %'")
      frepple_keys = set([ i[0] for i in cursor.fetchall()])
      unused_keys = frepple_keys.copy()
      cursor.execute("SELECT max(id) FROM operationplan")
      idcounter = cursor.fetchone()[0] or 1

      # Create index of all operations
      cursor.execute("SELECT name, source, location_id \
        FROM operation \
        WHERE subcategory='openbravo' \
          and source is not null")
      frepple_operations = { (i[1], i[2]): i[0] for i in cursor.fetchall() }

      # Get the list of all open work requirements
      insert = []
      update = []
      query = urllib.parse.quote("closed=false")
      self.get_data("/openbravo/ws/dal/ManufacturingWorkRequirement?where=%s" % query, parse)

      # Delete closed/canceled/deleted work requirements
      deleted = [ (i,) for i in unused_keys ]
      cursor.executemany("delete from operationplan where source=%s", deleted)

      # Create or update operationplans
      cursor.executemany(
        "insert into operationplan \
          (id,operation_id,quantity,startdate,enddate,locked,source,lastmodified) \
          values(%%s,%%s,%%s,%%s,%%s,'1',%%s,'%s')" % self.date,
        insert
        )
      cursor.executemany(
        "update operationplan \
          set operation_id=%%s, quantity=%%s, startdate=%%s, enddate=%%s, locked='1', lastmodified='%s' \
          where source=%%s" % self.date,
        update
        )
=======
    starttime = time()
    if self.verbosity > 0:
      print("Importing manufacturing work requirement ...")

    # Find all known operationplans in frePPLe
    cursor.execute("SELECT source \
       FROM operationplan \
       where source is not null \
         and operation_id like 'Processplan %'")
    frepple_keys = set([ i[0] for i in cursor.fetchall()])
    unused_keys = frepple_keys.copy()
    cursor.execute("SELECT max(id) FROM operationplan")
    idcounter = cursor.fetchone()[0] or 1

    # Create index of all operations
    cursor.execute("SELECT name, source, location_id \
      FROM operation \
      WHERE subcategory='openbravo' \
        and source is not null")
    frepple_operations = { (i[1], i[2]): i[0] for i in cursor.fetchall() }

    # Get the list of all open work requirements
    insert = []
    update = []
      query = urllib.parse.quote("closed=false")
    self.get_data("/openbravo/ws/dal/ManufacturingWorkRequirement?where=%s" % query, parse)

    # Delete closed/canceled/deleted work requirements
    deleted = [ (i,) for i in unused_keys ]
    cursor.executemany("delete from operationplan where source=%s", deleted)

    # Create or update operationplans
    cursor.executemany(
      "insert into operationplan \
        (id,operation_id,quantity,startdate,enddate,locked,source,lastmodified) \
        values(%%s,%%s,%%s,%%s,%%s,'1',%%s,'%s')" % self.date,
      insert
      )
    cursor.executemany(
      "update operationplan \
        set operation_id=%%s, quantity=%%s, startdate=%%s, enddate=%%s, locked='1', lastmodified='%s' \
        where source=%%s" % self.date,
      update
      )
>>>>>>> f4c4246c

      if self.verbosity > 0:
        print("Inserted %d operationplans" % len(insert))
        print("Updated %d operationplans" % len(update))
        print("Deleted %d operationplans" % len(deleted))
        print("Imported manufacturing work requirements in %.2f seconds" % (time() - starttime))


  # Importing productboms
  #   - extracting productBOM object for all Products with
  #
<<<<<<< HEAD
  
=======

>>>>>>> f4c4246c
  def import_productbom(self, cursor):

    def parse(conn):
      records = 0
      root = None
      for event, elem in conn:
        if not root:
          root = elem
          continue
        if event != 'end' or elem.tag != 'ProductBOM':
          continue
        records += 1
        bomquantity = float(elem.find("bOMQuantity").text)
        organization = self.organizations.get(elem.find("organization").get("id"), None)
        product = self.items.get(elem.find("product").get("id"), None)
        bomproduct = self.items.get(elem.find("bOMProduct").get("id"), None)
        if not product or not organization or not bomproduct or product not in frepple_buffers:
          # Rejecting uninteresting records
          root.clear()
          continue
        for name, loc in frepple_buffers[product]:
          operation = "Product BOM %s @ %s" % (product, loc)
          buf = "%s @ %s" % (bomproduct, loc)
          operations.add( (operation, loc, name) )
          if buf not in frepple_keys:
            buffers.add( (buf, bomproduct, loc) )
          flows[ (operation, name, 'end') ] = 1
          t = (operation, buf, 'start')
          if t in flows:
            flows[t] -= bomquantity
          else:
            flows[t] = -bomquantity
        # Clean the XML hierarchy
        root.clear()
      return records

    with transaction.atomic(using=self.database, savepoint=False):
<<<<<<< HEAD
      starttime = time()
      if self.verbosity > 0:
        print("Importing product boms...")

      # Reset the current operations
      cursor.execute("DELETE FROM operationplan where operation_id like 'Product BOM %'")  # TODO allow incremental load!
      cursor.execute("DELETE FROM suboperation where operation_id like 'Product BOM %'")
      cursor.execute("DELETE FROM resourceload where operation_id like 'Product BOM %'")
      cursor.execute("DELETE FROM flow where operation_id like 'Product BOM %'")
      cursor.execute("UPDATE buffer SET producing_id=NULL where subcategory='openbravo' and producing_id like 'Product BOM %'")
      cursor.execute("DELETE FROM operation where name like 'Product BOM %'")

      # Get the list of all frePPLe buffers
      cursor.execute("SELECT name, item_id, location_id FROM buffer")
      frepple_buffers = {}
      frepple_keys = set()
      for i in cursor.fetchall():
        if i[1] in frepple_buffers:
          frepple_buffers[i[1]].append( (i[0], i[2]) )
        else:
          frepple_buffers[i[1]] = [ (i[0], i[2]) ]
        frepple_keys.add(i[0])

      # Loop over all productboms
      query = urllib.parse.quote("product.billOfMaterials=true")
      operations = set()
      buffers = set()
      flows = {}
      self.get_data("/openbravo/ws/dal/ProductBOM?where=%s&includeChildren=false" % query, parse)

      # Execute now on the database
      cursor.executemany(
        "insert into operation \
          (name,location_id,subcategory,type,duration,lastmodified) \
          values(%%s,%%s,'openbravo','fixed_time',0,'%s')" % self.date,
        [ (i[0], i[1]) for i in operations ]
        )
      cursor.executemany(
        "update buffer set producing_id=%%s, lastmodified='%s' where name=%%s" % self.date,
        [ (i[0], i[2]) for i in operations ]
        )
      cursor.executemany(
        "insert into buffer \
          (name,item_id,location_id,subcategory,lastmodified) \
          values(%%s,%%s,%%s,'openbravo','%s')" % self.date,
        buffers
        )
      cursor.executemany(
        "insert into flow \
          (operation_id,thebuffer_id,type,quantity,source,lastmodified) \
          values(%%s,%%s,%%s,%%s,'openbravo','%s')" % self.date,
        [ (i[0], i[1], i[2], j) for i, j in flows.items() ]
        )
=======
    starttime = time()
    if self.verbosity > 0:
      print("Importing product boms...")

    # Reset the current operations
    cursor.execute("DELETE FROM operationplan where operation_id like 'Product BOM %'")  # TODO allow incremental load!
    cursor.execute("DELETE FROM suboperation where operation_id like 'Product BOM %'")
    cursor.execute("DELETE FROM resourceload where operation_id like 'Product BOM %'")
    cursor.execute("DELETE FROM flow where operation_id like 'Product BOM %'")
    cursor.execute("UPDATE buffer SET producing_id=NULL where subcategory='openbravo' and producing_id like 'Product BOM %'")
    cursor.execute("DELETE FROM operation where name like 'Product BOM %'")

    # Get the list of all frePPLe buffers
    cursor.execute("SELECT name, item_id, location_id FROM buffer")
    frepple_buffers = {}
    frepple_keys = set()
    for i in cursor.fetchall():
      if i[1] in frepple_buffers:
        frepple_buffers[i[1]].append( (i[0], i[2]) )
      else:
        frepple_buffers[i[1]] = [ (i[0], i[2]) ]
      frepple_keys.add(i[0])

    # Loop over all productboms
      query = urllib.parse.quote("product.billOfMaterials=true")
    operations = set()
    buffers = set()
    flows = {}
    self.get_data("/openbravo/ws/dal/ProductBOM?where=%s&includeChildren=false" % query, parse)

    # Execute now on the database
    cursor.executemany(
      "insert into operation \
        (name,location_id,subcategory,type,duration,lastmodified) \
        values(%%s,%%s,'openbravo','fixed_time',0,'%s')" % self.date,
      [ (i[0], i[1]) for i in operations ]
      )
    cursor.executemany(
      "update buffer set producing_id=%%s, lastmodified='%s' where name=%%s" % self.date,
      [ (i[0], i[2]) for i in operations ]
      )
    cursor.executemany(
      "insert into buffer \
        (name,item_id,location_id,subcategory,lastmodified) \
        values(%%s,%%s,%%s,'openbravo','%s')" % self.date,
      buffers
      )
    cursor.executemany(
      "insert into flow \
        (operation_id,thebuffer_id,type,quantity,source,lastmodified) \
        values(%%s,%%s,%%s,%%s,'openbravo','%s')" % self.date,
      [ (i[0], i[1], i[2], j) for i, j in flows.items() ]
      )
>>>>>>> f4c4246c

      if self.verbosity > 0:
        print("Inserted %d operations" % len(operations))
        print("Created %d buffers" % len(buffers))
        print("Inserted %d flows" % len(flows))
        print("Imported product boms in %.2f seconds" % (time() - starttime))


  # Importing processplans
  #   - extracting ManufacturingProcessPlan objects for all
  #     Products with production=true and processplan <> null
  #   - Not supported yet:
  #        - date effectivity with start date in the future
  #        - multiple processplans simultaneously effective
  #        - phantom boms
  #        - subproducts
  #        - routings
  #

  def import_processplan(self, cursor):

    def parse1(conn):
      records = 0
      root = None
      for event, elem in conn:
        if not root:
          root = elem
          continue
        if event != 'end' or elem.tag != 'ManufacturingProcessPlan':
          continue
        records += 1
        processplans[elem.get('id')] = elem
      return records

    def parse2(conn):
      records = 0
      root = None
      for event, elem in conn:
        if not root:
          root = elem
          continue
        if event != 'end' or elem.tag != 'Product':
          continue
        records += 1
        product = self.items.get(elem.get('id'), None)
        if not product or product not in frepple_buffers:
          # TODO A produced item which appears in a BOM but has no sales orders, purchase orders or onhand will not show up.
          # If WIP exists on a routing, it could thus happen that the operation was not created.
          # A buffer in the middle of a BOM may thus be missing.
          root.clear()
          continue   # Not interested if item isn't mapped to frePPLe

        # Pick up the processplan of the product
        processplan = elem.find("processPlan").get('id')
        root2 = processplans[processplan]

        # Create routing operation for all frePPLe buffers of this product
        # We create a routing operation in the right location
        for name, loc in frepple_buffers[product]:
          tmp0 = root2.find('manufacturingVersionList')
          if not tmp0:
            continue
          for pp_version in tmp0.findall('ManufacturingVersion'):
            endingDate = datetime.strptime(pp_version.find("endingDate").text, '%Y-%m-%dT%H:%M:%S.%fZ')
            if endingDate < self.current:
              continue  # We have passed the validity date of this version
            documentNo = pp_version.find('documentNo').text
            routing_name = "Processplan %s - %s - %s" % (name, documentNo, loc)
            if routing_name in frepple_operations:
              continue  # We apparantly already added it
            frepple_operations.add(routing_name)
            operations.append( (routing_name, loc, 'routing', None, processplan) )
            #flows[ (routing_name, name, 'end') ] = 1
            buffers_update.append( (routing_name, name) )
            tmp1 = pp_version.find('manufacturingOperationList')
            if tmp1:
              steps = set()
              for pp_operation in tmp1.findall('ManufacturingOperation'):
                objectid = pp_operation.get('id')
                sequenceNumber = int(pp_operation.find('sequenceNumber').text)
                if sequenceNumber in steps:
                  print("Warning: duplicate sequence number %s in processplan %s" % (sequenceNumber, routing_name))
                  while sequenceNumber in steps:
                    sequenceNumber += 1
                steps.add(sequenceNumber)
                costCenterUseTime = float(pp_operation.find('costCenterUseTime').text) * 3600
                step_name = "%s - %s" % (routing_name, sequenceNumber)
                operations.append( (step_name, loc, 'fixed_time', costCenterUseTime, objectid) )
                suboperations.append( (routing_name, step_name, sequenceNumber) )
                tmp2 = pp_operation.find('manufacturingOperationProductList')
                if tmp2:
                  for ff_operationproduct in tmp2.findall('ManufacturingOperationProduct'):
                    quantity = float(ff_operationproduct.find('quantity').text)
                    productionType = ff_operationproduct.find('productionType').text
                    opproduct = self.items.get(ff_operationproduct.find('product').get('id'), None)
                    if not opproduct:
                      continue  # Unknown product
                    # Find the buffer
                    opbuffer = None
                    if opproduct in frepple_buffers:
                      for bname, bloc in frepple_buffers[opproduct]:
                        if bloc == loc:
                          opbuffer = bname
                          break
                    if not opbuffer:
                      opbuffer = "%s @ %s" % (opproduct, loc)
                      buffers_create.append( (opbuffer, opproduct, loc) )
                      if opproduct not in frepple_buffers:
                        frepple_buffers[opproduct] = [ (opbuffer, loc) ]
                      else:
                        frepple_buffers[opproduct].append( (opbuffer, loc) )
                    if productionType == '-':
                      flow_key = (step_name, opbuffer, 'start')
                      if flow_key in flows:
                        flows[flow_key] -= quantity
                      else:
                        flows[flow_key] = -quantity
                    else:
                      flow_key = (step_name, opbuffer, 'end')
                      if flow_key in flows:
                        flows[flow_key] += quantity
                      else:
                        flows[flow_key] = quantity
                tmp4 = pp_operation.find('manufacturingOperationMachineList')
                if tmp4:
                  for ff_operationmachine in tmp4.findall('ManufacturingOperationMachine'):
                    machine = self.resources.get(ff_operationmachine.find('machine').get('id'), None)
                    if not machine:
                      continue  # Unknown machine
                    loads.append( (step_name, machine, 1) )
        # Clean the XML hierarchy
        root.clear()
      return records

    with transaction.atomic(using=self.database, savepoint=False):
<<<<<<< HEAD
      starttime = time()
      if self.verbosity > 0:
        print("Importing processplans...")

      # Reset the current operations
      cursor.execute("DELETE FROM operationplan where operation_id like 'Processplan %'")  # TODO allow incremental load!
      cursor.execute("DELETE FROM suboperation where operation_id like 'Processplan %'")
      cursor.execute("DELETE FROM resourceload where operation_id like 'Processplan %'")
      cursor.execute("DELETE FROM flow where operation_id like 'Processplan %'")
      cursor.execute("UPDATE buffer SET producing_id=NULL where subcategory='openbravo' and producing_id like 'Processplan %'")
      cursor.execute("DELETE FROM operation where name like 'Processplan %'")

      # Pick up existing operations in frePPLe
      cursor.execute("SELECT name FROM operation")
      frepple_operations = set([i[0] for i in cursor.fetchall()])

      # Get the list of all frePPLe buffers
      cursor.execute("SELECT name, item_id, location_id FROM buffer")
      frepple_buffers = {}
      for i in cursor.fetchall():
        if i[1] in frepple_buffers:
          frepple_buffers[i[1]].append( (i[0], i[2]) )
        else:
          frepple_buffers[i[1]] = [ (i[0], i[2]) ]

      # Get a dictionary with all process plans
      processplans = {}
      self.get_data("/openbravo/ws/dal/ManufacturingProcessPlan?includeChildren=true", parse1)

      # Loop over all produced products
      query = urllib.parse.quote("production=true and processPlan is not null")
      operations = []
      suboperations = []
      buffers_create = []
      buffers_update = []
      flows = {}
      loads = []
      self.get_data("/openbravo/ws/dal/Product?where=%s&orderBy=name&includeChildren=false" % query, parse2)

      # TODO use "decrease" and "rejected" fields on steps to compute the yield
      # TODO multiple processplans for the same item -> alternate operation

      # Execute now on the database
      cursor.executemany(
        "insert into operation \
          (name,location_id,subcategory,type,duration,source,lastmodified) \
          values(%%s,%%s,'openbravo',%%s,%%s,%%s,'%s')" % self.date,
        operations
        )
      cursor.executemany(
        "insert into suboperation \
          (operation_id,suboperation_id,priority,source,lastmodified) \
          values(%%s,%%s,%%s,'openbravo','%s')" % self.date,
        suboperations
        )
      cursor.executemany(
        "update buffer set producing_id=%%s, lastmodified='%s' where name=%%s" % self.date,
        buffers_update
        )
      cursor.executemany(
        "insert into buffer \
          (name,item_id,location_id,subcategory,lastmodified) \
          values(%%s,%%s,%%s,'openbravo','%s')" % self.date,
        buffers_create
        )
      cursor.executemany(
        "insert into flow \
          (operation_id,thebuffer_id,type,quantity,source,lastmodified) \
          values(%%s,%%s,%%s,%%s,'openbravo','%s')" % self.date,
        [ (i[0], i[1], i[2], j) for i, j in flows.items() ]
        )
      cursor.executemany(
        "insert into resourceload \
          (operation_id,resource_id,quantity,source,lastmodified) \
          values(%%s,%%s,%%s,'openbravo','%s')" % self.date,
        loads
        )
=======
    starttime = time()
    if self.verbosity > 0:
      print("Importing processplans...")

    # Reset the current operations
    cursor.execute("DELETE FROM operationplan where operation_id like 'Processplan %'")  # TODO allow incremental load!
    cursor.execute("DELETE FROM suboperation where operation_id like 'Processplan %'")
    cursor.execute("DELETE FROM resourceload where operation_id like 'Processplan %'")
    cursor.execute("DELETE FROM flow where operation_id like 'Processplan %'")
    cursor.execute("UPDATE buffer SET producing_id=NULL where subcategory='openbravo' and producing_id like 'Processplan %'")
    cursor.execute("DELETE FROM operation where name like 'Processplan %'")

    # Pick up existing operations in frePPLe
    cursor.execute("SELECT name FROM operation")
    frepple_operations = set([i[0] for i in cursor.fetchall()])

    # Get the list of all frePPLe buffers
    cursor.execute("SELECT name, item_id, location_id FROM buffer")
    frepple_buffers = {}
    for i in cursor.fetchall():
      if i[1] in frepple_buffers:
        frepple_buffers[i[1]].append( (i[0], i[2]) )
      else:
        frepple_buffers[i[1]] = [ (i[0], i[2]) ]

    # Get a dictionary with all process plans
    processplans = {}
    self.get_data("/openbravo/ws/dal/ManufacturingProcessPlan?includeChildren=true", parse1)

    # Loop over all produced products
      query = urllib.parse.quote("production=true and processPlan is not null")
    operations = []
    suboperations = []
    buffers_create = []
    buffers_update = []
    flows = {}
    loads = []
    self.get_data("/openbravo/ws/dal/Product?where=%s&orderBy=name&includeChildren=false" % query, parse2)

    # TODO use "decrease" and "rejected" fields on steps to compute the yield
    # TODO multiple processplans for the same item -> alternate operation

    # Execute now on the database
    cursor.executemany(
      "insert into operation \
        (name,location_id,subcategory,type,duration,source,lastmodified) \
        values(%%s,%%s,'openbravo',%%s,%%s,%%s,'%s')" % self.date,
      operations
      )
    cursor.executemany(
      "insert into suboperation \
        (operation_id,suboperation_id,priority,source,lastmodified) \
        values(%%s,%%s,%%s,'openbravo','%s')" % self.date,
      suboperations
      )
    cursor.executemany(
      "update buffer set producing_id=%%s, lastmodified='%s' where name=%%s" % self.date,
      buffers_update
      )
    cursor.executemany(
      "insert into buffer \
        (name,item_id,location_id,subcategory,lastmodified) \
        values(%%s,%%s,%%s,'openbravo','%s')" % self.date,
      buffers_create
      )
    cursor.executemany(
      "insert into flow \
        (operation_id,thebuffer_id,type,quantity,source,lastmodified) \
        values(%%s,%%s,%%s,%%s,'openbravo','%s')" % self.date,
      [ (i[0], i[1], i[2], j) for i, j in flows.items() ]
      )
    cursor.executemany(
      "insert into resourceload \
        (operation_id,resource_id,quantity,source,lastmodified) \
        values(%%s,%%s,%%s,'openbravo','%s')" % self.date,
      loads
      )
>>>>>>> f4c4246c

      if self.verbosity > 0:
        print("Inserted %d operations" % len(operations))
        print("Inserted %d suboperations" % len(suboperations))
        print("Updated %d buffers" % len(buffers_update))
        print("Created %d buffers" % len(buffers_create))
        print("Inserted %d flows" % len(flows))
        print("Inserted %d loads" % len(loads))
        print("Imported processplans in %.2f seconds" % (time() - starttime))<|MERGE_RESOLUTION|>--- conflicted
+++ resolved
@@ -163,11 +163,7 @@
       task.status = '60%'
       task.save(using=self.database)
       self.import_itemsupplier(cursor)
-<<<<<<< HEAD
-      task.status = '70%'      
-=======
       task.status = '70%'
->>>>>>> f4c4246c
       task.save(using=self.database)
       self.import_purchaseorders(cursor)
       task.status = '80%'
@@ -324,117 +320,12 @@
       return records
 
     with transaction.atomic(using=self.database, savepoint=False):
-<<<<<<< HEAD
-      starttime = time()
-      if self.verbosity > 0:
-        print("Importing customers...")
-
-      # Get existing records
-      cursor.execute("SELECT name, subcategory, source FROM customer")
-      frepple_keys = {}
-      for i in cursor.fetchall():
-        if i[1] == 'openbravo':
-          frepple_keys[i[0]] = i[2]
-        else:
-          frepple_keys[i[0]] = None
-      unused_keys = frepple_keys.copy()
-
-      # Retrieve businesspartners - customers
-      insert = []
-      update = []
-      query = urllib.parse.quote("customer=true")
-      self.get_data("/openbravo/ws/dal/BusinessPartner?where=%s&orderBy=name&includeChildren=false" % query, parse)
-      
-
-      # Create records
-      cursor.executemany(
-        "insert into customer \
-          (description,name,source,subcategory,lastmodified) \
-          values (%%s,%%s,%%s,'openbravo','%s')" % self.date,
-        insert
-        )
-
-      # Update records
-      cursor.executemany(
-        "update customer \
-          set description=%%s,source=%%s,subcategory='openbravo',lastmodified='%s' \
-          where name=%%s" % self.date,
-        update
-        )
-
-      # Delete records
-      delete = [ (i,) for i, j in unused_keys.items() if j ]
-      cursor.executemany(
-        'update customer set owner_id=null where owner_id=%s',
-        delete
-        )
-      cursor.executemany(
-        'update demand set customer_id=null where customer_id=%s',
-        delete
-        )
-      cursor.executemany(
-        'delete from customer where name=%s',
-        delete
-        )
-
-      if self.verbosity > 0:
-        print("Inserted %d new customers" % len(insert))
-        print("Updated %d existing customers" % len(update))
-        print("Deleted %d customers" % len(delete))
-        print("Imported customers in %.2f seconds" % (time() - starttime))
-      
-      
-  # Importing suppliers
-  #   - extracting recently changed BusinessPartner objects
-  #   - meeting the criterion:
-  #        - %active = True
-  #        - %vendor = True
-  #   - mapped fields openbravo -> frePPLe supplier
-  #        - %searchKey %name -> name
-  #        - %description -> description
-  #        - %id -> source
-  #        - 'openbravo' -> subcategory
-  def import_suppliers(self, cursor):
-
-    def parse(conn):
-      records = 0
-      root = None
-      for event, elem in conn:
-        if not root:
-          root = elem
-          continue
-        if event != 'end' or elem.tag != 'BusinessPartner':
-          continue
-        records += 1
-        #print(records)
-        organization = self.organizations.get(elem.find("organization").get("id"), None)
-        if not organization:
-          continue
-        searchkey = elem.find("searchKey").text
-        name = elem.find("name").text
-        unique_name = u'%s %s' % (searchkey, name)
-        objectid = elem.get('id')
-        description = elem.find("description").text
-        if description: description = description[0:500]
-        self.suppliers[objectid] = unique_name
-        if unique_name in frepple_keys:
-          update.append( (description, objectid, unique_name) )
-        else:
-          insert.append( (description, unique_name, objectid) )
-        unused_keys.pop(unique_name, None)
-        # Clean the XML hierarchy
-        #print('root.clear here')
-        root.clear()
-      return records
-
-=======
->>>>>>> f4c4246c
     starttime = time()
     if self.verbosity > 0:
-      print("Importing suppliers...")
+      print("Importing customers...")
 
     # Get existing records
-    cursor.execute("SELECT name, subcategory, source FROM supplier")
+    cursor.execute("SELECT name, subcategory, source FROM customer")
     frepple_keys = {}
     for i in cursor.fetchall():
       if i[1] == 'openbravo':
@@ -442,25 +333,17 @@
       else:
         frepple_keys[i[0]] = None
     unused_keys = frepple_keys.copy()
-<<<<<<< HEAD
-    
-    # Retrieve businesspartners - suppliers
-    insert = []
-    update = []
-    query = urllib.parse.quote("vendor=true")
-=======
 
       # Retrieve businesspartners - customers
     insert = []
     update = []
       query = urllib.parse.quote("customer=true")
->>>>>>> f4c4246c
     self.get_data("/openbravo/ws/dal/BusinessPartner?where=%s&orderBy=name&includeChildren=false" % query, parse)
 
 
     # Create records
     cursor.executemany(
-      "insert into supplier \
+      "insert into customer \
         (description,name,source,subcategory,lastmodified) \
         values (%%s,%%s,%%s,'openbravo','%s')" % self.date,
       insert
@@ -468,7 +351,7 @@
 
     # Update records
     cursor.executemany(
-      "update supplier \
+      "update customer \
         set description=%%s,source=%%s,subcategory='openbravo',lastmodified='%s' \
         where name=%%s" % self.date,
       update
@@ -477,30 +360,23 @@
     # Delete records
     delete = [ (i,) for i, j in unused_keys.items() if j ]
     cursor.executemany(
-      'update supplier set owner_id=null where owner_id=%s',
+      'update customer set owner_id=null where owner_id=%s',
       delete
       )
     cursor.executemany(
-      'update purchase_order set supplier_id=null where supplier_id=%s',
+      'update demand set customer_id=null where customer_id=%s',
       delete
       )
     cursor.executemany(
-      'delete from itemsupplier where supplier_id=%s',
+      'delete from customer where name=%s',
       delete
       )
-    cursor.executemany(
-      'delete from supplier where name=%s',
-      delete
-      )
-
-
-
-    if self.verbosity > 0:
-      print("Inserted %d new suppliers" % len(insert))
-      print("Updated %d existing suppliers" % len(update))
-      print("Deleted %d suppliers" % len(delete))
-      print("Imported suppliers in %.2f seconds" % (time() - starttime))
-
+
+    if self.verbosity > 0:
+      print("Inserted %d new customers" % len(insert))
+      print("Updated %d existing customers" % len(update))
+      print("Deleted %d customers" % len(delete))
+      print("Imported customers in %.2f seconds" % (time() - starttime))
 
 
   # Importing suppliers
@@ -658,54 +534,6 @@
       return records
 
     with transaction.atomic(using=self.database, savepoint=False):
-<<<<<<< HEAD
-      starttime = time()
-      if self.verbosity > 0:
-        print("Importing products...")
-
-      # Get existing items
-      cursor.execute("SELECT name, subcategory, source FROM item")
-      frepple_keys = {}
-      for i in cursor.fetchall():
-        if i[1] == 'openbravo':
-          frepple_keys[i[0]] = i[2]
-        else:
-          frepple_keys[i[0]] = None
-      unused_keys = frepple_keys.copy()
-
-      # Get all items from Openbravo
-      insert = []
-      update = []
-      delete = []
-      self.get_data("/openbravo/ws/dal/Product?orderBy=name&includeChildren=false", parse)
-
-      # Create new items
-      cursor.executemany(
-        "insert into item \
-          (name,description,subcategory,source,lastmodified) \
-          values (%%s,%%s,'openbravo',%%s,'%s')" % self.date,
-        insert
-        )
-
-      # Update existing items
-      cursor.executemany(
-        "update item \
-          set description=%%s, subcategory='openbravo', source=%%s, lastmodified='%s' \
-          where name=%%s" % self.date,
-        update
-        )
-
-      # Delete inactive items
-      delete = [ (i,) for i, j in unused_keys.items() if j ]
-      cursor.executemany("delete from demand where item_id=%s", delete)
-      cursor.executemany(
-        "delete from flow \
-        where thebuffer_id in (select name from buffer where item_id=%s)",
-        delete
-        )
-      cursor.executemany("delete from buffer where item_id=%s", delete)
-      cursor.executemany("delete from item where name=%s", delete)
-=======
     starttime = time()
     if self.verbosity > 0:
       print("Importing products...")
@@ -752,13 +580,12 @@
       )
     cursor.executemany("delete from buffer where item_id=%s", delete)
     cursor.executemany("delete from item where name=%s", delete)
->>>>>>> f4c4246c
-
-      if self.verbosity > 0:
-        print("Inserted %d new products" % len(insert))
-        print("Updated %d existing products" % len(update))
-        print("Deleted %d products" % len(delete))
-        print("Imported products in %.2f seconds" % (time() - starttime))
+
+    if self.verbosity > 0:
+      print("Inserted %d new products" % len(insert))
+      print("Updated %d existing products" % len(update))
+      print("Deleted %d products" % len(delete))
+      print("Imported products in %.2f seconds" % (time() - starttime))
 
 
   # Importing locations
@@ -834,64 +661,6 @@
       return records
 
     with transaction.atomic(using=self.database, savepoint=False):
-<<<<<<< HEAD
-      starttime = time()
-      if self.verbosity > 0:
-        print("Importing locations...")
-
-      # Get existing locations
-      cursor.execute("SELECT name, subcategory, source FROM location")
-      frepple_keys = {}
-      for i in cursor.fetchall():
-        if i[1] == 'openbravo':
-          frepple_keys[i[0]] = i[2]
-        else:
-          frepple_keys[i[0]] = None
-      unused_keys = frepple_keys.copy()
-
-      # Get locations
-      locations = []
-      query = urllib.parse.quote("active=true")
-      self.get_data("/openbravo/ws/dal/Warehouse?where=%s&orderBy=name&includeChildren=false" % query, parse1)
-
-      # Remove deleted or inactive locations
-      delete = [ (i,) for i, j in unused_keys.items() if j ]
-      cursor.executemany(
-        "update buffer \
-        set location_id=null \
-        where location_id=%s",
-        delete
-        )
-      cursor.executemany(
-        "update resource \
-        set location_id=null \
-        where location_id=%s",
-        delete
-        )
-      cursor.executemany(
-        "update location \
-        set owner_id=null \
-        where owner_id=%s",
-        delete
-        )
-
-      # Create or update locations
-      cursor.executemany(
-        "insert into location \
-          (description, source, subcategory, name, lastmodified) \
-          values (%%s,%%s,'openbravo',%%s,'%s')" % self.date,
-        [ i for i in locations if i[2] not in frepple_keys ]
-        )
-      cursor.executemany(
-        "update location \
-          set description=%%s, subcategory='openbravo', source=%%s, lastmodified='%s' \
-          where name=%%s" % self.date,
-        [ i for i in locations if i[2] not in frepple_keys ]
-        )
-
-      # Get a mapping of all locators to their warehouse
-      self.get_data("/openbravo/ws/dal/Locator", parse2)
-=======
     starttime = time()
     if self.verbosity > 0:
       print("Importing locations...")
@@ -948,12 +717,11 @@
 
     # Get a mapping of all locators to their warehouse
     self.get_data("/openbravo/ws/dal/Locator", parse2)
->>>>>>> f4c4246c
-
-      if self.verbosity > 0:
-        print("Processed %d locations" % len(locations))
-        print("Deleted %d locations" % len(delete))
-        print("Imported locations in %.2f seconds" % (time() - starttime))
+
+    if self.verbosity > 0:
+      print("Processed %d locations" % len(locations))
+      print("Deleted %d locations" % len(delete))
+      print("Imported locations in %.2f seconds" % (time() - starttime))
 
 
   # Importing sales orders
@@ -1040,78 +808,6 @@
       return records
 
     with transaction.atomic(using=self.database, savepoint=False):
-<<<<<<< HEAD
-      starttime = time()
-      deliveries = set()
-      if self.verbosity > 0:
-        print("Importing sales orders...")
-
-      # Get the list of known demands in frePPLe
-      cursor.execute("SELECT name FROM demand")
-      frepple_keys = set([ i[0] for i in cursor.fetchall() ])
-
-      # Get the list of sales order lines
-      insert = []
-      update = []
-      deliveries = set()
-      query = urllib.parse.quote("(updated>'%s' or salesOrder.updated>'%s') and salesOrder.salesTransaction=true and (salesOrder.documentStatus='CO' or salesOrder.documentStatus='CL')" % (self.delta, self.delta))      
-      query = urllib.parse.quote("salesOrder.salesTransaction=true and (salesOrder.documentStatus='CO' or salesOrder.documentStatus='CL')")
-      self.get_data("/openbravo/ws/dal/OrderLine?where=%s&orderBy=salesOrder.creationDate&includeChildren=false" % query, parse)
-
-      # Create or update delivery operations
-      cursor.execute("SELECT name FROM operation where name like 'Ship %'")
-      frepple_keys = set([ i[0] for i in cursor.fetchall()])
-      cursor.executemany(
-        "insert into operation \
-          (name,location_id,subcategory,type,lastmodified) \
-          values (%%s,%%s,'openbravo','fixed_time','%s')" % self.date,
-        [ (i[2], i[1]) for i in deliveries if i[2] not in frepple_keys ])
-      cursor.executemany(
-        "update operation \
-          set location_id=%%s, subcategory='openbravo', type='fixed_time', lastmodified='%s' where name=%%s" % self.date,
-        [ (i[1], i[2]) for i in deliveries if i[2] in frepple_keys ])
-
-      # Create or update delivery buffers
-      cursor.execute("SELECT name FROM buffer")
-      frepple_keys = set([ i[0] for i in cursor.fetchall()])
-      cursor.executemany(
-        "insert into buffer \
-          (name,item_id,location_id,subcategory,lastmodified) \
-          values(%%s,%%s,%%s,'openbravo','%s')" % self.date,
-        [ (i[3], i[0], i[1]) for i in deliveries if i[3] not in frepple_keys ])
-      cursor.executemany(
-        "update buffer \
-          set item_id=%%s, location_id=%%s, subcategory='openbravo', lastmodified='%s' where name=%%s" % self.date,
-        [ (i[0], i[1], i[3]) for i in deliveries if i[3] in frepple_keys ])
-
-      # Create or update flow on delivery operation
-      cursor.execute("SELECT operation_id, thebuffer_id FROM flow")
-      frepple_keys = set([ i for i in cursor.fetchall()])
-      cursor.executemany(
-        "insert into flow \
-          (operation_id,thebuffer_id,quantity,type,source,lastmodified) \
-          values(%%s,%%s,-1,'start','openbravo','%s')" % self.date,
-        [ (i[2], i[3]) for i in deliveries if (i[2], i[3]) not in frepple_keys ])
-      cursor.executemany(
-        "update flow \
-          set quantity=-1, type='start', source='openbravo', lastmodified='%s' where operation_id=%%s and thebuffer_id=%%s" % self.date,
-        [ (i[2], i[3]) for i in deliveries if (i[2], i[3]) in frepple_keys ])
-
-      # Create or update demands
-      cursor.executemany(
-        "insert into demand \
-          (source, quantity, item_id, status, subcategory, due, customer_id, operation_id, name, priority, lastmodified) \
-          values (%%s,%%s,%%s,%%s,'openbravo',%%s,%%s,%%s,%%s,0,'%s')" % self.date,
-        insert
-        )
-      cursor.executemany(
-        "update demand \
-          set source=%%s, quantity=%%s, item_id=%%s, status=%%s, subcategory='openbravo', \
-              due=%%s, customer_id=%%s, operation_id=%%s, lastmodified='%s' \
-          where name=%%s" % self.date,
-        update
-        )
-=======
     starttime = time()
     deliveries = set()
     if self.verbosity > 0:
@@ -1182,13 +878,12 @@
         where name=%%s" % self.date,
       update
       )
->>>>>>> f4c4246c
-
-      if self.verbosity > 0:
-        print("Created or updated %d delivery operations" % len(deliveries))
-        print("Inserted %d new sales order lines" % len(insert))
-        print("Updated %d existing sales order lines" % len(update))
-        print("Imported sales orders in %.2f seconds" % (time() - starttime))
+
+    if self.verbosity > 0:
+      print("Created or updated %d delivery operations" % len(deliveries))
+      print("Inserted %d new sales order lines" % len(insert))
+      print("Updated %d existing sales order lines" % len(update))
+      print("Imported sales orders in %.2f seconds" % (time() - starttime))
 
 
   # Importing machines
@@ -1233,44 +928,6 @@
       return records
 
     with transaction.atomic(using=self.database, savepoint=False):
-<<<<<<< HEAD
-      starttime = time()
-      if self.verbosity > 0:
-        print("Importing machines...")
-      cursor.execute("SELECT name, subcategory, source FROM resource")
-      frepple_keys = set()
-      for i in cursor.fetchall():
-        if i[1] == 'openbravo':
-          self.resources[i[2]] = i[0]
-        frepple_keys.add(i[0])
-      unused_keys = frepple_keys.copy()
-      insert = []
-      update = []
-      self.get_data("/openbravo/ws/dal/ManufacturingMachine?orderBy=name&includeChildren=false", parse)
-
-      cursor.executemany(
-        "insert into resource \
-          (name,source,subcategory,lastmodified) \
-          values (%%s,%%s,'openbravo','%s')" % self.date,
-        insert
-        )
-      cursor.executemany(
-        "update resource \
-          set source=%%s,subcategory='openbravo',lastmodified='%s' \
-          where name=%%s" % self.date,
-        update
-        )
-      delete = [ (i,) for i in unused_keys ]
-      cursor.executemany('delete from resourceskill where resource_id=%s', delete)
-      cursor.executemany('delete from resourceload where resource_id=%s', delete)
-      cursor.executemany('update resource set owner_id where owner_id=%s', delete)
-      cursor.executemany('delete from resource where name=%s', delete)
-      if self.verbosity > 0:
-        print("Inserted %d new machines" % len(insert))
-        print("Updated %d existing machines" % len(update))
-        print("Deleted %d machines" % len(delete))
-        print("Imported machines in %.2f seconds" % (time() - starttime))
-=======
     starttime = time()
     if self.verbosity > 0:
       print("Importing machines...")
@@ -1307,7 +964,6 @@
       print("Updated %d existing machines" % len(update))
       print("Deleted %d machines" % len(delete))
       print("Imported machines in %.2f seconds" % (time() - starttime))
->>>>>>> f4c4246c
 
 
   # Importing onhand
@@ -1365,52 +1021,6 @@
       return records
 
     with transaction.atomic(using=self.database, savepoint=False):
-<<<<<<< HEAD
-      starttime = time()
-      if self.verbosity > 0:
-        print("Importing onhand...")
-
-      # Get the list of all current frepple records
-      cursor.execute("SELECT name, subcategory FROM buffer")
-      frepple_buffers = {}
-      for i in cursor.fetchall():
-        frepple_buffers[i[0]] = i[1]
-
-      # Reset stock levels in all openbravo buffers
-      cursor.execute("UPDATE buffer SET onhand=0, lastmodified='%s' WHERE subcategory='openbravo'" % self.date )
-
-      # Get all stock values. NO incremental load here!
-      insert = []
-      increment = []
-      update = []
-      query = urllib.parse.quote("quantityOnHand>0")
-      self.get_data("/openbravo/ws/dal/MaterialMgmtStorageDetail?where=%s" % query, parse)
-
-      cursor.executemany(
-        "insert into buffer \
-          (name,item_id,location_id,onhand,subcategory,lastmodified) \
-          values(%%s,%%s,%%s,%%s,'openbravo','%s')" % self.date,
-        insert)
-      cursor.executemany(
-        "update buffer \
-          set onhand=%%s, subcategory='openbravo', lastmodified='%s' \
-          where name=%%s" % self.date,
-        update
-        )
-      cursor.executemany(
-        "update buffer \
-          set onhand=%s+onhand \
-          where name=%s",
-        increment
-        )
-      if self.verbosity > 0:
-        print("Inserted onhand for %d new buffers" % len(insert))
-        print("Updated onhand for %d existing buffers" % len(update))
-        print("Incremented onhand %d times for existing buffers" % len(increment))
-        print("Imported onhand in %.2f seconds" % (time() - starttime))
-
-      
-=======
     starttime = time()
     if self.verbosity > 0:
       print("Importing onhand...")
@@ -1455,18 +1065,13 @@
       print("Imported onhand in %.2f seconds" % (time() - starttime))
 
 
->>>>>>> f4c4246c
   # Load itemsupplier with data
   #   - exctracting data from approvedvendor records
   #   - meeting the criterion:
   #        - %discontinued = false
   #        - %currentVendor = true
   #   - mapped fields openbravo -> frePPLe itemsupplier
-<<<<<<< HEAD
-  #        - 'product id' ->item_id 
-=======
   #        - 'product id' ->item_id
->>>>>>> f4c4246c
   #        - 'businessPartner id' -> supplier_id
   #        - 'purchasingLeadTime' -> leadtime
   #        - 'minimumOrderQty' ->sizeminimum
@@ -1477,15 +1082,9 @@
   #        - 'endDate' -> effective_end
   #        - 'organization id' -> location_id
   #        - 'openbravo' -> source
-<<<<<<< HEAD
 
   def import_itemsupplier(self, cursor):
 
-=======
-
-  def import_itemsupplier(self, cursor):
-
->>>>>>> f4c4246c
     def parse(conn):
       global prevproduct
       records = 0
@@ -1508,11 +1107,7 @@
         sizeminimum = elem.find("minimumOrderQty").text
         sizemultiple = elem.find("quantityPerPackage").text
         cost = elem.find("listPrice").text
-<<<<<<< HEAD
-        
-=======
-
->>>>>>> f4c4246c
+
         priority = elem.find("currentVendor").text
         if priority:
           priority = 1
@@ -1522,13 +1117,8 @@
         effective_end = elem.find("discontinuedBy").text
         if effective_end:
           effective_end = datetime.strptime(effective_end, '%Y-%m-%dT%H:%M:%S.%fZ')
-<<<<<<< HEAD
-          
-        organization = self.organizations.get(elem.find("organization").get("id"), None)        
-=======
 
         organization = self.organizations.get(elem.find("organization").get("id"), None)
->>>>>>> f4c4246c
         location_id=""         #openbravo does not have location at this moment
         source="openbravo"
 
@@ -1539,27 +1129,13 @@
           update.append( (source, leadtime, sizeminimum, sizemultiple, cost, priority, effective_end, item_id, location_id, supplier_id) )
         else:
           insert.append( (source, leadtime, sizeminimum, sizemultiple, cost, priority, effective_end, item_id, location_id, supplier_id) )
-<<<<<<< HEAD
-          
-=======
-
->>>>>>> f4c4246c
+
         # Clean the XML hierarchy
         root.clear()
       return records
-      
+
     global prevproduct
     with transaction.atomic(using=self.database, savepoint=False):
-<<<<<<< HEAD
-      starttime = time()
-      if self.verbosity > 0:
-        print("Importing approved vendors...")
-      cursor.execute("SELECT DISTINCT item_id, supplier_id, location_id FROM itemsupplier")
-      frepple_keys=set()
-      for i in cursor.fetchall():
-          frepple_keys.add( ( i[0], i[1], i[2] ) )
-      unused_keys = frepple_keys.copy()
-=======
     starttime = time()
     if self.verbosity > 0:
       print("Importing approved vendors...")
@@ -1568,54 +1144,31 @@
     for i in cursor.fetchall():
           frepple_keys.add( ( i[0], i[1], i[2] ) )
     unused_keys = frepple_keys.copy()
->>>>>>> f4c4246c
 
       insert = []
       update = []
       query = urllib.parse.quote("active=true and discontinued=false")
-<<<<<<< HEAD
-      prevproduct = None
-      self.get_data("/openbravo/ws/dal/ApprovedVendor?where=%s&orderBy=product&includeChildren=false" % query, parse)
-          
-      cursor.executemany(
+    prevproduct = None
+    self.get_data("/openbravo/ws/dal/ApprovedVendor?where=%s&orderBy=product&includeChildren=false" % query, parse)
+
+    cursor.executemany(
         "delete from itemsupplier \
         where item_id=%s and supplier_id=%s and location_id=%s",
         [ i for i in unused_keys ]
-        )
-
-      # Create or update purchasing operations
-      cursor.executemany(
-=======
-    prevproduct = None
-    self.get_data("/openbravo/ws/dal/ApprovedVendor?where=%s&orderBy=product&includeChildren=false" % query, parse)
-
-    cursor.executemany(
-        "delete from itemsupplier \
-        where item_id=%s and supplier_id=%s and location_id=%s",
-        [ i for i in unused_keys ]
       )
 
     # Create or update purchasing operations
     cursor.executemany(
->>>>>>> f4c4246c
         "insert into itemsupplier \
           (source, leadtime, sizeminimum, sizemultiple, cost, priority, effective_end, item_id, location_id, supplier_id, lastmodified) \
           values (%%s,%%s,%%s,%%s,%%s,%%s,%%s,%%s,%%s,%%s,'%%s',%s)" % self.date,
         insert
-<<<<<<< HEAD
-        )
-      cursor.executemany(
-=======
-      )
-    cursor.executemany(
->>>>>>> f4c4246c
+      )
+    cursor.executemany(
         "update itemsupplier \
           set source=%%s, leadtime=%%s, sizeminimum=%%s, sizemultiple=%%s, cost=%%s, priority=%%s, effective_end=%%s,\
            lastmodified='%s' where item_id=%%s and location_id=%%s and supplier_id=%%s" % self.date,
         update
-<<<<<<< HEAD
-        )
-=======
       )
 
     if self.verbosity > 0:
@@ -1623,14 +1176,7 @@
         print("Updated %d existing approved vendors" % len(update))
         print("Deleted %d approved vendors" % len(unused_keys))
         print("Populated approved vendors in %.2f seconds" % (time() - starttime))
->>>>>>> f4c4246c
-
-      if self.verbosity > 0:
-        print("Inserted %d new approved vendors" % len(insert))
-        print("Updated %d existing approved vendors" % len(update))
-        print("Deleted %d approved vendors" % len(unused_keys))
-        print("Populated approved vendors in %.2f seconds" % (time() - starttime))
-      
+
 
   # Load open purchase orders
   #   - extracting recently changed orderline objects
@@ -1712,83 +1258,6 @@
 
     global idcounter
     with transaction.atomic(using=self.database, savepoint=False):
-<<<<<<< HEAD
-      starttime = time()
-      if self.verbosity > 0:
-        print("Importing purchase orders...")
-
-      # Find all known operationplans in frePPLe
-      cursor.execute("SELECT source \
-         FROM operationplan \
-         where source is not null \
-           and operation_id like 'Purchase %'")
-      frepple_keys = set([ i[0] for i in cursor.fetchall()])
-      cursor.execute("SELECT max(id) FROM operationplan")
-      idcounter = cursor.fetchone()[0] or 1
-
-      # Get the list of all open purchase orders
-      insert = []
-      update = []
-      delete = []
-      deliveries = set()
-      query = urllib.parse.quote("updated>'%s' and salesOrder.salesTransaction=false and salesOrder.documentType.name<>'RTV Order'" % self.delta)
-      self.get_data("/openbravo/ws/dal/OrderLine?where=%s&orderBy=salesOrder.creationDate&includeChildren=false" % query, parse)
-
-      # Create or update procurement operations
-      cursor.execute("SELECT name FROM operation where name like 'Purchase %'")
-      frepple_keys = set([ i[0] for i in cursor.fetchall()])
-      cursor.executemany(
-        "insert into operation \
-          (name,location_id,subcategory,type,lastmodified) \
-          values (%%s,%%s,'openbravo','fixed_time','%s')" % self.date,
-        [ (i[2], i[1]) for i in deliveries if i[2] not in frepple_keys ])
-      cursor.executemany(
-        "update operation \
-          set location_id=%%s, subcategory='openbravo', type='fixed_time', lastmodified='%s' where name=%%s" % self.date,
-        [ (i[1], i[2]) for i in deliveries if i[2] in frepple_keys ])
-
-      # Create or update purchasing buffers
-      cursor.execute("SELECT name FROM buffer")
-      frepple_keys = set([ i[0] for i in cursor.fetchall()])
-      cursor.executemany(
-        "insert into buffer \
-          (name,item_id,location_id,subcategory,lastmodified) \
-          values(%%s,%%s,%%s,'openbravo','%s')" % self.date,
-        [ (i[3], i[0], i[1]) for i in deliveries if i[3] not in frepple_keys ])
-      cursor.executemany(
-        "update buffer \
-          set item_id=%%s, location_id=%%s, subcategory='openbravo', lastmodified='%s' where name=%%s" % self.date,
-        [ (i[0], i[1], i[3]) for i in deliveries if i[3] in frepple_keys ])
-
-      # Create or update flow on purchasing operation
-      cursor.execute("SELECT operation_id, thebuffer_id FROM flow")
-      frepple_keys = set([ i for i in cursor.fetchall()])
-      cursor.executemany(
-        "insert into flow \
-          (operation_id,thebuffer_id,quantity,type,source,lastmodified) \
-          values(%%s,%%s,1,'end','openbravo','%s')" % self.date,
-        [ (i[2], i[3]) for i in deliveries if (i[2], i[3]) not in frepple_keys ])
-      cursor.executemany(
-        "update flow \
-          set quantity=1, type='end', source='openbravo', lastmodified='%s' where operation_id=%%s and thebuffer_id=%%s" % self.date,
-        [ (i[2], i[3]) for i in deliveries if (i[2], i[3]) in frepple_keys ])
-
-      # Create purchasing operationplans
-      cursor.executemany(
-        "insert into operationplan \
-          (id,operation_id,quantity,startdate,enddate,status,source,lastmodified) \
-          values(%%s,%%s,%%s,%%s,%%s,'confirmed',%%s,'%s')" % self.date,
-        insert
-        )
-      cursor.executemany(
-        "update operationplan \
-          set operation_id=%%s, quantity=%%s, startdate=%%s, enddate=%%s, status='confirmed', lastmodified='%s' \
-          where source=%%s" % self.date,
-        update)
-      cursor.executemany(
-        "delete from operationplan where source=%s",
-        delete)
-=======
     starttime = time()
     if self.verbosity > 0:
       print("Importing purchase orders...")
@@ -1864,13 +1333,12 @@
     cursor.executemany(
       "delete from operationplan where source=%s",
       delete)
->>>>>>> f4c4246c
-
-      if self.verbosity > 0:
-        print("Inserted %d purchase order lines" % len(insert))
-        print("Updated %d purchase order lines" % len(update))
-        print("Deleted %d purchase order lines" % len(delete))
-        print("Imported purchase orders in %.2f seconds" % (time() - starttime))
+
+    if self.verbosity > 0:
+      print("Inserted %d purchase order lines" % len(insert))
+      print("Updated %d purchase order lines" % len(update))
+      print("Deleted %d purchase order lines" % len(delete))
+      print("Imported purchase orders in %.2f seconds" % (time() - starttime))
 
 
   # Load work in progress operationplans
@@ -1917,52 +1385,6 @@
       return records
 
     with transaction.atomic(using=self.database, savepoint=False):
-<<<<<<< HEAD
-      starttime = time()
-      if self.verbosity > 0:
-        print("Importing manufacturing work requirement ...")
-
-      # Find all known operationplans in frePPLe
-      cursor.execute("SELECT source \
-         FROM operationplan \
-         where source is not null \
-           and operation_id like 'Processplan %'")
-      frepple_keys = set([ i[0] for i in cursor.fetchall()])
-      unused_keys = frepple_keys.copy()
-      cursor.execute("SELECT max(id) FROM operationplan")
-      idcounter = cursor.fetchone()[0] or 1
-
-      # Create index of all operations
-      cursor.execute("SELECT name, source, location_id \
-        FROM operation \
-        WHERE subcategory='openbravo' \
-          and source is not null")
-      frepple_operations = { (i[1], i[2]): i[0] for i in cursor.fetchall() }
-
-      # Get the list of all open work requirements
-      insert = []
-      update = []
-      query = urllib.parse.quote("closed=false")
-      self.get_data("/openbravo/ws/dal/ManufacturingWorkRequirement?where=%s" % query, parse)
-
-      # Delete closed/canceled/deleted work requirements
-      deleted = [ (i,) for i in unused_keys ]
-      cursor.executemany("delete from operationplan where source=%s", deleted)
-
-      # Create or update operationplans
-      cursor.executemany(
-        "insert into operationplan \
-          (id,operation_id,quantity,startdate,enddate,locked,source,lastmodified) \
-          values(%%s,%%s,%%s,%%s,%%s,'1',%%s,'%s')" % self.date,
-        insert
-        )
-      cursor.executemany(
-        "update operationplan \
-          set operation_id=%%s, quantity=%%s, startdate=%%s, enddate=%%s, locked='1', lastmodified='%s' \
-          where source=%%s" % self.date,
-        update
-        )
-=======
     starttime = time()
     if self.verbosity > 0:
       print("Importing manufacturing work requirement ...")
@@ -2007,23 +1429,18 @@
         where source=%%s" % self.date,
       update
       )
->>>>>>> f4c4246c
-
-      if self.verbosity > 0:
-        print("Inserted %d operationplans" % len(insert))
-        print("Updated %d operationplans" % len(update))
-        print("Deleted %d operationplans" % len(deleted))
-        print("Imported manufacturing work requirements in %.2f seconds" % (time() - starttime))
+
+    if self.verbosity > 0:
+      print("Inserted %d operationplans" % len(insert))
+      print("Updated %d operationplans" % len(update))
+      print("Deleted %d operationplans" % len(deleted))
+      print("Imported manufacturing work requirements in %.2f seconds" % (time() - starttime))
 
 
   # Importing productboms
   #   - extracting productBOM object for all Products with
   #
-<<<<<<< HEAD
-  
-=======
-
->>>>>>> f4c4246c
+
   def import_productbom(self, cursor):
 
     def parse(conn):
@@ -2061,61 +1478,6 @@
       return records
 
     with transaction.atomic(using=self.database, savepoint=False):
-<<<<<<< HEAD
-      starttime = time()
-      if self.verbosity > 0:
-        print("Importing product boms...")
-
-      # Reset the current operations
-      cursor.execute("DELETE FROM operationplan where operation_id like 'Product BOM %'")  # TODO allow incremental load!
-      cursor.execute("DELETE FROM suboperation where operation_id like 'Product BOM %'")
-      cursor.execute("DELETE FROM resourceload where operation_id like 'Product BOM %'")
-      cursor.execute("DELETE FROM flow where operation_id like 'Product BOM %'")
-      cursor.execute("UPDATE buffer SET producing_id=NULL where subcategory='openbravo' and producing_id like 'Product BOM %'")
-      cursor.execute("DELETE FROM operation where name like 'Product BOM %'")
-
-      # Get the list of all frePPLe buffers
-      cursor.execute("SELECT name, item_id, location_id FROM buffer")
-      frepple_buffers = {}
-      frepple_keys = set()
-      for i in cursor.fetchall():
-        if i[1] in frepple_buffers:
-          frepple_buffers[i[1]].append( (i[0], i[2]) )
-        else:
-          frepple_buffers[i[1]] = [ (i[0], i[2]) ]
-        frepple_keys.add(i[0])
-
-      # Loop over all productboms
-      query = urllib.parse.quote("product.billOfMaterials=true")
-      operations = set()
-      buffers = set()
-      flows = {}
-      self.get_data("/openbravo/ws/dal/ProductBOM?where=%s&includeChildren=false" % query, parse)
-
-      # Execute now on the database
-      cursor.executemany(
-        "insert into operation \
-          (name,location_id,subcategory,type,duration,lastmodified) \
-          values(%%s,%%s,'openbravo','fixed_time',0,'%s')" % self.date,
-        [ (i[0], i[1]) for i in operations ]
-        )
-      cursor.executemany(
-        "update buffer set producing_id=%%s, lastmodified='%s' where name=%%s" % self.date,
-        [ (i[0], i[2]) for i in operations ]
-        )
-      cursor.executemany(
-        "insert into buffer \
-          (name,item_id,location_id,subcategory,lastmodified) \
-          values(%%s,%%s,%%s,'openbravo','%s')" % self.date,
-        buffers
-        )
-      cursor.executemany(
-        "insert into flow \
-          (operation_id,thebuffer_id,type,quantity,source,lastmodified) \
-          values(%%s,%%s,%%s,%%s,'openbravo','%s')" % self.date,
-        [ (i[0], i[1], i[2], j) for i, j in flows.items() ]
-        )
-=======
     starttime = time()
     if self.verbosity > 0:
       print("Importing product boms...")
@@ -2169,13 +1531,12 @@
         values(%%s,%%s,%%s,%%s,'openbravo','%s')" % self.date,
       [ (i[0], i[1], i[2], j) for i, j in flows.items() ]
       )
->>>>>>> f4c4246c
-
-      if self.verbosity > 0:
-        print("Inserted %d operations" % len(operations))
-        print("Created %d buffers" % len(buffers))
-        print("Inserted %d flows" % len(flows))
-        print("Imported product boms in %.2f seconds" % (time() - starttime))
+
+    if self.verbosity > 0:
+      print("Inserted %d operations" % len(operations))
+      print("Created %d buffers" % len(buffers))
+      print("Inserted %d flows" % len(flows))
+      print("Imported product boms in %.2f seconds" % (time() - starttime))
 
 
   # Importing processplans
@@ -2305,85 +1666,6 @@
       return records
 
     with transaction.atomic(using=self.database, savepoint=False):
-<<<<<<< HEAD
-      starttime = time()
-      if self.verbosity > 0:
-        print("Importing processplans...")
-
-      # Reset the current operations
-      cursor.execute("DELETE FROM operationplan where operation_id like 'Processplan %'")  # TODO allow incremental load!
-      cursor.execute("DELETE FROM suboperation where operation_id like 'Processplan %'")
-      cursor.execute("DELETE FROM resourceload where operation_id like 'Processplan %'")
-      cursor.execute("DELETE FROM flow where operation_id like 'Processplan %'")
-      cursor.execute("UPDATE buffer SET producing_id=NULL where subcategory='openbravo' and producing_id like 'Processplan %'")
-      cursor.execute("DELETE FROM operation where name like 'Processplan %'")
-
-      # Pick up existing operations in frePPLe
-      cursor.execute("SELECT name FROM operation")
-      frepple_operations = set([i[0] for i in cursor.fetchall()])
-
-      # Get the list of all frePPLe buffers
-      cursor.execute("SELECT name, item_id, location_id FROM buffer")
-      frepple_buffers = {}
-      for i in cursor.fetchall():
-        if i[1] in frepple_buffers:
-          frepple_buffers[i[1]].append( (i[0], i[2]) )
-        else:
-          frepple_buffers[i[1]] = [ (i[0], i[2]) ]
-
-      # Get a dictionary with all process plans
-      processplans = {}
-      self.get_data("/openbravo/ws/dal/ManufacturingProcessPlan?includeChildren=true", parse1)
-
-      # Loop over all produced products
-      query = urllib.parse.quote("production=true and processPlan is not null")
-      operations = []
-      suboperations = []
-      buffers_create = []
-      buffers_update = []
-      flows = {}
-      loads = []
-      self.get_data("/openbravo/ws/dal/Product?where=%s&orderBy=name&includeChildren=false" % query, parse2)
-
-      # TODO use "decrease" and "rejected" fields on steps to compute the yield
-      # TODO multiple processplans for the same item -> alternate operation
-
-      # Execute now on the database
-      cursor.executemany(
-        "insert into operation \
-          (name,location_id,subcategory,type,duration,source,lastmodified) \
-          values(%%s,%%s,'openbravo',%%s,%%s,%%s,'%s')" % self.date,
-        operations
-        )
-      cursor.executemany(
-        "insert into suboperation \
-          (operation_id,suboperation_id,priority,source,lastmodified) \
-          values(%%s,%%s,%%s,'openbravo','%s')" % self.date,
-        suboperations
-        )
-      cursor.executemany(
-        "update buffer set producing_id=%%s, lastmodified='%s' where name=%%s" % self.date,
-        buffers_update
-        )
-      cursor.executemany(
-        "insert into buffer \
-          (name,item_id,location_id,subcategory,lastmodified) \
-          values(%%s,%%s,%%s,'openbravo','%s')" % self.date,
-        buffers_create
-        )
-      cursor.executemany(
-        "insert into flow \
-          (operation_id,thebuffer_id,type,quantity,source,lastmodified) \
-          values(%%s,%%s,%%s,%%s,'openbravo','%s')" % self.date,
-        [ (i[0], i[1], i[2], j) for i, j in flows.items() ]
-        )
-      cursor.executemany(
-        "insert into resourceload \
-          (operation_id,resource_id,quantity,source,lastmodified) \
-          values(%%s,%%s,%%s,'openbravo','%s')" % self.date,
-        loads
-        )
-=======
     starttime = time()
     if self.verbosity > 0:
       print("Importing processplans...")
@@ -2461,13 +1743,12 @@
         values(%%s,%%s,%%s,'openbravo','%s')" % self.date,
       loads
       )
->>>>>>> f4c4246c
-
-      if self.verbosity > 0:
-        print("Inserted %d operations" % len(operations))
-        print("Inserted %d suboperations" % len(suboperations))
-        print("Updated %d buffers" % len(buffers_update))
-        print("Created %d buffers" % len(buffers_create))
-        print("Inserted %d flows" % len(flows))
-        print("Inserted %d loads" % len(loads))
-        print("Imported processplans in %.2f seconds" % (time() - starttime))+
+    if self.verbosity > 0:
+      print("Inserted %d operations" % len(operations))
+      print("Inserted %d suboperations" % len(suboperations))
+      print("Updated %d buffers" % len(buffers_update))
+      print("Created %d buffers" % len(buffers_create))
+      print("Inserted %d flows" % len(flows))
+      print("Inserted %d loads" % len(loads))
+      print("Imported processplans in %.2f seconds" % (time() - starttime))
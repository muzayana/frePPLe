#!/usr/bin/env python

#
# Copyright (C) 2009-2012 by Johan De Taeye, frePPLe bvba
#
# All information contained herein is, and remains the property of frePPLe.
# You are allowed to use and modify the source code, as long as the software is used
# within your company.
# You are not allowed to distribute the software, either in the form of source code
# or in the form of compiled binaries.
#

from distutils.core import setup
import sys, os

def fullsplit(path, result=None):
    """
    Split a pathname into components (the opposite of os.path.join) in a
    platform-neutral way.
    """
    if result is None: result = []
    head, tail = os.path.split(path)
    if head == '': return [tail] + result
    if head == path: return result
    return fullsplit(head, [tail] + result)

# Tell distutils not to put the data_files in platform-specific installation
# locations. See here for an explanation:
# http://groups.google.com/group/comp.lang.python/browse_thread/thread/35ec7b2fed36eaec/2105ee4d9e8042cb
from distutils.command.install import INSTALL_SCHEMES
for scheme in INSTALL_SCHEMES.values():
  scheme['data'] = scheme['purelib']

# Compile the list of packages and data files
packages = []
data_files = []
root_dir = os.path.dirname(__file__)
if root_dir != '': os.chdir(root_dir) 
for dirpath, dirnames, filenames in os.walk('freppledb'):
  # Ignore dirnames that start with '.'
  for i, dirname in enumerate(dirnames):
    if dirname.startswith('.'): del dirnames[i]
  if '__init__.py' in filenames:
    packages.append('.'.join(fullsplit(dirpath)))
  elif filenames:
    data_files.append([dirpath, [os.path.join(dirpath, f) for f in filenames]])

# Small hack for working with bdist_wininst.
# See http://mail.python.org/pipermail/distutils-sig/2004-August/004134.html
if len(sys.argv) > 1 and sys.argv[1] == 'bdist_wininst':
    for file_info in data_files:
        file_info[0] = '\\PURELIB\\%s' % file_info[0]
    
setup(name = 'freppledb',
      version = __import__('freppledb').VERSION,
<<<<<<< HEAD
      author = "frepple.com",
      author_email = "info@frepple.com",
      url = "http://frepple.com",
      scripts = ['manage.py'],
=======
      author = "www.frepple.com",
      author_email = "info@www.frepple.com",
      url = "http://www.frepple.com",
      scripts = ['frepplectl.py'],
>>>>>>> 96fcdab2
      packages = packages,
      data_files = data_files,
      options = { "install" : {'optimize': 2}},
      classifiers = [
        'License :: Other/Proprietary License',
        'Intended Audience :: Manufacturing',
        'Framework :: Django',        
        ],
      description = "FREE Production PLanning",
      long_description = '''FrePPLe stands for "Free Production Planning Library".
It is a framework for modeling and solving production planning problems,
targeted primarily at discrete manufacturing industries.
'''
      )<|MERGE_RESOLUTION|>--- conflicted
+++ resolved
@@ -53,17 +53,10 @@
     
 setup(name = 'freppledb',
       version = __import__('freppledb').VERSION,
-<<<<<<< HEAD
       author = "frepple.com",
       author_email = "info@frepple.com",
       url = "http://frepple.com",
-      scripts = ['manage.py'],
-=======
-      author = "www.frepple.com",
-      author_email = "info@www.frepple.com",
-      url = "http://www.frepple.com",
       scripts = ['frepplectl.py'],
->>>>>>> 96fcdab2
       packages = packages,
       data_files = data_files,
       options = { "install" : {'optimize': 2}},

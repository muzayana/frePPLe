--- conflicted
+++ resolved
@@ -2,8 +2,4 @@
 # Process this file with automake to produce Makefile.in
 #
 
-<<<<<<< HEAD
-SUBDIRS = lp_solver forecast
-=======
-# No modules are currently included in the Community Edition
->>>>>>> de048cf7
+SUBDIRS = forecast
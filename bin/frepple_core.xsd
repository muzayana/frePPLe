--- conflicted
+++ resolved
@@ -9,11 +9,7 @@
  source code or in the form of compiled binaries.
 -->
 <xsd:schema xmlns:xsd="http://www.w3.org/2001/XMLSchema"
-<<<<<<< HEAD
-  elementFormDefault="unqualified" attributeFormDefault="unqualified" version="2.3.2">
-=======
   elementFormDefault="unqualified" attributeFormDefault="unqualified" version="2.4">
->>>>>>> 941dd1c2
   <!--
     This schema has no target namespace defined. It will adopt the namespace
     of the schema that is using it with an "include" statement.

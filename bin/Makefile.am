--- conflicted
+++ resolved
@@ -20,8 +20,4 @@
 EXTRA_DIST = $(nobase_DATA) $(pkgsysconf_DATA)
 
 clean-local:
-<<<<<<< HEAD
-	-rm -rf *.tds *.exe *.lib *.pdb *.dll *.pyd *.so *.so.* *.exp *.tds *.BAK *.ilk mod_*.xsd *.out output*.* frepple *.log *.sqlite createkey* createlicense*
-=======
-	-rm -rf *.tds *.exe *.lib *.pdb *.dll *.pyd *.so *.so.* *.exp *.tds *.BAK *.ilk mod_*.xsd *.out output*.* frepple *.log
->>>>>>> 5e29adef
+	-rm -rf *.tds *.exe *.lib *.pdb *.dll *.pyd *.so *.so.* *.exp *.tds *.BAK *.ilk mod_*.xsd *.out output*.* frepple *.log createkey* createlicense*
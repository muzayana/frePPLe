
The primary authors of frePPLe are:

* Johan De Taeye (jdetaeye at frepple dot com)


And here is an inevitably incomplete list of MUCH-APPRECIATED CONTRIBUTORS --
people who have submitted patches, reported bugs, and generally made
frePPLe that much better:

* Tom Vergote (tom at think-wize dot com)
* Tobias Schlemmer (the_tsc at users dot sourceforge dot net)
* J K (e_k at users dot sourceforge dot net)
* Stephen Liu (2notebook at yahoo dot com dot tw, http://job.achi.idv.tw)
* Antonio Mascolo (tonio at purpless dot com)
* Guy Ollagnon (guy dot ollagnon at demand2plan dot com)
* Keiichiro Yamamoto (k dot yanmar at gmail dot com)
* Wu Fei (1713034961 at qq dot com)
* Jorge Enrique Moreira Broche (jemoreira7 at gmail dot com)
* Chris Zajaczkowski (info at businesstec.net)

FrePPLe redistributes parts of the following third party software components:

* contrib\django\freppledb\common\static\js\jquery.js
     Redistributed from jQuery JavaScript Library
     See http://jquery.com/
     Copyright 2011, John Resig
     Dual licensed under the MIT or GPL Version 2 licenses.
     Includes Sizzle.js
     See http://sizzlejs.com/
     Copyright 2011, The Dojo Foundation
     Released under the MIT, BSD, and GPL Licenses.

* contrib\django\freppledb\common\static\js\jquery.jqgid*.js
  contrib\django\freppledb\common\static\js\i18n\grid.locale-*.js
  contrib\django\freppledb\common\static\css\ui.jqgrid.css
    Redistributed from free-jqGrid - jQuery Grid
    Copyright (c) 2015, Oleg Kiriljuk, oleg.kiriljuk@ok-soft-gmbh.com
    Dual licensed under the MIT and GPL Version 2 licenses
    See https://github.com/free-jqgrid/jqGrid

* contrib\django\freppledb\common\static\js\jquery.uix.multiselect.*js
  contrib\django\freppledb\common\static\css\uix.multiselect.css
   Redistributed from jquery.uix.multiselect
   Copyright Yanick Rochon
   Licensed under the MIT license.
   See http://mind2soft.com/labs/jquery/multiselect/

* contrib\django\freppledb\common\static\js\d3.js
  contrib\django\freppledb\common\static\js\d3.min.js
    Redistributed from d3 Data-Driven Documents
    Copyright Michael Bostock
    Licensed under BSD license
    See http://d3js.org/

* contrib\django\freppledb\common\static\fonts\FontAwesome*
  contrib\django\freppledb\common\static\css\font-awesome*
    Redistributed Font Awesome
    Copyright Dave Gandy
    Licensed under SIL Open Font License 1.1 (http://scripts.sil.org/OFL) and MIT License
    See http://fontawesome.io

* contrib\django\freppledb\common\static\fonts\opensans*
    Redistributed Open Sans Webfont
    Copyright Steve Matteson
    Licensed under Apache License, Version 2.0, January 2004

<<<<<<< HEAD
* This product includes software developed by the OpenSSL Project
  for use in the OpenSSL Toolkit.
    Copyright The OpenSSL Project and Eric Young
    License http://www.openssl.org/source/license.html
    See http://www.openssl.org/
=======
* contrib\django\freppledb\common\static\bootstrap.js
  contrib\django\freppledb\common\static\bootstrap.min.js
    Redistributed bootstrap HTML, CSS and JS framework
    Copyright Twitter, Inc
    Licensed under the MIT license
    See http://getbootstrap.com/

* contrib\django\freppledb\common\static\typeahead.bundle.js
    Redistributed typeahead.js
    Copyright Twitter, Inc.
    Licensed under the MIT license
    See https://twitter.github.io/typeahead.js/
>>>>>>> 9dd5f3fa
<|MERGE_RESOLUTION|>--- conflicted
+++ resolved
@@ -65,13 +65,6 @@
     Copyright Steve Matteson
     Licensed under Apache License, Version 2.0, January 2004
 
-<<<<<<< HEAD
-* This product includes software developed by the OpenSSL Project
-  for use in the OpenSSL Toolkit.
-    Copyright The OpenSSL Project and Eric Young
-    License http://www.openssl.org/source/license.html
-    See http://www.openssl.org/
-=======
 * contrib\django\freppledb\common\static\bootstrap.js
   contrib\django\freppledb\common\static\bootstrap.min.js
     Redistributed bootstrap HTML, CSS and JS framework
@@ -84,4 +77,9 @@
     Copyright Twitter, Inc.
     Licensed under the MIT license
     See https://twitter.github.io/typeahead.js/
->>>>>>> 9dd5f3fa
+
+* This product includes software developed by the OpenSSL Project
+  for use in the OpenSSL Toolkit.
+    Copyright The OpenSSL Project and Eric Young
+    License http://www.openssl.org/source/license.html
+    See http://www.openssl.org/

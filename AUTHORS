--- conflicted
+++ resolved
@@ -50,22 +50,10 @@
     Dual licensed under the MIT and GPL licenses
     See http://www.trirand.com/blog/
 
-<<<<<<< HEAD
-* contrib\django\freppledb\common\static\js\jquery.sparkline*.js
-    Redistributed from jQuery Sparklines
-    Copyright (c) 2012, Splunk Inc.
-    Licensed under New BSD License
-    See http://omnipotent.net/jquery.sparkline/#s-about
-
-=======
->>>>>>> ddf8d6ed
 * contrib\django\freppledb\common\static\js\flotr2*.js
     Redistributed from flotr2
     Copyright (c) 2012 Carl Sutherland
     Licensed as public domain software
-<<<<<<< HEAD
-    See https://github.com/HumbleSoftware/Flotr2/
-=======
     See https://github.com/HumbleSoftware/Flotr2/
 
 * contrib\django\freppledb\common\static\js\jquery.uix.multiselect.*js
@@ -73,5 +61,4 @@
    Redistributed from jquery.uix.multiselect
    Copyright Yanick Rochon
    Licensed under the MIT (MIT-LICENSE.txt) license.
-   See http://mind2soft.com/labs/jquery/multiselect/
->>>>>>> ddf8d6ed
+   See http://mind2soft.com/labs/jquery/multiselect/
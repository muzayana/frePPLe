--- conflicted
+++ resolved
@@ -67,15 +67,13 @@
     Licensed under SIL Open Font License 1.1 (http://scripts.sil.org/OFL) and MIT License
     See http://fontawesome.io
 
-<<<<<<< HEAD
+* contrib\django\freppledb\common\static\fonts\opensans*
+    Redistributed Open Sans Webfont
+    Copyright Steve Matteson
+    Licensed under Apache License, Version 2.0, January 2004
+
 * This product includes software developed by the OpenSSL Project
   for use in the OpenSSL Toolkit.
     Copyright The OpenSSL Project and Eric Young
     License http://www.openssl.org/source/license.html
-    See http://www.openssl.org/
-=======
-* contrib\django\freppledb\common\static\fonts\opensans*
-    Redistributed Open Sans Webfont
-    Copyright Steve Matteson
-    Licensed under Apache License, Version 2.0, January 2004
->>>>>>> b36f04f0
+    See http://www.openssl.org/
--- conflicted
+++ resolved
@@ -20,9 +20,5 @@
    architecture
    user-interface/index
    planning-engine/index
-<<<<<<< HEAD
-   API-framework/index
-=======
    rest-api/index
->>>>>>> 40939fd4
    security